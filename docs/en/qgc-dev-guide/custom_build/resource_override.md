# Resource Overrides

A "resource" in QGC source code terminology is anything found in Qt resources file:

<<<<<<< HEAD
- [qgcimages.qrc](https://github.com/mavlink/qgroundcontrol/blob/master/qgcimages.qrc)
- [qgcresources.qrc](https://github.com/mavlink/qgroundcontrol/blob/master/qgcresources.qrc)
- [InstrumentValueIcons.qrc](https://github.com/mavlink/qgroundcontrol/blob/master/resources/InstrumentValueIcons/InstrumentValueIcons.qrc)
- QML files
=======
* [qgcresources.qrc](https://github.com/mavlink/qgroundcontrol/blob/master/qgcresources.qrc)
* [qgcimages.qrc](https://github.com/mavlink/qgroundcontrol/blob/master/qgcimages.qrc)
* [InstrumentValueIcons.qrc](https://github.com/mavlink/qgroundcontrol/blob/master/resources/InstrumentValueIcons/InstrumentValueIcons.qrc)
* Qml files
>>>>>>> 72a0d801

Overriding a resource allows you to replace it with your own version. This could be as simple as a single icon, or as complex as replacing an entire Vehicle Setup page of UI QML code. Note that using resource overrides means you are duplicating regular QGC source code. This can be a good or a bad thing, depending on how you go about it. By using a resource override on a QML file, for example, allows you to avoid dealing with merge conflicts when merging newer versions of the upstream QGC source. However, it also means that you need to pay attention to the latest version of the QGC source code to see if you need to modify your copied code in a similar way.

<<<<<<< HEAD
Resource overrides work by using `QQmlEngine::addUrlInterceptor` to intercept requests for resources and re-route the request to available custom resources instead of the standard ones. Look at [custom_example/src/CustomPlugin.cc](https://github.com/mavlink/qgroundcontrol/blob/master/custom-example/src/CustomPlugin.cc) for how has been done, and replicate it in your own custom build source.
=======
Resource overrides work by using `QQmlEngine::addUrlInterceptor` to intercept requests for resources and re-route the request to available custom resources instead of the normal resource. Look at [custom_example/CustomPlugin.cc](https://github.com/mavlink/qgroundcontrol/blob/master/custom-example/src/CustomPlugin.cc) for how it's done and replicate that in your own custom build source.
>>>>>>> 72a0d801

Custom resources, that are meant to override, have the prefix `/Custom` added to their resource name in the custom resource file. The file alias for the resource should be exactly the same as the standard QGC resource. For examples of how to do any of this, take a look at [custom_example/custom.qrc](https://github.com/mavlink/qgroundcontrol/blob/master/custom-example/custom.qrc) and [custom_example/CMakeLists.txt](https://github.com/mavlink/qgroundcontrol/blob/master/custom-example/CMakeLists.txt).<|MERGE_RESOLUTION|>--- conflicted
+++ resolved
@@ -2,24 +2,13 @@
 
 A "resource" in QGC source code terminology is anything found in Qt resources file:
 
-<<<<<<< HEAD
-- [qgcimages.qrc](https://github.com/mavlink/qgroundcontrol/blob/master/qgcimages.qrc)
-- [qgcresources.qrc](https://github.com/mavlink/qgroundcontrol/blob/master/qgcresources.qrc)
-- [InstrumentValueIcons.qrc](https://github.com/mavlink/qgroundcontrol/blob/master/resources/InstrumentValueIcons/InstrumentValueIcons.qrc)
-- QML files
-=======
 * [qgcresources.qrc](https://github.com/mavlink/qgroundcontrol/blob/master/qgcresources.qrc)
 * [qgcimages.qrc](https://github.com/mavlink/qgroundcontrol/blob/master/qgcimages.qrc)
 * [InstrumentValueIcons.qrc](https://github.com/mavlink/qgroundcontrol/blob/master/resources/InstrumentValueIcons/InstrumentValueIcons.qrc)
 * Qml files
->>>>>>> 72a0d801
 
 Overriding a resource allows you to replace it with your own version. This could be as simple as a single icon, or as complex as replacing an entire Vehicle Setup page of UI QML code. Note that using resource overrides means you are duplicating regular QGC source code. This can be a good or a bad thing, depending on how you go about it. By using a resource override on a QML file, for example, allows you to avoid dealing with merge conflicts when merging newer versions of the upstream QGC source. However, it also means that you need to pay attention to the latest version of the QGC source code to see if you need to modify your copied code in a similar way.
 
-<<<<<<< HEAD
 Resource overrides work by using `QQmlEngine::addUrlInterceptor` to intercept requests for resources and re-route the request to available custom resources instead of the standard ones. Look at [custom_example/src/CustomPlugin.cc](https://github.com/mavlink/qgroundcontrol/blob/master/custom-example/src/CustomPlugin.cc) for how has been done, and replicate it in your own custom build source.
-=======
-Resource overrides work by using `QQmlEngine::addUrlInterceptor` to intercept requests for resources and re-route the request to available custom resources instead of the normal resource. Look at [custom_example/CustomPlugin.cc](https://github.com/mavlink/qgroundcontrol/blob/master/custom-example/src/CustomPlugin.cc) for how it's done and replicate that in your own custom build source.
->>>>>>> 72a0d801
 
 Custom resources, that are meant to override, have the prefix `/Custom` added to their resource name in the custom resource file. The file alias for the resource should be exactly the same as the standard QGC resource. For examples of how to do any of this, take a look at [custom_example/custom.qrc](https://github.com/mavlink/qgroundcontrol/blob/master/custom-example/custom.qrc) and [custom_example/CMakeLists.txt](https://github.com/mavlink/qgroundcontrol/blob/master/custom-example/CMakeLists.txt).