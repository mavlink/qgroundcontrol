--- conflicted
+++ resolved
@@ -30,15 +30,9 @@
   - Select the transmitter **Mode channel** (shown as Channel 5 above).
   - Select up to six **Flight Modes** for switch positions encoded in the channel.
 
-<<<<<<< HEAD
-     ::: info
-     Position mode, return mode and mission mode [are recommended](https://docs.px4.io/main/en/config/flight_mode.html#what-flight-modes-and-switches-should-i-set).
-     :::
-=======
     ::: info
-    Position mode, return mode and mission mode [are recommended](https://docs.px4.io/master/en/config/flight_mode.html#what-flight-modes-and-switches-should-i-set).
+    Position mode, return mode and mission mode [are recommended](https://docs.px4.io/main/en/config/flight_mode.html#what-flight-modes-and-switches-should-i-set).
     :::
->>>>>>> 8cc7862e
 
 4. Specify _Switch Settings_:
 
