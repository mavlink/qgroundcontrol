cmake_minimum_required(VERSION 3.22.1)

list(APPEND CMAKE_MODULE_PATH
    ${CMAKE_SOURCE_DIR}/cmake
    ${CMAKE_SOURCE_DIR}/cmake/modules
    ${CMAKE_SOURCE_DIR}/cmake/find-modules
)

#######################################################
#                Custom Build Configuration
#######################################################

include(CustomOptions)

if(IS_DIRECTORY ${CMAKE_SOURCE_DIR}/custom)
    message(STATUS "Enabling custom build")
    set(QGC_CUSTOM_BUILD ON)
    list(APPEND CMAKE_MODULE_PATH ${CMAKE_SOURCE_DIR}/custom/cmake)
    include(CustomOverrides)
endif()

#######################################################
#                   Project Info
#######################################################

include(Git)

project(QGroundControl
    VERSION ${QGC_APP_VERSION}
    DESCRIPTION ${QGC_APP_DESCRIPTION}
    HOMEPAGE_URL "https://qgroundcontrol.com/"
    LANGUAGES C CXX
)

if(UNIX AND NOT APPLE AND NOT ANDROID)
    set(LINUX TRUE)
endif()

if(APPLE AND NOT IOS)
    set(MACOS TRUE)
endif()

if(IOS OR ANDROID)
    set(MOBILE TRUE)
    add_compile_definitions(__mobile__)
endif()

#######################################################
#            CMake Configuration Options
#######################################################

include(GNUInstallDirs)
include(CMakeDependentOption)
include(FetchContent)
include(CMakePrintHelpers)

set(CMAKE_CXX_STANDARD 17)
set(CMAKE_CXX_STANDARD_REQUIRED ON)

set(CMAKE_AUTOMOC ON)
set(CMAKE_AUTOUIC ON)
set(CMAKE_AUTORCC ON)

set(CMAKE_INCLUDE_CURRENT_DIR OFF)
set(CMAKE_EXPORT_COMPILE_COMMANDS ON)
set(CMAKE_POSITION_INDEPENDENT_CODE ON)

set_property(CACHE CMAKE_BUILD_TYPE PROPERTY STRINGS "Debug;Release")
if(NOT CMAKE_BUILD_TYPE)
    set(CMAKE_BUILD_TYPE Release CACHE STRING "Build type" FORCE)
endif()

if(LINUX)
    set(CMAKE_INSTALL_PREFIX ${CMAKE_BINARY_DIR}/AppDir/usr)
else()
    set(CMAKE_INSTALL_PREFIX ${CMAKE_BINARY_DIR}/staging)
endif()

if(UNIX)
    find_program(CCACHE_PROGRAM ccache)
    if(CCACHE_PROGRAM)
        message(STATUS "Using CCache")
        set(CMAKE_C_COMPILER_LAUNCHER ${CCACHE_PROGRAM})
        set(CMAKE_CXX_COMPILER_LAUNCHER ${CCACHE_PROGRAM})
    endif()
elseif(WIN32)
    find_program(SCCACHE_PROGRAM sccache)
    if(SCCACHE_PROGRAM)
        message(STATUS "Using SCCache")
        set(CMAKE_C_COMPILER_LAUNCHER ${SCCACHE_PROGRAM})
        set(CMAKE_CXX_COMPILER_LAUNCHER ${SCCACHE_PROGRAM})
    endif()
    if(MSVC)
        if(CMAKE_BUILD_TYPE STREQUAL "Debug")
            string(REPLACE "/Zi" "/Z7" CMAKE_CXX_FLAGS_DEBUG "${CMAKE_CXX_FLAGS_DEBUG}")
            string(REPLACE "/Zi" "/Z7" CMAKE_C_FLAGS_DEBUG "${CMAKE_C_FLAGS_DEBUG}")
        elseif(CMAKE_BUILD_TYPE STREQUAL "Release")
            string(REPLACE "/Zi" "/Z7" CMAKE_CXX_FLAGS_RELEASE "${CMAKE_CXX_FLAGS_RELEASE}")
            string(REPLACE "/Zi" "/Z7" CMAKE_C_FLAGS_RELEASE "${CMAKE_C_FLAGS_RELEASE}")
        endif()
        set(CMAKE_MSVC_DEBUG_INFORMATION_FORMAT Embedded)
    endif()
endif()

if(CMAKE_CROSSCOMPILING AND ANDROID)
    set(CMAKE_FIND_ROOT_PATH_MODE_LIBRARY BOTH)
    set(CMAKE_FIND_ROOT_PATH_MODE_INCLUDE BOTH)
    set(CMAKE_FIND_ROOT_PATH_MODE_PACKAGE BOTH)
endif()

set(BUILD_SHARED_LIBS OFF CACHE BOOL "" FORCE)

#######################################################
#               Qt6 Configuration
#######################################################

include(Qt6QGCConfiguration)

set(QT_QML_OUTPUT_DIRECTORY "${CMAKE_BINARY_DIR}/qml" CACHE PATH "Install path for QML" FORCE)
# set(QML_IMPORT_PATH ${CMAKE_SOURCE_DIR}/qml ${CMAKE_BINARY_DIR}/imports CACHE STRING "Extra QML Import Paths" FORCE)
add_compile_definitions(QT_DISABLE_DEPRECATED_UP_TO=0x060600)

if(CMAKE_BUILD_TYPE STREQUAL "Release")
    add_compile_definitions(
        NDEBUG
        QT_NO_DEBUG
        QT_NO_DEBUG_OUTPUT
    )
elseif(CMAKE_BUILD_TYPE STREQUAL "Debug")
    set(ENABLE_TESTING ON)
    enable_testing()
    include(CTest)

    set(QT_ENABLE_VERBOSE_DEPLOYMENT ON CACHE BOOL "Verbose Deployment")
endif()

if(ANDROID)
    cmake_print_variables(QT_ANDROID_APPLICATION_ARGUMENTS QT_HOST_PATH)

    # QT_USE_TARGET_ANDROID_BUILD_DIR
    list(APPEND QT_ANDROID_MULTI_ABI_FORWARD_VARS QGC_STABLE_BUILD)
    list(APPEND QT_ANDROID_MULTI_ABI_FORWARD_VARS QT_HOST_PATH)
    cmake_print_variables(QT_ANDROID_MULTI_ABI_FORWARD_VARS)
    # QT_ANDROID_DEPLOY_RELEASE
    # set(QT_ANDROID_DEPLOYMENT_TYPE ON CACHE BOOL "Deployment Type")
    cmake_dependent_option(QT_ANDROID_SIGN_APK "Enable Signing APK" ON "CMAKE_BUILD_TYPE STREQUAL Release" OFF)
    if(QT_ANDROID_SIGN_APK)
        message(STATUS "Signing APK")
        message(STATUS "QT_ANDROID_KEYSTORE_PATH $ENV{QT_ANDROID_KEYSTORE_PATH}")
        message(STATUS "QT_ANDROID_KEYSTORE_ALIAS $ENV{QT_ANDROID_KEYSTORE_ALIAS}")
        # QT_ANDROID_KEYSTORE_STORE_PASS, QT_ANDROID_KEYSTORE_KEY_PASS
    endif()
endif()

set(QT_SILENCE_MISSING_DEPENDENCY_TARGET_WARNING ON)

find_package(Qt6
    REQUIRED
    COMPONENTS
        Concurrent
        Core
        Core5Compat
        Location
        Multimedia
        Network
        OpenGL
        Positioning
        Qml
        QmlIntegration
        Quick
        QuickControls2
        QuickWidgets
        Sensors
        Sql
        Svg
        Test
        TextToSpeech
        Widgets
        Xml
    OPTIONAL_COMPONENTS
        Bluetooth
        Charts
        LinguistTools
        MultimediaQuickPrivate
        Quick3D
        SerialPort
        WaylandClient
    HINTS
        ${QT_LIBRARY_HINTS}
)

if(NOT Qt6LinguistTools_DIR)
    set(Qt6LinguistTools_DIR ${QT_HOST_PATH}/lib/cmake/Qt6LinguistTools)
endif()

# Require 6.6.3 because otherwise libQt6QuickControls2Basic.so.6 &
# libQt6QuickControls2BasicStyleImpl.so.6 are missing.
qt_standard_project_setup(REQUIRES 6.6.3)

qt_policy(
    SET QTP0001 NEW
    SET QTP0002 NEW
)

#######################################################
#                QGroundControl Options
#######################################################

if(NOT QGC_STABLE_BUILD)
    add_compile_definitions(DAILY_BUILD)
endif()

cmake_dependent_option(QGC_BUILD_TESTING "Enable testing" ON "CMAKE_BUILD_TYPE STREQUAL Debug" OFF)
if(QGC_BUILD_TESTING)
    add_compile_definitions(UNITTEST_BUILD) # TODO: QGC_UNITTEST_BUILD
else()
    set(BUILD_TESTING OFF CACHE INTERNAL "")
endif()

# option(QGC_DISABLE_MAVLINK_INSPECTOR "Disable Mavlink Inspector" OFF) # This removes QtCharts which is GPL licensed

cmake_dependent_option(QGC_DEBUG_QML "Build QGroundControl with QML debugging/profiling support." OFF "CMAKE_BUILD_TYPE STREQUAL Debug" OFF)
if(QGC_DEBUG_QML)
    message(STATUS "To enable the QML debugger/profiler, run with: '-qmljsdebugger=port:1234'")
    add_compile_definitions(QT_QML_DEBUG)
endif()

if(QGC_DISABLE_APM_MAVLINK)
    add_compile_definitions(NO_ARDUPILOT_DIALECT)
endif()

if(QGC_VIEWER3D)
    add_compile_definitions(QGC_VIEWER3D)
endif()

if("${CMAKE_OSX_ARCHITECTURES}" MATCHES "arm64;x86_64" OR "${CMAKE_OSX_ARCHITECTURES}" MATCHES "x86_64;arm64")
    set(MACOS_UNIVERSAL_BUILD ON CACHE INTERNAL "" FORCE)
endif()

# TODO: Force building dependencies if(NOT CMAKE_HOST_SYSTEM_PROCESSOR STREQUAL CMAKE_SYSTEM_PROCESSOR)?
# if(CMAKE_OSX_ARCHITECTURES AND NOT "${CMAKE_HOST_SYSTEM_PROCESSOR}" IN_LIST CMAKE_OSX_ARCHITECTURES)

cmake_dependent_option(QGC_BUILD_DEPENDENCIES "Force Building of Dependencies." OFF "NOT CMAKE_CROSSCOMPILING;NOT MACOS_UNIVERSAL_BUILD" ON)

#######################################################
#                Custom Build Configuration
#######################################################

if(QGC_CUSTOM_BUILD)
    add_subdirectory(custom)
endif()

#######################################################
#                QGroundControl Resources
#######################################################

if(NOT QGC_CUSTOM_BUILD)
    # Custom builds can override the resources
    list(APPEND QGC_RESOURCES
        ${CMAKE_SOURCE_DIR}/qgcimages.qrc
        ${CMAKE_SOURCE_DIR}/qgcresources.qrc
        ${CMAKE_SOURCE_DIR}/qgroundcontrol.qrc
    )
endif()

list(APPEND QGC_RESOURCES
    ${CMAKE_SOURCE_DIR}/resources/InstrumentValueIcons/InstrumentValueIcons.qrc
    ${CMAKE_SOURCE_DIR}/src/FirmwarePlugin/APM/APMResources.qrc
    ${CMAKE_SOURCE_DIR}/src/FirmwarePlugin/PX4/PX4Resources.qrc
)

if(QGC_UTM_ADAPTER)
    list(APPEND QGC_RESOURCES ${CMAKE_SOURCE_DIR}/src/UTMSP/utmsp.qrc)
else()
    list(APPEND QGC_RESOURCES ${CMAKE_SOURCE_DIR}/src/UTMSP/dummy/utmsp_dummy.qrc)
endif()

if(QGC_BUILD_TESTING)
    list(APPEND QGC_RESOURCES ${CMAKE_SOURCE_DIR}/test/UnitTest.qrc)
endif()

#######################################################
#               QGroundControl Target
#######################################################

qt_add_executable(${PROJECT_NAME}
    src/main.cc
    ${QGC_RESOURCES}
)

if(Qt6LinguistTools_FOUND)
    # TODO: Update to new qt_add_translations form in Qt6.7
    file(GLOB TS_SOURCES ${CMAKE_SOURCE_DIR}/translations/qgc_*.ts)
    set_source_files_properties(${TS_SOURCES} PROPERTIES OUTPUT_LOCATION "${CMAKE_BINARY_DIR}/i18n")
    qt_add_translations(${PROJECT_NAME}
        TS_FILES ${TS_SOURCES}
        RESOURCE_PREFIX "/"
        LUPDATE_OPTIONS -no-obsolete
    )
endif()

set_target_properties(${PROJECT_NAME}
    PROPERTIES
        QT_RESOURCE_PREFIX "/qgc"
        OUTPUT_NAME ${CMAKE_PROJECT_NAME}
)

if(WIN32)
    # windows installer files shared with core and custom
    set(DEPLOY_WIN_FILES
        "${CMAKE_SOURCE_DIR}/deploy/windows/driver.msi"
        "${CMAKE_SOURCE_DIR}/deploy/windows/nullsoft_installer.nsi"
        "${CMAKE_SOURCE_DIR}/deploy/windows/QGroundControl.rc"
        "${CMAKE_SOURCE_DIR}/deploy/windows/resource.h"
    )
    # windows installer files different for core and custom
    if(EXISTS ${CMAKE_SOURCE_DIR}/custom/deploy/windows/installheader.bmp)
        list(APPEND DEPLOY_WIN_FILES ${CMAKE_SOURCE_DIR}/custom/deploy/windows/installheader.bmp)
    else()
        list(APPEND DEPLOY_WIN_FILES ${CMAKE_SOURCE_DIR}/deploy/windows/installheader.bmp)
    endif()
    if(EXISTS ${CMAKE_SOURCE_DIR}/custom/deploy/windows/WindowsQGC.ico)
        list(APPEND DEPLOY_WIN_FILES ${CMAKE_SOURCE_DIR}/custom/deploy/windows/WindowsQGC.ico)
    else()
        list(APPEND DEPLOY_WIN_FILES ${CMAKE_SOURCE_DIR}/deploy/windows/WindowsQGC.ico)
    endif()

    # Destination directory where files will be copied
    set(QGC_INSTALLER_SOURCE_WIN "${CMAKE_BINARY_DIR}/deploy/windows")
    file(MAKE_DIRECTORY ${QGC_INSTALLER_SOURCE_WIN})
    foreach(FILE ${DEPLOY_WIN_FILES})
        # filename without the path
        get_filename_component(FILE_NAME ${FILE} NAME)
        # re-copy the file if it changes
        add_custom_command(
            OUTPUT "${QGC_INSTALLER_SOURCE_WIN}/${FILE_NAME}"
            COMMAND ${CMAKE_COMMAND} -E copy_if_different "${FILE}" "${QGC_INSTALLER_SOURCE_WIN}/${FILE_NAME}"
            DEPENDS "${FILE}"  # Depend on the source file so that it re-copies when it changes
        )
        list(APPEND QGC_INSTALLER_SOURCE_WIN_FILES "${QGC_INSTALLER_SOURCE_WIN}/${FILE_NAME}")
    endforeach()

    target_sources(${PROJECT_NAME}
        PRIVATE
            ${QGC_INSTALLER_SOURCE_WIN_FILES}
    )
    set_target_properties(${PROJECT_NAME}
        PROPERTIES
            WIN32_EXECUTABLE TRUE
            QT_TARGET_RC_ICONS "${CMAKE_BINARY_DIR}/deploy/windows/WindowsQGC.ico"
    )
    add_compile_definitions(_USE_MATH_DEFINES)
elseif(MACOS)
    set(MACOSX_BUNDLE_ICON_FILE "macx.icns")
    set(app_icon_macos "${QGC_MACOS_ICON_PATH}/macx.icns")
    set_source_files_properties(${app_icon_macos}
        PROPERTIES
            MACOSX_PACKAGE_LOCATION "Resources"
    )
    target_sources(${PROJECT_NAME} PRIVATE ${app_icon_macos})
    set_target_properties(${PROJECT_NAME}
        PROPERTIES
            MACOSX_BUNDLE TRUE
            MACOSX_BUNDLE_INFO_PLIST "${CMAKE_SOURCE_DIR}/deploy/mac/MacOSXBundleInfo.plist.in"
            MACOSX_BUNDLE_BUNDLE_NAME "${CMAKE_PROJECT_NAME}"
            MACOSX_BUNDLE_BUNDLE_VERSION "${PROJECT_VERSION}"
            MACOSX_BUNDLE_COPYRIGHT "${QGC_APP_COPYRIGHT}"
            MACOSX_BUNDLE_GUI_IDENTIFIER "${QGC_BUNDLE_ID}"
            MACOSX_BUNDLE_ICON_FILE "macx.icns"
            MACOSX_BUNDLE_INFO_STRING "${QGC_APP_DESCRIPTION}"
            MACOSX_BUNDLE_LONG_VERSION_STRING "${PROJECT_VERSION_MAJOR}.${PROJECT_VERSION_MINOR}.${PROJECT_VERSION_PATCH}"
            MACOSX_BUNDLE_SHORT_VERSION_STRING "${PROJECT_VERSION_MAJOR}.${PROJECT_VERSION_MINOR}"
    )
elseif(IOS)
    enable_language(OBJC)

    set(CMAKE_OSX_ARCHITECTURES "arm64")
    set(CMAKE_OSX_SYSROOT "iphoneos")
    set(CMAKE_OSX_DEPLOYMENT_TARGET "14.0")
    set(CMAKE_XCODE_ATTRIBUTE_IPHONEOS_DEPLOYMENT_TARGET "14.0")
    set(CMAKE_XCODE_ATTRIBUTE_TARGETED_DEVICE_FAMILY "1,2") # iPhone,iPad
    set(CMAKE_XCODE_ATTRIBUTE_INFOPLIST_FILE "${CMAKE_CURRENT_SOURCE_DIR}/deploy/ios/iOS-Info.plist")

    set_target_properties(${PROJECT_NAME}
        PROPERTIES
            QT_IOS_LAUNCH_SCREEN ${CMAKE_SOURCE_DIR}/deploy/ios/QGCLaunchScreen.xib
            XCODE_ATTRIBUTE_PRODUCT_BUNDLE_IDENTIFIER "org.mavlink.qgroundcontrol"
            XCODE_ATTRIBUTE_PRODUCT_NAME ${CMAKE_PROJECT_NAME}
            XCODE_ATTRIBUTE_CURRENT_PROJECT_VERSION ${CMAKE_PROJECT_VERSION}
            XCODE_ATTRIBUTE_MARKETING_VERSION ${PROJECT_VERSION_MAJOR}.${PROJECT_VERSION_MINOR}
            XCODE_ATTRIBUTE_ASSETCATALOG_COMPILER_APPICON_NAME "AppIcon"
            XCODE_ATTRIBUTE_IPHONEOS_DEPLOYMENT_TARGET "14.0"
            XCODE_ATTRIBUTE_TARGETED_DEVICE_FAMILY "1,2" # iPhone,iPad
            XCODE_ATTRIBUTE_INFOPLIST_KEY_CFBundleDisplayName ${CMAKE_PROJECT_NAME}
            XCODE_ATTRIBUTE_INFOPLIST_KEY_LSApplicationCategoryType "public.app-category.mycategory"
            XCODE_ATTRIBUTE_GCC_GENERATE_DEBUGGING_SYMBOLS "YES"
    )
elseif(ANDROID)
    FetchContent_Declare(android_openssl
        DOWNLOAD_EXTRACT_TIMESTAMP true
        URL https://github.com/KDAB/android_openssl/archive/refs/heads/master.zip
    )
    FetchContent_MakeAvailable(android_openssl)
    include(${android_openssl_SOURCE_DIR}/android_openssl.cmake)
    add_android_openssl_libraries(${PROJECT_NAME})

    set(ANDROID_PLATFORM_ARCHITECTURE_CODE)
    if(${ANDROID_ABI} STREQUAL "armeabi-v7a")
        set(ANDROID_PLATFORM_ARCHITECTURE_CODE "032")
    elseif(${ANDROID_ABI} STREQUAL "arm64-v8a")
        set(ANDROID_PLATFORM_ARCHITECTURE_CODE "064")
    elseif(${ANDROID_ABI} STREQUAL "x86")
        set(ANDROID_PLATFORM_ARCHITECTURE_CODE "132")
    elseif(${ANDROID_ABI} STREQUAL "x86_64")
        set(ANDROID_PLATFORM_ARCHITECTURE_CODE "164")
    endif()
    set(ANDROID_VERSION_CODE "${ANDROID_PLATFORM_ARCHITECTURE_CODE}${PROJECT_VERSION_MAJOR}${PROJECT_VERSION_MINOR}")

    if(NOT QGC_CUSTOM_BUILD)
        set(QGC_ANDROID_PACKAGE_SOURCE_DIR ${CMAKE_SOURCE_DIR}/android)
    else()
        set(CUSTOM_ANDROID_DIR "${CMAKE_SOURCE_DIR}/custom/android")
        if(EXISTS "${CUSTOM_ANDROID_DIR}")
            file(GLOB CUSTOM_ANDROID_FILES "${CUSTOM_ANDROID_DIR}/*")
            if(CUSTOM_ANDROID_FILES)
                message(STATUS "Custom Android package template found. Overlaying custom files...")
                set(DEFAULT_ANDROID_DIR "${CMAKE_SOURCE_DIR}/android")
                set(FINAL_ANDROID_DIR "${CMAKE_BINARY_DIR}/custom/android")
                file(COPY "${DEFAULT_ANDROID_DIR}/." DESTINATION "${FINAL_ANDROID_DIR}")
                file(COPY "${CUSTOM_ANDROID_DIR}/." DESTINATION "${FINAL_ANDROID_DIR}")
                set_property(DIRECTORY APPEND PROPERTY CMAKE_CONFIGURE_DEPENDS
                                "${DEFAULT_ANDROID_DIR}/"
                                "${CUSTOM_ANDROID_DIR}/"
                            )
                set(QGC_ANDROID_PACKAGE_SOURCE_DIR "${FINAL_ANDROID_DIR}" CACHE STRING "Path to a custom Android package template" FORCE)
                message(STATUS "Android package template path will be set to: ${QGC_ANDROID_PACKAGE_SOURCE_DIR}")
            else()
                message(STATUS "Custom Android package template empty. Using default.")
            endif()
        else()
            message(STATUS "No custom Android package template found. Using default.")
        endif()
    endif()

    set_target_properties(${PROJECT_NAME}
        PROPERTIES
            # QT_ANDROID_ABIS ${ANDROID_ABI}
<<<<<<< HEAD
            QT_ANDROID_MIN_SDK_VERSION ${QGC_QT_ANDROID_MIN_SDK_VERSION}
            QT_ANDROID_TARGET_SDK_VERSION ${QGC_QT_ANDROID_TARGET_SDK_VERSION}
            QT_ANDROID_PACKAGE_SOURCE_DIR ${CMAKE_SOURCE_DIR}/android
=======
            QT_ANDROID_MIN_SDK_VERSION 25
            QT_ANDROID_TARGET_SDK_VERSION 35
            QT_ANDROID_PACKAGE_SOURCE_DIR "${QGC_ANDROID_PACKAGE_SOURCE_DIR}"
>>>>>>> 1de8d27e
            QT_ANDROID_VERSION_NAME ${CMAKE_PROJECT_VERSION}
            QT_ANDROID_VERSION_CODE ${ANDROID_VERSION_CODE}
            # QT_QML_ROOT_PATH ${CMAKE_SOURCE_DIR}
    )
    # get_target_property(QGC_ANDROID_DEPLOY_FILE ${PROJECT_NAME} QT_ANDROID_DEPLOYMENT_SETTINGS_FILE)
elseif(LINUX)

endif()

add_compile_definitions(
    QGC_APP_NAME="${QGC_APP_NAME}"
    QGC_ORG_NAME="${QGC_ORG_NAME}"
    QGC_ORG_DOMAIN="${QGC_ORG_DOMAIN}"
    QGC_APP_VERSION_STR="${QGC_APP_VERSION_STR}"
)

add_subdirectory(src)
target_link_libraries(${PROJECT_NAME}
    PRIVATE
        Qt6::Core
        Qt6::Quick
        Qt6::Widgets
        Qt6::Svg # Used to import QSvgPlugin
        QGC
        QmlControls
        Utilities
)
if(QGC_BUILD_TESTING)
    add_subdirectory(test)
    target_link_libraries(${PROJECT_NAME} PRIVATE qgctest)
endif()

qt_import_plugins(${PROJECT_NAME}
    INCLUDE Qt6::QSvgPlugin
    EXCLUDE_BY_TYPE geoservices
    INCLUDE_BY_TYPE sqldrivers Qt6::QSQLiteDriverPlugin
)

#######################################################
#		Install Configuration
#######################################################

include(InstallRequiredSystemLibraries)

install(
    TARGETS ${PROJECT_NAME}
    LIBRARY DESTINATION ${CMAKE_INSTALL_LIBDIR}
    RUNTIME DESTINATION ${CMAKE_INSTALL_BINDIR}
    ARCHIVE DESTINATION ${CMAKE_INSTALL_LIBDIR}
    BUNDLE  DESTINATION .
)

qt_generate_deploy_qml_app_script(
    TARGET ${PROJECT_NAME}
    OUTPUT_SCRIPT deploy_script
    # DEPLOY_TOOL_OPTIONS
    MACOS_BUNDLE_POST_BUILD
    NO_UNSUPPORTED_PLATFORM_ERROR
    DEPLOY_USER_QML_MODULES_ON_UNSUPPORTED_PLATFORM
)
install(SCRIPT ${deploy_script})

if(LINUX)
    configure_file(
        ${CMAKE_SOURCE_DIR}/deploy/linux/org.mavlink.qgroundcontrol.desktop.in
        ${CMAKE_BINARY_DIR}/org.mavlink.qgroundcontrol.desktop
        @ONLY
    )
    install(
        FILES ${CMAKE_BINARY_DIR}/org.mavlink.qgroundcontrol.desktop
        DESTINATION ${CMAKE_INSTALL_DATADIR}/applications
    )
    if(QGC_CUSTOM_BUILD)
        install(
            FILES ${CMAKE_SOURCE_DIR}/custom/res/icons/custom_qgroundcontrol.png
            DESTINATION ${CMAKE_INSTALL_DATADIR}/icons/hicolor/128x128/apps/
            RENAME org.mavlink.qgroundcontrol.png
        )
    else()
        install(
            FILES ${CMAKE_SOURCE_DIR}/resources/icons/qgroundcontrol.png
            DESTINATION ${CMAKE_INSTALL_DATADIR}/icons/hicolor/128x128/apps/
            RENAME org.mavlink.qgroundcontrol.png
        )
    endif()
    configure_file(
        ${CMAKE_SOURCE_DIR}/deploy/linux/org.mavlink.qgroundcontrol.metainfo.xml.in
        ${CMAKE_BINARY_DIR}/metainfo/org.mavlink.qgroundcontrol.metainfo.xml
        @ONLY
    )
    install(
        FILES ${CMAKE_BINARY_DIR}/metainfo/org.mavlink.qgroundcontrol.metainfo.xml
        DESTINATION ${CMAKE_INSTALL_DATADIR}/metainfo/
    )
    install(
        FILES ${CMAKE_SOURCE_DIR}/deploy/linux/AppRun
        DESTINATION ${CMAKE_BINARY_DIR}
    )
    install(SCRIPT "${CMAKE_SOURCE_DIR}/cmake/CreateAppImage.cmake")
elseif(WIN32)
    install(SCRIPT "${CMAKE_SOURCE_DIR}/cmake/CreateWinInstaller.cmake")
elseif(MACOS)
    install(SCRIPT "${CMAKE_SOURCE_DIR}/cmake/CreateMacDMG.cmake")
endif()

include(printSummary)<|MERGE_RESOLUTION|>--- conflicted
+++ resolved
@@ -445,15 +445,9 @@
     set_target_properties(${PROJECT_NAME}
         PROPERTIES
             # QT_ANDROID_ABIS ${ANDROID_ABI}
-<<<<<<< HEAD
             QT_ANDROID_MIN_SDK_VERSION ${QGC_QT_ANDROID_MIN_SDK_VERSION}
             QT_ANDROID_TARGET_SDK_VERSION ${QGC_QT_ANDROID_TARGET_SDK_VERSION}
-            QT_ANDROID_PACKAGE_SOURCE_DIR ${CMAKE_SOURCE_DIR}/android
-=======
-            QT_ANDROID_MIN_SDK_VERSION 25
-            QT_ANDROID_TARGET_SDK_VERSION 35
             QT_ANDROID_PACKAGE_SOURCE_DIR "${QGC_ANDROID_PACKAGE_SOURCE_DIR}"
->>>>>>> 1de8d27e
             QT_ANDROID_VERSION_NAME ${CMAKE_PROJECT_VERSION}
             QT_ANDROID_VERSION_CODE ${ANDROID_VERSION_CODE}
             # QT_QML_ROOT_PATH ${CMAKE_SOURCE_DIR}
