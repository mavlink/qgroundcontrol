--- conflicted
+++ resolved
@@ -1,84 +1,84 @@
-#-------------------------------------------------
-#
-# QGroundControl - Micro Air Vehicle Groundstation
-#
-# Please see our website at <http://qgroundcontrol.org>
-#
-# Author:
-# Lorenz Meier <mavteam@student.ethz.ch>
-#
-# (c) 2009-2010 PIXHAWK Team
-#
-# This file is part of the mav groundstation project
-# QGroundControl is free software: you can redistribute it and/or modify
-# it under the terms of the GNU General Public License as published by
-# the Free Software Foundation, either version 3 of the License, or
-# (at your option) any later version.
-# QGroundControl is distributed in the hope that it will be useful,
-# but WITHOUT ANY WARRANTY; without even the implied warranty of
-# MERCHANTABILITY or FITNESS FOR A PARTICULAR PURPOSE. See the
-# GNU General Public License for more details.
-# You should have received a copy of the GNU General Public License
-# along with QGroundControl. If not, see <http://www.gnu.org/licenses/>.
-#
-#-------------------------------------------------
-
-#$$BASEDIR/lib/qextserialport/include
-#               $$BASEDIR/lib/openjaus/libjaus/include \
-#               $$BASEDIR/lib/openjaus/libopenJaus/include
-
-message(Qt version $$[QT_VERSION])
-
-release {
-#    DEFINES += QT_NO_DEBUG_OUTPUT
-#    DEFINES += QT_NO_WARNING_OUTPUT
-}
-
+#-------------------------------------------------
+#
+# QGroundControl - Micro Air Vehicle Groundstation
+#
+# Please see our website at <http://qgroundcontrol.org>
+#
+# Author:
+# Lorenz Meier <mavteam@student.ethz.ch>
+#
+# (c) 2009-2010 PIXHAWK Team
+#
+# This file is part of the mav groundstation project
+# QGroundControl is free software: you can redistribute it and/or modify
+# it under the terms of the GNU General Public License as published by
+# the Free Software Foundation, either version 3 of the License, or
+# (at your option) any later version.
+# QGroundControl is distributed in the hope that it will be useful,
+# but WITHOUT ANY WARRANTY; without even the implied warranty of
+# MERCHANTABILITY or FITNESS FOR A PARTICULAR PURPOSE. See the
+# GNU General Public License for more details.
+# You should have received a copy of the GNU General Public License
+# along with QGroundControl. If not, see <http://www.gnu.org/licenses/>.
+#
+#-------------------------------------------------
+
+#$$BASEDIR/lib/qextserialport/include
+#               $$BASEDIR/lib/openjaus/libjaus/include \
+#               $$BASEDIR/lib/openjaus/libopenJaus/include
+
+message(Qt version $$[QT_VERSION])
+
+release {
+#    DEFINES += QT_NO_DEBUG_OUTPUT
+#    DEFINES += QT_NO_WARNING_OUTPUT
+}
+
 QMAKE_PRE_LINK += echo "Copying files"
 
 #QMAKE_PRE_LINK += && cp -rf $$BASEDIR/models $$TARGETDIR/debug/.
 #QMAKE_PRE_LINK += && cp -rf $$BASEDIR/models $$TARGETDIR/release/.
 
-# MAC OS X
-macx { 
-
+# MAC OS X
+macx { 
+
     COMPILER_VERSION = $$system(gcc -v)
     message(Using compiler $$COMPILER_VERSION)
 
-    HARDWARE_PLATFORM = $$system(uname -a)
+    HARDWARE_PLATFORM = $$system(uname -a)
     contains( HARDWARE_PLATFORM, 9.6.0 ) || contains( HARDWARE_PLATFORM, 9.7.0 ) || contains( HARDWARE_PLATFORM, 9.8.0 ) || contains( HARDWARE_PLATFORM, 9.9.0 ) {
-        # x86 Mac OS X Leopard 10.5 and earlier
-        CONFIG += x86 cocoa phonon
-        message(Building for Mac OS X 32bit/Leopard 10.5 and earlier)
-
-                # Enable function-profiling with the OS X saturn tool
-                debug {
-                        #QMAKE_CXXFLAGS += -finstrument-functions
-                        #LIBS += -lSaturn
-                }
-    } else {
-        # x64 Mac OS X Snow Leopard 10.6 and later
-        CONFIG += x86_64 cocoa
-        CONFIG -= x86 phonon
-        message(Building for Mac OS X 64bit/Snow Leopard 10.6 and later)
-    }
-
+        # x86 Mac OS X Leopard 10.5 and earlier
+        CONFIG += x86 cocoa phonon
+        message(Building for Mac OS X 32bit/Leopard 10.5 and earlier)
+
+                # Enable function-profiling with the OS X saturn tool
+                debug {
+                        #QMAKE_CXXFLAGS += -finstrument-functions
+                        #LIBS += -lSaturn
+                }
+    } else {
+        # x64 Mac OS X Snow Leopard 10.6 and later
+        CONFIG += x86_64 cocoa
+        CONFIG -= x86 phonon
+        message(Building for Mac OS X 64bit/Snow Leopard 10.6 and later)
+    }
+
     QMAKE_MACOSX_DEPLOYMENT_TARGET = 10.5
-
-    DESTDIR = $$BASEDIR/bin/mac
+
+    DESTDIR = $$BASEDIR/bin/mac
     INCLUDEPATH += -framework SDL
-
-    LIBS += -framework IOKit \
-        -framework SDL \
-        -framework CoreFoundation \
-        -framework ApplicationServices \
-        -lm
-    
-    ICON = $$BASEDIR/images/icons/macx.icns
-
-    # Copy audio files if needed
-    QMAKE_PRE_LINK += cp -rf $$BASEDIR/audio $$DESTDIR/qgroundcontrol.app/Contents/MacOs/.
-
+
+    LIBS += -framework IOKit \
+        -framework SDL \
+        -framework CoreFoundation \
+        -framework ApplicationServices \
+        -lm
+    
+    ICON = $$BASEDIR/images/icons/macx.icns
+
+    # Copy audio files if needed
+    QMAKE_PRE_LINK += cp -rf $$BASEDIR/audio $$DESTDIR/qgroundcontrol.app/Contents/MacOs/.
+
     exists(/Library/Frameworks/osg.framework):exists(/Library/Frameworks/OpenThreads.framework) {
     # No check for GLUT.framework since it's a MAC default
     message("Building support for OpenSceneGraph")
@@ -108,7 +108,7 @@
 
     exists(/usr/include/osgEarth) {
     message("Building support for osgEarth")
-    DEPENDENCIES_PRESENT += osgearth
+    DEPENDENCIES_PRESENT += osgearth
     # Include osgEarth libraries
     INCLUDEPATH += -framework GDAL \
             $$IN_PWD/lib/mac32-gcc/include \
@@ -123,7 +123,7 @@
             -framework osgFX \
             -framework osgTerrain \
     DEFINES += QGC_OSGEARTH_ENABLED
-    }
+    }
 
     exists(/opt/local/include/libfreenect) {
     message("Building support for libfreenect")
@@ -136,40 +136,40 @@
     # osg/osgEarth dynamic casts might fail without this compiler option.
     # see http://osgearth.org/wiki/FAQ for details.
     #QMAKE_CXXFLAGS += -Wl,-E
-}
-
-# GNU/Linux
-linux-g++ {
-
-    debug {
-        DESTDIR = $$BUILDDIR/debug
+}
+
+# GNU/Linux
+linux-g++ {
+
+    debug {
+        DESTDIR = $$BUILDDIR/debug
         CONFIG += debug
-    }
-
-    release {
-        DESTDIR = $$BUILDDIR/release
-    }
-
-    QMAKE_PRE_LINK += cp -rf $$BASEDIR/audio $$DESTDIR/.
-
-    INCLUDEPATH += /usr/include \
-                   /usr/include/qt4/phonon
-              # $$BASEDIR/lib/flite/include \
-              # $$BASEDIR/lib/flite/lang
-
-
+    }
+
+    release {
+        DESTDIR = $$BUILDDIR/release
+    }
+
+    QMAKE_PRE_LINK += cp -rf $$BASEDIR/audio $$DESTDIR/.
+
+    INCLUDEPATH += /usr/include \
+                   /usr/include/qt4/phonon
+              # $$BASEDIR/lib/flite/include \
+              # $$BASEDIR/lib/flite/lang
+
+
     message(Building for GNU/Linux 32bit/i386)
 
-    LIBS += \
-        -L/usr/lib \
-        -lm \
-        -lflite_cmu_us_kal \
-        -lflite_usenglish \
-        -lflite_cmulex \
-        -lflite \
-        -lSDL \
-        -lSDLmain
-
+    LIBS += \
+        -L/usr/lib \
+        -lm \
+        -lflite_cmu_us_kal \
+        -lflite_usenglish \
+        -lflite_cmulex \
+        -lflite \
+        -lSDL \
+        -lSDLmain
+
     exists(/usr/include/osg) {
     message("Building support for OpenSceneGraph")
     DEPENDENCIES_PRESENT += osg
@@ -177,7 +177,7 @@
     LIBS += -losg
     DEFINES += QGC_OSG_ENABLED
     }
-
+
     exists(/usr/include/osgEarth) | exists(/usr/local/include/osgEarth) {
     message("Building support for osgEarth")
     DEPENDENCIES_PRESENT += osgearth
@@ -187,13 +187,9 @@
             -losgEarthUtil
     DEFINES += QGC_OSGEARTH_ENABLED
     }
-<<<<<<< HEAD
-
+
     exists(/usr/local/include/libfreenect) {
-=======
-
     exists(/usr/local/include/libfreenect/libfreenect.h) {
->>>>>>> 2adb1f82
     message("Building support for libfreenect")
     DEPENDENCIES_PRESENT += libfreenect
     INCLUDEPATH += /usr/include/libusb-1.0
@@ -210,40 +206,40 @@
     # osg/osgEarth dynamic casts might fail without this compiler option.
     # see http://osgearth.org/wiki/FAQ for details.
     QMAKE_CXXFLAGS += -Wl,-E
-}
-
-linux-g++-64 {
-
-    debug {
-        DESTDIR = $$BUILDDIR/debug
+}
+
+linux-g++-64 {
+
+    debug {
+        DESTDIR = $$BUILDDIR/debug
         CONFIG += debug
-    }
-
-    release {
-        DESTDIR = $$BUILDDIR/release
-    }
-
-    QMAKE_PRE_LINK += cp -rf $$BASEDIR/audio $$DESTDIR/.
-
-    INCLUDEPATH += /usr/include \
-                   /usr/include/qt4/phonon
-              # $$BASEDIR/lib/flite/include \
-              # $$BASEDIR/lib/flite/lang
-
-
+    }
+
+    release {
+        DESTDIR = $$BUILDDIR/release
+    }
+
+    QMAKE_PRE_LINK += cp -rf $$BASEDIR/audio $$DESTDIR/.
+
+    INCLUDEPATH += /usr/include \
+                   /usr/include/qt4/phonon
+              # $$BASEDIR/lib/flite/include \
+              # $$BASEDIR/lib/flite/lang
+
+
     # 64-bit Linux
     message(Building for GNU/Linux 64bit/x64 (g++-64))
 
-    LIBS += \
-        -L/usr/lib \
-        -lm \
-        -lflite_cmu_us_kal \
-        -lflite_usenglish \
-        -lflite_cmulex \
-        -lflite \
-        -lSDL \
-        -lSDLmain
-
+    LIBS += \
+        -L/usr/lib \
+        -lm \
+        -lflite_cmu_us_kal \
+        -lflite_usenglish \
+        -lflite_cmulex \
+        -lflite \
+        -lSDL \
+        -lSDLmain
+
     exists(/usr/include/osg) {
     message("Building support for OpenSceneGraph")
     DEPENDENCIES_PRESENT += osg
@@ -274,57 +270,57 @@
     # osg/osgEarth dynamic casts might fail without this compiler option.
     # see http://osgearth.org/wiki/FAQ for details.
     QMAKE_CXXFLAGS += -Wl,-E
-}
-
-# Windows (32bit)
-win32-msvc2008 {
-
-    message(Building for Windows Visual Studio 2008 (32bit))
-
-    # Special settings for debug
-    #CONFIG += CONSOLE
-
-    INCLUDEPATH += $$BASEDIR/lib/sdl/msvc/include \
-                   $$BASEDIR/lib/opal/include \
-                   $$BASEDIR/lib/msinttypes
-                   #"C:\Program Files\Microsoft SDKs\Windows\v7.0\Include"
-
-    LIBS += -L$$BASEDIR/lib/sdl/msvc/lib \
-             -lSDLmain -lSDL
-
-message("Building support for OSGEARTH")
-DEPENDENCIES_PRESENT += osgearth
-# Include OpenSceneGraph and osgEarth libraries
-INCLUDEPATH += $$BASEDIR/lib/osgEarth/win32/include \
-    $$BASEDIR/lib/osgEarth_3rdparty/win32/OpenSceneGraph-2.8.2/include
-LIBS += -L$$BASEDIR/lib/osgEarth/win32/lib \
-    -L$$BASEDIR/lib/osgEarth_3rdparty/win32/OpenSceneGraph-2.8.2/lib \
-    -losg \
-    -losgViewer \
-	-losgGA \
-	-losgDB \
-	-losgText \
-	-lOpenThreads \
-    -losgEarth \
-	-losgEarthUtil
-DEFINES += QGC_OSG_ENABLED
-QMAKE_CXXFLAGS += -DUSE_QT4
-
-    RC_FILE = $$BASEDIR/qgroundcontrol.rc
-
-    # Copy dependencies
-    QMAKE_PRE_LINK += && cp -f $$BASEDIR/lib/sdl/win32/SDL.dll $$TARGETDIR/debug/.
-	QMAKE_PRE_LINK += && cp -rf $$BASEDIR/audio $$TARGETDIR/debug/.
-	
-	
-	#QMAKE_PRE_LINK += cp -f $$BASEDIR/lib/osgEarth_3rdparty/win32/OpenSceneGraph-2.8.2/bin/osg55-osg.dll $$TARGETDIR/release/. &&
-	#QMAKE_PRE_LINK += cp -f $$BASEDIR/lib/osgEarth_3rdparty/win32/OpenSceneGraph-2.8.2/bin/osg55-osgViewer.dll $$TARGETDIR/release/. &&
-	#QMAKE_PRE_LINK += cp -f $$BASEDIR/lib/osgEarth_3rdparty/win32/OpenSceneGraph-2.8.2/bin/osg55-osgGA.dll $$TARGETDIR/release/. &&
-	#QMAKE_PRE_LINK += cp -f $$BASEDIR/lib/osgEarth_3rdparty/win32/OpenSceneGraph-2.8.2/bin/osg55-osgDB.dll $$TARGETDIR/release/. &&
-	#QMAKE_PRE_LINK += cp -f $$BASEDIR/lib/osgEarth_3rdparty/win32/OpenSceneGraph-2.8.2/bin/osg55-osgText.dll $$TARGETDIR/release/. &&
-	#QMAKE_PRE_LINK += cp -f $$BASEDIR/lib/osgEarth_3rdparty/win32/OpenSceneGraph-2.8.2/bin/OpenThreads.dll $$TARGETDIR/release/. &&
-	
-    QMAKE_PRE_LINK += && cp -f $$BASEDIR/lib/sdl/win32/SDL.dll $$TARGETDIR/release/.
+}
+
+# Windows (32bit)
+win32-msvc2008 {
+
+    message(Building for Windows Visual Studio 2008 (32bit))
+
+    # Special settings for debug
+    #CONFIG += CONSOLE
+
+    INCLUDEPATH += $$BASEDIR/lib/sdl/msvc/include \
+                   $$BASEDIR/lib/opal/include \
+                   $$BASEDIR/lib/msinttypes
+                   #"C:\Program Files\Microsoft SDKs\Windows\v7.0\Include"
+
+    LIBS += -L$$BASEDIR/lib/sdl/msvc/lib \
+             -lSDLmain -lSDL
+
+message("Building support for OSGEARTH")
+DEPENDENCIES_PRESENT += osgearth
+# Include OpenSceneGraph and osgEarth libraries
+INCLUDEPATH += $$BASEDIR/lib/osgEarth/win32/include \
+    $$BASEDIR/lib/osgEarth_3rdparty/win32/OpenSceneGraph-2.8.2/include
+LIBS += -L$$BASEDIR/lib/osgEarth/win32/lib \
+    -L$$BASEDIR/lib/osgEarth_3rdparty/win32/OpenSceneGraph-2.8.2/lib \
+    -losg \
+    -losgViewer \
+	-losgGA \
+	-losgDB \
+	-losgText \
+	-lOpenThreads \
+    -losgEarth \
+	-losgEarthUtil
+DEFINES += QGC_OSG_ENABLED
+QMAKE_CXXFLAGS += -DUSE_QT4
+
+    RC_FILE = $$BASEDIR/qgroundcontrol.rc
+
+    # Copy dependencies
+    QMAKE_PRE_LINK += && cp -f $$BASEDIR/lib/sdl/win32/SDL.dll $$TARGETDIR/debug/.
+	QMAKE_PRE_LINK += && cp -rf $$BASEDIR/audio $$TARGETDIR/debug/.
+	
+	
+	#QMAKE_PRE_LINK += cp -f $$BASEDIR/lib/osgEarth_3rdparty/win32/OpenSceneGraph-2.8.2/bin/osg55-osg.dll $$TARGETDIR/release/. &&
+	#QMAKE_PRE_LINK += cp -f $$BASEDIR/lib/osgEarth_3rdparty/win32/OpenSceneGraph-2.8.2/bin/osg55-osgViewer.dll $$TARGETDIR/release/. &&
+	#QMAKE_PRE_LINK += cp -f $$BASEDIR/lib/osgEarth_3rdparty/win32/OpenSceneGraph-2.8.2/bin/osg55-osgGA.dll $$TARGETDIR/release/. &&
+	#QMAKE_PRE_LINK += cp -f $$BASEDIR/lib/osgEarth_3rdparty/win32/OpenSceneGraph-2.8.2/bin/osg55-osgDB.dll $$TARGETDIR/release/. &&
+	#QMAKE_PRE_LINK += cp -f $$BASEDIR/lib/osgEarth_3rdparty/win32/OpenSceneGraph-2.8.2/bin/osg55-osgText.dll $$TARGETDIR/release/. &&
+	#QMAKE_PRE_LINK += cp -f $$BASEDIR/lib/osgEarth_3rdparty/win32/OpenSceneGraph-2.8.2/bin/OpenThreads.dll $$TARGETDIR/release/. &&
+	
+    QMAKE_PRE_LINK += && cp -f $$BASEDIR/lib/sdl/win32/SDL.dll $$TARGETDIR/release/.
     QMAKE_PRE_LINK += && cp -rf $$BASEDIR/audio $$TARGETDIR/release/.
     QMAKE_PRE_LINK += && cp -rf $$BASEDIR/models $$TARGETDIR/debug/.
     QMAKE_PRE_LINK += && cp -rf $$BASEDIR/models $$TARGETDIR/release/.
@@ -332,94 +328,94 @@
     # osg/osgEarth dynamic casts might fail without this compiler option.
     # see http://osgearth.org/wiki/FAQ for details.
     QMAKE_CXXFLAGS += /Wl /E
-}
-
-# Windows (32bit)
-win32-g++ {
-
-    message(Building for Windows Platform (32bit))
-    
-    # Special settings for debug
-    #CONFIG += CONSOLE
-
-    INCLUDEPATH += $$BASEDIR/lib/sdl/include \
-                   $$BASEDIR/lib/opal/include #\ #\
-                   #"C:\Program Files\Microsoft SDKs\Windows\v7.0\Include"
-
-    LIBS += -L$$BASEDIR/lib/sdl/win32 \
-             -lmingw32 -lSDLmain -lSDL -mwindows
-
-
-
-    debug {
-        DESTDIR = $$BUILDDIR/debug
-    }
-
-    release {
-        DESTDIR = $$BUILDDIR/release
-    }
-        
-    RC_FILE = $$BASEDIR/qgroundcontrol.rc
-
-    # Copy dependencies
-	debug {
-    QMAKE_PRE_LINK += && cp -f $$BASEDIR/lib/sdl/win32/SDL.dll $$BUILDDIR/debug/.
-    QMAKE_PRE_LINK += && cp -rf $$BASEDIR/audio $$TARGETDIR/debug/.
-	QMAKE_PRE_LINK += && cp -rf $$BASEDIR/models $$TARGETDIR/debug/.
-	}
-	
-	release {
+}
+
+# Windows (32bit)
+win32-g++ {
+
+    message(Building for Windows Platform (32bit))
+    
+    # Special settings for debug
+    #CONFIG += CONSOLE
+
+    INCLUDEPATH += $$BASEDIR/lib/sdl/include \
+                   $$BASEDIR/lib/opal/include #\ #\
+                   #"C:\Program Files\Microsoft SDKs\Windows\v7.0\Include"
+
+    LIBS += -L$$BASEDIR/lib/sdl/win32 \
+             -lmingw32 -lSDLmain -lSDL -mwindows
+
+
+
+    debug {
+        DESTDIR = $$BUILDDIR/debug
+    }
+
+    release {
+        DESTDIR = $$BUILDDIR/release
+    }
+        
+    RC_FILE = $$BASEDIR/qgroundcontrol.rc
+
+    # Copy dependencies
+	debug {
+    QMAKE_PRE_LINK += && cp -f $$BASEDIR/lib/sdl/win32/SDL.dll $$BUILDDIR/debug/.
+    QMAKE_PRE_LINK += && cp -rf $$BASEDIR/audio $$TARGETDIR/debug/.
+	QMAKE_PRE_LINK += && cp -rf $$BASEDIR/models $$TARGETDIR/debug/.
+	}
+	
+	release {
 	QMAKE_PRE_LINK += && cp -f $$BASEDIR/lib/sdl/win32/SDL.dll $$BUILDDIR/release/.
     QMAKE_PRE_LINK += && cp -rf $$BASEDIR/audio $$TARGETDIR/release/.
-    QMAKE_PRE_LINK += && cp -rf $$BASEDIR/models $$TARGETDIR/release/.
+    QMAKE_PRE_LINK += && cp -rf $$BASEDIR/models $$TARGETDIR/release/.
 	}
 
     # osg/osgEarth dynamic casts might fail without this compiler option.
     # see http://osgearth.org/wiki/FAQ for details.
     QMAKE_CXXFLAGS += -Wl,-E
-}
-
-# Windows (64bit)
-win64-g++ {
-
-    message(Building for Windows Platform (64bit))
-
-    # Special settings for debug
-    #CONFIG += CONSOLE
-
-    INCLUDEPATH += $$BASEDIR\lib\sdl\include \
-                   $$BASEDIR\lib\opal\include #\ #\
-                   #"C:\Program Files\Microsoft SDKs\Windows\v7.0\Include"
-
-    LIBS += -L$$BASEDIR\lib\sdl\win32 \
-             -lmingw32 -lSDLmain -lSDL -mwindows
-
-
-
-    debug {
-        DESTDIR = $$BASEDIR/bin
-    }
-
-    release {
-        DESTDIR = $$BASEDIR/bin
-    }
-
-    RC_FILE = $$BASEDIR/qgroundcontrol.rc
-
-    # Copy dependencies
-	debug {
-    QMAKE_PRE_LINK += && cp -f $$BASEDIR/lib/sdl/win32/SDL.dll $$BUILDDIR/debug/.
-    QMAKE_PRE_LINK += && cp -rf $$BASEDIR/audio $$TARGETDIR/debug/.
-	QMAKE_PRE_LINK += && cp -rf $$BASEDIR/models $$TARGETDIR/debug/.
-	}
-	
-	release {
-	QMAKE_PRE_LINK += && cp -f $$BASEDIR/lib/sdl/win32/SDL.dll $$BUILDDIR/release/.
-    QMAKE_PRE_LINK += && cp -rf $$BASEDIR/audio $$TARGETDIR/release/.
-    QMAKE_PRE_LINK += && cp -rf $$BASEDIR/models $$TARGETDIR/release/.
-	}
+}
+
+# Windows (64bit)
+win64-g++ {
+
+    message(Building for Windows Platform (64bit))
+
+    # Special settings for debug
+    #CONFIG += CONSOLE
+
+    INCLUDEPATH += $$BASEDIR\lib\sdl\include \
+                   $$BASEDIR\lib\opal\include #\ #\
+                   #"C:\Program Files\Microsoft SDKs\Windows\v7.0\Include"
+
+    LIBS += -L$$BASEDIR\lib\sdl\win32 \
+             -lmingw32 -lSDLmain -lSDL -mwindows
+
+
+
+    debug {
+        DESTDIR = $$BASEDIR/bin
+    }
+
+    release {
+        DESTDIR = $$BASEDIR/bin
+    }
+
+    RC_FILE = $$BASEDIR/qgroundcontrol.rc
+
+    # Copy dependencies
+	debug {
+    QMAKE_PRE_LINK += && cp -f $$BASEDIR/lib/sdl/win32/SDL.dll $$BUILDDIR/debug/.
+    QMAKE_PRE_LINK += && cp -rf $$BASEDIR/audio $$TARGETDIR/debug/.
+	QMAKE_PRE_LINK += && cp -rf $$BASEDIR/models $$TARGETDIR/debug/.
+	}
+	
+	release {
+	QMAKE_PRE_LINK += && cp -f $$BASEDIR/lib/sdl/win32/SDL.dll $$BUILDDIR/release/.
+    QMAKE_PRE_LINK += && cp -rf $$BASEDIR/audio $$TARGETDIR/release/.
+    QMAKE_PRE_LINK += && cp -rf $$BASEDIR/models $$TARGETDIR/release/.
+	}
 
     # osg/osgEarth dynamic casts might fail without this compiler option.
     # see http://osgearth.org/wiki/FAQ for details.
     QMAKE_CXXFLAGS += -Wl,-E
-}
+}