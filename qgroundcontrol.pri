# -------------------------------------------------
# QGroundControl - Micro Air Vehicle Groundstation
# Please see our website at <http://qgroundcontrol.org>
# Maintainer:
# Lorenz Meier <lm@inf.ethz.ch>
# (c) 2009-2011 QGroundControl Developers
# This file is part of the open groundstation project
# QGroundControl is free software: you can redistribute it and/or modify
# it under the terms of the GNU General Public License as published by
# the Free Software Foundation, either version 3 of the License, or
# (at your option) any later version.
# QGroundControl is distributed in the hope that it will be useful,
# but WITHOUT ANY WARRANTY; without even the implied warranty of
# MERCHANTABILITY or FITNESS FOR A PARTICULAR PURPOSE. See the
# GNU General Public License for more details.
# You should have received a copy of the GNU General Public License
# along with QGroundControl. If not, see <http://www.gnu.org/licenses/>.
# -------------------------------------------------

message(Qt version $$[QT_VERSION])
message(Using Qt from $$(QTDIR))
<<<<<<< HEAD

=======
>>>>>>> d54f9fa1


release {
#    DEFINES += QT_NO_DEBUG_OUTPUT
#    DEFINES += QT_NO_WARNING_OUTPUT
}

win32-msvc2008|win32-msvc2010 {
    QMAKE_POST_LINK += $$quote(echo "Copying files"$$escape_expand(\\n))
} else {
    QMAKE_POST_LINK += $$quote(echo "Copying files")
}

# Turn off serial port warnings
DEFINES += _TTY_NOWARN_

# MAC OS X
macx {

   # COMPILER_VERSION = $$system(gcc -v)
    #message(Using compiler $$COMPILER_VERSION)

        CONFIG += x86 cocoa phonon
        CONFIG -= x86_64

    #HARDWARE_PLATFORM = $$system(uname -a)
    #contains( $$HARDWARE_PLATFORM, "9.6.0" ) || contains( $$HARDWARE_PLATFORM, "9.7.0" ) || contains( $$HARDWARE_PLATFORM, "9.8.0" ) || contains( $$HARDWARE_PLATFORM, "9.9.0" ) {
        # x86 Mac OS X Leopard 10.5 and earlier

        #message(Building for Mac OS X 32bit/Leopard 10.5 and earlier)

                # Enable function-profiling with the OS X saturn tool
                #debug {
                        #QMAKE_CXXFLAGS += -finstrument-functions
                        #LIBS += -lSaturn
                       # CONFIG += console
                #}
    #} else {
        # x64 Mac OS X Snow Leopard 10.6 and later
     #   CONFIG += x86_64 x86 cocoa phonon
        #CONFIG -= x86 # phonon
        #message(Building for Mac OS X 64bit/Snow Leopard 10.6 and later)
      #          debug {
                        #QMAKE_CXXFLAGS += -finstrument-functions
                        #LIBS += -lSaturn
                        CONFIG += console
      #          }
    #}

    QMAKE_MACOSX_DEPLOYMENT_TARGET = 10.5

    #DESTDIR = $$BASEDIR/bin/mac
    INCLUDEPATH += -framework SDL

    LIBS += -framework IOKit \
        -framework SDL \
        -framework CoreFoundation \
        -framework ApplicationServices \
        -lm

    ICON = $$BASEDIR/images/icons/macx.icns

    # Copy audio files if needed
    QMAKE_POST_LINK += && cp -rf $$BASEDIR/audio $$TARGETDIR/qgroundcontrol.app/Contents/MacOS
    # Copy google earth starter file
    QMAKE_POST_LINK += && cp -f $$BASEDIR/images/earth.html $$TARGETDIR/qgroundcontrol.app/Contents/MacOS
    # Copy CSS stylesheets
    QMAKE_POST_LINK += && cp -f $$BASEDIR/images/style-mission.css $$TARGETDIR/qgroundcontrol.app/Contents/MacOS/style-indoor.css
    QMAKE_POST_LINK += && cp -f $$BASEDIR/images/style-outdoor.css $$TARGETDIR/qgroundcontrol.app/Contents/MacOS
    # Copy model files
    #QMAKE_POST_LINK += && cp -f $$BASEDIR/models/*.dae $$TARGETDIR/qgroundcontrol.app/Contents/MacOs

    exists(/Library/Frameworks/osg.framework):exists(/Library/Frameworks/OpenThreads.framework) {
    # No check for GLUT.framework since it's a MAC default
    message("Building support for OpenSceneGraph")
    DEPENDENCIES_PRESENT += osg
    DEFINES += QGC_OSG_ENABLED
    # Include OpenSceneGraph libraries
    INCLUDEPATH += -framework GLUT \
            -framework Carbon \
            -framework OpenThreads \
            -framework osg \
            -framework osgViewer \
            -framework osgGA \
            -framework osgDB \
            -framework osgText \
            -framework osgWidget

    LIBS += -framework GLUT \
            -framework Carbon \
            -framework OpenThreads \
            -framework osg \
            -framework osgViewer \
            -framework osgGA \
            -framework osgDB \
            -framework osgText \
            -framework osgWidget
    }

    exists(/usr/include/osgEarth) {
    message("Building support for osgEarth")
    DEPENDENCIES_PRESENT += osgearth
    # Include osgEarth libraries
    INCLUDEPATH += -framework GDAL \
            $$IN_PWD/lib/mac32-gcc/include \
            -framework GEOS \
            -framework SQLite3 \
            -framework osgFX \
            -framework osgTerrain

    LIBS += -framework GDAL \
            -framework GEOS \
            -framework SQLite3 \
            -framework osgFX \
            -framework osgTerrain
    DEFINES += QGC_OSGEARTH_ENABLED
    }


    exists(/opt/local/include/libfreenect) {
    message("Building support for libfreenect")
    DEPENDENCIES_PRESENT += libfreenect
    # Include libfreenect libraries
    LIBS += -lfreenect
    DEFINES += QGC_LIBFREENECT_ENABLED
    }

    # osg/osgEarth dynamic casts might fail without this compiler option.
    # see http://osgearth.org/wiki/FAQ for details.
    #QMAKE_CXXFLAGS += -Wl,-E
}

# GNU/Linux
linux-g++ {

    debug {
        DESTDIR = $$TARGETDIR/debug
        CONFIG += debug console
    }

    release {
        DESTDIR = $$TARGETDIR/release
        DEFINES += QT_NO_DEBUG
        CONFIG -= console
    }

    QMAKE_POST_LINK += cp -rf $$BASEDIR/audio $$DESTDIR/.

message("Compiling for linux 32")

    INCLUDEPATH += /usr/include \
                   /usr/local/include \
                   /usr/include/qt4/phonon


    message(Building for GNU/Linux 32bit/i386)

    LIBS += \
        -L/usr/lib \
        -lm \
        -lflite_cmu_us_kal \
        -lflite_usenglish \
        -lflite_cmulex \
        -lflite \
        -lSDL \
        -lSDLmain

    exists(/usr/include/osg) {
    message("Building support for OpenSceneGraph")
    DEPENDENCIES_PRESENT += osg
    # Include OpenSceneGraph libraries
    LIBS += -losg \
            -losgViewer \
            -losgGA \
            -losgDB \
            -losgText \
            -lOpenThreads

    DEFINES += QGC_OSG_ENABLED
    }

    exists(/usr/include/osgEarth):exists(/usr/include/osg) | exists(/usr/local/include/osgEarth):exists(/usr/include/osg) {
    message("Building support for osgEarth")
    DEPENDENCIES_PRESENT += osgearth
    # Include osgEarth libraries
    LIBS += -losgEarth \
            -losgEarthUtil
    DEFINES += QGC_OSGEARTH_ENABLED
    }

    exists(/usr/local/include/libfreenect/libfreenect.h) {
    message("Building support for libfreenect")
    DEPENDENCIES_PRESENT += libfreenect
    INCLUDEPATH += /usr/include/libusb-1.0
    # Include libfreenect libraries
    LIBS += -lfreenect
    DEFINES += QGC_LIBFREENECT_ENABLED
    }

    QMAKE_POST_LINK += && cp -rf $$BASEDIR/models $$DESTDIR
    QMAKE_POST_LINK += && cp -rf $$BASEDIR/data $$DESTDIR
    QMAKE_POST_LINK += && mkdir -p $$DESTDIR/images
    QMAKE_POST_LINK += && cp -rf $$BASEDIR/images/Vera.ttf $$DESTDIR/images/Vera.ttf

    # osg/osgEarth dynamic casts might fail without this compiler option.
    # see http://osgearth.org/wiki/FAQ for details.
    QMAKE_CXXFLAGS += -Wl,-E
}

linux-g++-64 {

    debug {
        DESTDIR = $$TARGETDIR/debug
        CONFIG += debug console
    }

    release {
        DESTDIR = $$TARGETDIR/release
        DEFINES += QT_NO_DEBUG
        CONFIG -= console
    }

    QMAKE_POST_LINK += cp -rf $$BASEDIR/audio $$DESTDIR/.

    INCLUDEPATH += /usr/include \
                   /usr/include/qt4/phonon


    # 64-bit Linux
    message(Building for GNU/Linux 64bit/x64 (g++-64))

    LIBS += \
        -L/usr/lib \
        -lm \
        -lflite_cmu_us_kal \
        -lflite_usenglish \
        -lflite_cmulex \
        -lflite \
        -lSDL \
        -lSDLmain

    exists(/usr/include/osg) {
    message("Building support for OpenSceneGraph")
    DEPENDENCIES_PRESENT += osg
    # Include OpenSceneGraph libraries
    LIBS += -losg \
            -losgViewer \
            -losgGA \
            -losgDB \
            -losgText \
            -lOpenThreads

    DEFINES += QGC_OSG_ENABLED
    }

    exists(/usr/include/osgEarth) {
    message("Building support for osgEarth")
    DEPENDENCIES_PRESENT += osgearth
    # Include osgEarth libraries
    LIBS += -losgEarth \
            -losgEarthUtil
    DEFINES += QGC_OSGEARTH_ENABLED
    }

    exists(/usr/local/include/libfreenect) {
    message("Building support for libfreenect")
    DEPENDENCIES_PRESENT += libfreenect
    INCLUDEPATH += /usr/include/libusb-1.0
    # Include libfreenect libraries
    LIBS += -lfreenect
    DEFINES += QGC_LIBFREENECT_ENABLED
    }

    QMAKE_POST_LINK += && cp -rf $$BASEDIR/models $$DESTDIR
    QMAKE_POST_LINK += && cp -rf $$BASEDIR/data $$DESTDIR
    QMAKE_POST_LINK += && mkdir -p $$DESTDIR/images
    QMAKE_POST_LINK += && cp -rf $$BASEDIR/images/Vera.ttf $$DESTDIR/images/Vera.ttf

    # osg/osgEarth dynamic casts might fail without this compiler option.
    # see http://osgearth.org/wiki/FAQ for details.
    QMAKE_CXXFLAGS += -Wl,-E
}

# Windows (32bit)
win32-msvc2008|win32-msvc2010 {

    win32-msvc2008 {
    message(Building for Windows Visual Studio 2008 (32bit))
    }
    win32-msvc2010 {
    message(Building for Windows Visual Studio 2010 (32bit))
    }

    # QAxContainer support is needed for the Internet Control
    # element showing the Google Earth window
    CONFIG += qaxcontainer

    # The EIGEN library needs this define
    # to make the internal min/max functions work
    DEFINES += NOMINMAX

    # QWebkit is not needed on MS-Windows compilation environment
    CONFIG -= webkit

    release {
        CONFIG -= console
        DEFINES += QT_NO_DEBUG
    }

    debug {
		CONFIG += console
	}

    INCLUDEPATH += $$BASEDIR/lib/sdl/msvc/include \
                   $$BASEDIR/lib/opal/include \
                   $$BASEDIR/lib/msinttypes
                   #"C:\Program Files\Microsoft SDKs\Windows\v7.0\Include"

    LIBS += -L$$BASEDIR/lib/sdl/msvc/lib \
             -lSDLmain -lSDL \
			 -lsetupapi

exists($$BASEDIR/lib/osg123) {
message("Building support for OSG")
DEPENDENCIES_PRESENT += osg

# Include OpenSceneGraph
INCLUDEPATH += $$BASEDIR/lib/osgEarth/win32/include \
    $$BASEDIR/lib/osgEarth_3rdparty/win32/OpenSceneGraph-2.8.2/include
LIBS += -L$$BASEDIR/lib/osgEarth_3rdparty/win32/OpenSceneGraph-2.8.2/lib \
    -losg \
    -losgViewer \
    -losgGA \
    -losgDB \
    -losgText \
    -lOpenThreads
DEFINES += QGC_OSG_ENABLED
}

    RC_FILE = $$BASEDIR/qgroundcontrol.rc

    # Copy dependencies
    BASEDIR_WIN = $$replace(BASEDIR,"/","\\")
    TARGETDIR_WIN = $$replace(TARGETDIR,"/","\\")


    exists($$TARGETDIR/debug) {
	QMAKE_POST_LINK += $$quote(copy /Y "$$BASEDIR_WIN\\lib\\sdl\\win32\\SDL.dll" "$$TARGETDIR_WIN\\debug"$$escape_expand(\\n))
	QMAKE_POST_LINK += $$quote(xcopy /Y "$$BASEDIR_WIN\\audio" "$$TARGETDIR_WIN\\debug\\audio" /E /I $$escape_expand(\\n))
	QMAKE_POST_LINK += $$quote(xcopy /Y "$$BASEDIR_WIN\\models" "$$TARGETDIR_WIN\\debug\\models" /E /I $$escape_expand(\\n))
	QMAKE_POST_LINK += $$quote(copy /Y "$$BASEDIR_WIN\\images\\earth.html" "$$TARGETDIR_WIN\\debug"$$escape_expand(\\n))
	QMAKE_POST_LINK += $$quote(copy /Y "$$BASEDIR_WIN\\thirdParty\\libxbee\\lib\\libxbee.dll" "$$TARGETDIR_WIN\\debug"$$escape_expand(\\n))
	QMAKE_POST_LINK += $$quote(xcopy /Y "$$(QTDIR)\\plugins" "$$TARGETDIR_WIN\\debug" /E /I /EXCLUDE:copydebug.txt $$escape_expand(\\n))
	QMAKE_POST_LINK += $$quote(copy /Y "$$(QTDIR)\\bin\\phonond4.dll" "$$TARGETDIR_WIN\\debug"$$escape_expand(\\n))
	QMAKE_POST_LINK += $$quote(copy /Y "$$(QTDIR)\\bin\\QtCored4.dll" "$$TARGETDIR_WIN\\debug"$$escape_expand(\\n))
	QMAKE_POST_LINK += $$quote(copy /Y "$$(QTDIR)\\bin\\QtGuid4.dll" "$$TARGETDIR_WIN\\debug"$$escape_expand(\\n))
	QMAKE_POST_LINK += $$quote(copy /Y "$$(QTDIR)\\bin\\QtMultimediad4.dll" "$$TARGETDIR_WIN\\debug"$$escape_expand(\\n))
	QMAKE_POST_LINK += $$quote(copy /Y "$$(QTDIR)\\bin\\QtNetworkd4.dll" "$$TARGETDIR_WIN\\debug"$$escape_expand(\\n))
	QMAKE_POST_LINK += $$quote(copy /Y "$$(QTDIR)\\bin\\QtOpenGLd4.dll" "$$TARGETDIR_WIN\\debug"$$escape_expand(\\n))
	QMAKE_POST_LINK += $$quote(copy /Y "$$(QTDIR)\\bin\\QtSqld4.dll" "$$TARGETDIR_WIN\\debug"$$escape_expand(\\n))
	QMAKE_POST_LINK += $$quote(copy /Y "$$(QTDIR)\\bin\\QtSvgd4.dll" "$$TARGETDIR_WIN\\debug"$$escape_expand(\\n))
	QMAKE_POST_LINK += $$quote(copy /Y "$$(QTDIR)\\bin\\QtWebKitd4.dll" "$$TARGETDIR_WIN\\debug"$$escape_expand(\\n))
	QMAKE_POST_LINK += $$quote(copy /Y "$$(QTDIR)\\bin\\QtXmld4.dll" "$$TARGETDIR_WIN\\debug"$$escape_expand(\\n))
	QMAKE_POST_LINK += $$quote(copy /Y "$$(QTDIR)\\bin\\QtXmlPatternsd4.dll" "$$TARGETDIR_WIN\\debug"$$escape_expand(\\n))
    }

    exists($$TARGETDIR/release) {
	QMAKE_POST_LINK += $$quote(copy /Y "$$BASEDIR_WIN\\lib\\sdl\\win32\\SDL.dll" "$$TARGETDIR_WIN\\release"$$escape_expand(\\n))
	QMAKE_POST_LINK += $$quote(xcopy /Y "$$BASEDIR_WIN\\audio" "$$TARGETDIR_WIN\\release\\audio" /E /I $$escape_expand(\\n))
	QMAKE_POST_LINK += $$quote(xcopy /Y "$$BASEDIR_WIN\\models" "$$TARGETDIR_WIN\\release\\models" /E /I $$escape_expand(\\n))
	QMAKE_POST_LINK += $$quote(copy /Y "$$BASEDIR_WIN\\images\\earth.html" "$$TARGETDIR_WIN\\release\\earth.html" $$escape_expand(\\n))
	QMAKE_POST_LINK += $$quote(copy /Y "$$BASEDIR_WIN\\thirdParty\\libxbee\\lib\\libxbee.dll" "$$TARGETDIR_WIN\\release"$$escape_expand(\\n))
	QMAKE_POST_LINK += $$quote(xcopy /Y "$$(QTDIR)\\plugins" "$$TARGETDIR_WIN\\release" /E /I /EXCLUDE:copyrelease.txt $$escape_expand(\\n))
	QMAKE_POST_LINK += $$quote(copy /Y "$$(QTDIR)\\bin\\phonon4.dll" "$$TARGETDIR_WIN\\release"$$escape_expand(\\n))
	QMAKE_POST_LINK += $$quote(copy /Y "$$(QTDIR)\\bin\\QtCore4.dll" "$$TARGETDIR_WIN\\release"$$escape_expand(\\n))
	QMAKE_POST_LINK += $$quote(copy /Y "$$(QTDIR)\\bin\\QtGui4.dll" "$$TARGETDIR_WIN\\release"$$escape_expand(\\n))
	QMAKE_POST_LINK += $$quote(copy /Y "$$(QTDIR)\\bin\\QtMultimedia4.dll" "$$TARGETDIR_WIN\\release"$$escape_expand(\\n))
	QMAKE_POST_LINK += $$quote(copy /Y "$$(QTDIR)\\bin\\QtNetwork4.dll" "$$TARGETDIR_WIN\\release"$$escape_expand(\\n))
	QMAKE_POST_LINK += $$quote(copy /Y "$$(QTDIR)\\bin\\QtOpenGL4.dll" "$$TARGETDIR_WIN\\release"$$escape_expand(\\n))
	QMAKE_POST_LINK += $$quote(copy /Y "$$(QTDIR)\\bin\\QtSql4.dll" "$$TARGETDIR_WIN\\release"$$escape_expand(\\n))
	QMAKE_POST_LINK += $$quote(copy /Y "$$(QTDIR)\\bin\\QtSvg4.dll" "$$TARGETDIR_WIN\\release"$$escape_expand(\\n))
	QMAKE_POST_LINK += $$quote(copy /Y "$$(QTDIR)\\bin\\QtWebKit4.dll" "$$TARGETDIR_WIN\\release"$$escape_expand(\\n))
	QMAKE_POST_LINK += $$quote(copy /Y "$$(QTDIR)\\bin\\QtXml4.dll" "$$TARGETDIR_WIN\\release"$$escape_expand(\\n))
	QMAKE_POST_LINK += $$quote(copy /Y "$$(QTDIR)\\bin\\QtXmlPatterns4.dll" "$$TARGETDIR_WIN\\release"$$escape_expand(\\n))
        QMAKE_POST_LINK += $$quote(del /F "$$TARGETDIR_WIN\\release\\qgroundcontrol.exp"$$escape_expand(\\n))
        QMAKE_POST_LINK += $$quote(del /F "$$TARGETDIR_WIN\\release\\qgroundcontrol.lib"$$escape_expand(\\n))
    }
}

# Windows (32bit)
win32-g++ {

    message(Building for Windows Platform (32bit))

    # Special settings for debug
    CONFIG += CONSOLE
    OUTPUT += CONSOLE

    # The EIGEN library needs this define
    # to make the internal min/max functions work
    DEFINES += NOMINMAX

    INCLUDEPATH += $$BASEDIR/lib/sdl/include \
                   $$BASEDIR/lib/opal/include #\ #\
                   #"C:\Program Files\Microsoft SDKs\Windows\v7.0\Include"

    LIBS += -L$$BASEDIR/lib/sdl/win32 \
             -lmingw32 -lSDLmain -lSDL -mwindows \
			 -lsetupapi

    CONFIG += windows



    debug {
        #DESTDIR = $$BUILDDIR/debug
    CONFIG += console
    }

    release {
        CONFIG -= console
        DEFINES += QT_NO_DEBUG
        #DESTDIR = $$BUILDDIR/release
    }

    RC_FILE = $$BASEDIR/qgroundcontrol.rc

    # Copy dependencies

    system(cp): {
    # CP command is available, use it instead of copy / xcopy
    message("Using cp to copy image and audio files to executable")
    debug {
        QMAKE_POST_LINK += && cp $$BASEDIR/lib/sdl/win32/SDL.dll $$TARGETDIR/debug/SDL.dll
        QMAKE_POST_LINK += && cp -r $$BASEDIR/audio $$TARGETDIR/debug/audio
        QMAKE_POST_LINK += && cp -r $$BASEDIR/models $$TARGETDIR/debug/models
    }

    release {
        QMAKE_POST_LINK += && cp $$BASEDIR/lib/sdl/win32/SDL.dll $$TARGETDIR/release/SDL.dll
        QMAKE_POST_LINK += && cp -r $$BASEDIR/audio $$TARGETDIR/release/audio
        QMAKE_POST_LINK += && cp -r $$BASEDIR/models $$TARGETDIR/release/models
    }

    } else {
    # No cp command available, go for copy / xcopy
    # Copy dependencies
    BASEDIR_WIN = $$replace(BASEDIR,"/","\\")
    TARGETDIR_WIN = $$replace(TARGETDIR,"/","\\")

    exists($$TARGETDIR/debug) {
        QMAKE_POST_LINK += && copy /Y \"$$BASEDIR_WIN\\lib\\sdl\\win32\\SDL.dll\" \"$$TARGETDIR_WIN\\debug\\SDL.dll\"
        QMAKE_POST_LINK += && xcopy \"$$BASEDIR_WIN\\audio\" \"$$TARGETDIR_WIN\\debug\\audio\\\" /S /E /Y
        QMAKE_POST_LINK += && xcopy \"$$BASEDIR_WIN\\models\" \"$$TARGETDIR_WIN\\debug\\models\\\" /S /E /Y
        QMAKE_POST_LINK += && copy /Y \"$$BASEDIR_WIN\\images\\earth.html\" \"$$TARGETDIR_WIN\\debug\\earth.html\"
    }

    exists($$TARGETDIR/release) {
        QMAKE_POST_LINK += && copy /Y \"$$BASEDIR_WIN\\lib\\sdl\\win32\\SDL.dll\" \"$$TARGETDIR_WIN\\release\\SDL.dll\"
        QMAKE_POST_LINK += && xcopy \"$$BASEDIR_WIN\\audio\" \"$$TARGETDIR_WIN\\release\\audio\\\" /S /E /Y
        QMAKE_POST_LINK += && xcopy \"$$BASEDIR_WIN\\models\" \"$$TARGETDIR_WIN\\release\\models\\\" /S /E /Y
        QMAKE_POST_LINK += && copy /Y \"$$BASEDIR_WIN\\images\\earth.html\" \"$$TARGETDIR_WIN\\release\\earth.html\"
    }

}

    # osg/osgEarth dynamic casts might fail without this compiler option.
    # see http://osgearth.org/wiki/FAQ for details.
    QMAKE_CXXFLAGS += -Wl,-E
}
# vim:ts=4:sw=4:expandtab<|MERGE_RESOLUTION|>--- conflicted
+++ resolved
@@ -19,10 +19,7 @@
 
 message(Qt version $$[QT_VERSION])
 message(Using Qt from $$(QTDIR))
-<<<<<<< HEAD
-
-=======
->>>>>>> d54f9fa1
+
 
 
 release {
