--- conflicted
+++ resolved
@@ -1,4 +1,3 @@
-<<<<<<< HEAD
 #-------------------------------------------------
 #
 # QGroundControl - Micro Air Vehicle Groundstation
@@ -23,6 +22,7 @@
 # along with QGroundControl. If not, see <http://www.gnu.org/licenses/>.
 #
 #-------------------------------------------------
+
 
 #$$BASEDIR/lib/qextserialport/include
 #               $$BASEDIR/lib/openjaus/libjaus/include \
@@ -392,405 +392,4 @@
     # osg/osgEarth dynamic casts might fail without this compiler option.
     # see http://osgearth.org/wiki/FAQ for details.
     QMAKE_CXXFLAGS += -Wl,-E
-}
-=======
-#-------------------------------------------------
-#
-# QGroundControl - Micro Air Vehicle Groundstation
-#
-# Please see our website at <http://qgroundcontrol.org>
-#
-# Author:
-# Lorenz Meier <mavteam@student.ethz.ch>
-#
-# (c) 2009-2010 PIXHAWK Team
-#
-# This file is part of the mav groundstation project
-# QGroundControl is free software: you can redistribute it and/or modify
-# it under the terms of the GNU General Public License as published by
-# the Free Software Foundation, either version 3 of the License, or
-# (at your option) any later version.
-# QGroundControl is distributed in the hope that it will be useful,
-# but WITHOUT ANY WARRANTY; without even the implied warranty of
-# MERCHANTABILITY or FITNESS FOR A PARTICULAR PURPOSE. See the
-# GNU General Public License for more details.
-# You should have received a copy of the GNU General Public License
-# along with QGroundControl. If not, see <http://www.gnu.org/licenses/>.
-#
-#-------------------------------------------------
-
-#$$BASEDIR/lib/qextserialport/include
-#               $$BASEDIR/lib/openjaus/libjaus/include \
-#               $$BASEDIR/lib/openjaus/libopenJaus/include
-
-message(Qt version $$[QT_VERSION])
-
-release {
-#    DEFINES += QT_NO_DEBUG_OUTPUT
-#    DEFINES += QT_NO_WARNING_OUTPUT
-}
-
-QMAKE_POST_LINK += echo "Copying files"
-
-#QMAKE_POST_LINK += && cp -rf $$BASEDIR/models $$TARGETDIR/debug/.
-#QMAKE_POST_LINK += && cp -rf $$BASEDIR/models $$TARGETDIR/release/.
-
-# MAC OS X
-macx { 
-
-    COMPILER_VERSION = system(gcc -v)
-    message(Using compiler $$COMPILER_VERSION)
-
-    HARDWARE_PLATFORM = $$system(uname -a)
-    contains( HARDWARE_PLATFORM, 9.6.0 ) || contains( HARDWARE_PLATFORM, 9.7.0 ) || contains( HARDWARE_PLATFORM, 9.8.0 ) || contains( HARDWARE_PLATFORM, 9.9.0 ) {
-        # x86 Mac OS X Leopard 10.5 and earlier
-        CONFIG += x86 cocoa phonon
-        message(Building for Mac OS X 32bit/Leopard 10.5 and earlier)
-
-                # Enable function-profiling with the OS X saturn tool
-                debug {
-                        #QMAKE_CXXFLAGS += -finstrument-functions
-                        #LIBS += -lSaturn
-                }
-    } else {
-        # x64 Mac OS X Snow Leopard 10.6 and later
-        CONFIG += x86_64 cocoa
-        CONFIG -= x86 phonon
-        message(Building for Mac OS X 64bit/Snow Leopard 10.6 and later)
-    }
-
-    QMAKE_MACOSX_DEPLOYMENT_TARGET = 10.5
-
-    #DESTDIR = $$BASEDIR/bin/mac
-    INCLUDEPATH += -framework SDL
-
-    LIBS += -framework IOKit \
-        -framework SDL \
-        -framework CoreFoundation \
-        -framework ApplicationServices \
-        -lm
-    
-    ICON = $$BASEDIR/images/icons/macx.icns
-
-    # Copy audio files if needed
-    QMAKE_POST_LINK += && cp -rf $$BASEDIR/audio $$TARGETDIR/qgroundcontrol.app/Contents/MacOs
-    # Copy google earth starter file
-    QMAKE_POST_LINK += && cp -f $$BASEDIR/images/earth.html $$TARGETDIR/qgroundcontrol.app/Contents/MacOs
-    # Copy CSS stylesheet
-    QMAKE_POST_LINK += && cp -f $$BASEDIR/images/style-mission.css $$TARGETDIR/qgroundcontrol.app/Contents/MacOs/qgroundcontrol.css
-    # Copy model files
-    #QMAKE_POST_LINK += && cp -f $$BASEDIR/models/*.dae $$TARGETDIR/qgroundcontrol.app/Contents/MacOs
-
-    exists(/Library/Frameworks/osg.framework):exists(/Library/Frameworks/OpenThreads.framework) {
-    # No check for GLUT.framework since it's a MAC default
-    message("Building support for OpenSceneGraph")
-    DEPENDENCIES_PRESENT += osg
-    DEFINES += QGC_OSG_ENABLED
-    # Include OpenSceneGraph libraries
-    INCLUDEPATH += -framework GLUT \
-            -framework Carbon \
-            -framework OpenThreads \
-            -framework osg \
-            -framework osgViewer \
-            -framework osgGA \
-            -framework osgDB \
-            -framework osgText \
-            -framework osgWidget
-
-    LIBS += -framework GLUT \
-            -framework Carbon \
-            -framework OpenThreads \
-            -framework osg \
-            -framework osgViewer \
-            -framework osgGA \
-            -framework osgDB \
-            -framework osgText \
-            -framework osgWidget
-    }
-
-    exists(/usr/include/osgEarth) {
-    message("Building support for osgEarth")
-    DEPENDENCIES_PRESENT += osgearth
-    # Include osgEarth libraries
-    INCLUDEPATH += -framework GDAL \
-            $$IN_PWD/lib/mac32-gcc/include \
-            -framework GEOS \
-            -framework SQLite3 \
-            -framework osgFX \
-            -framework osgTerrain
-
-    LIBS += -framework GDAL \
-            -framework GEOS \
-            -framework SQLite3 \
-            -framework osgFX \
-            -framework osgTerrain
-    DEFINES += QGC_OSGEARTH_ENABLED
-    }
-
-
-    exists(/opt/local/include/libfreenect) {
-    message("ENABLED support for libfreenect")
-    DEPENDENCIES_PRESENT += libfreenect
-    # Include libfreenect libraries
-    LIBS += -lfreenect
-    DEFINES += QGC_LIBFREENECT_ENABLED
-    } else {
-        message("DISABLED libfreenect support")
-    }
-
-    # osg/osgEarth dynamic casts might fail without this compiler option.
-    # see http://osgearth.org/wiki/FAQ for details.
-    #QMAKE_CXXFLAGS += -Wl,-E
-}
-
-# GNU/Linux
-linux-g++ {
-
-    debug {
-        DESTDIR = $$TARGETDIR/debug
-        CONFIG += debug
-    }
-
-    release {
-        DESTDIR = $$TARGETDIR/release
-    }
-
-    QMAKE_POST_LINK += cp -rf $$BASEDIR/audio $$DESTDIR/.
-
-    INCLUDEPATH += /usr/include \
-                   /usr/include/qt4/phonon
-              # $$BASEDIR/lib/flite/include \
-              # $$BASEDIR/lib/flite/lang
-
-
-    message(Building for GNU/Linux 32bit/i386)
-
-    LIBS += \
-        -L/usr/lib \
-        -lm \
-        -lflite_cmu_us_kal \
-        -lflite_usenglish \
-        -lflite_cmulex \
-        -lflite \
-        -lSDL \
-        -lSDLmain
-
-    exists(/usr/include/osg) {
-    message("Building support for OpenSceneGraph")
-    DEPENDENCIES_PRESENT += osg
-    # Include OpenSceneGraph libraries
-    LIBS += -losg \
-            -losgViewer
-    DEFINES += QGC_OSG_ENABLED
-    }
-
-    exists(/usr/include/osgEarth) | exists(/usr/local/include/osgEarth) {
-    message("Building support for osgEarth")
-    DEPENDENCIES_PRESENT += osgearth
-    # Include osgEarth libraries
-    LIBS += -losgEarth \
-            -losgEarthUtil
-    DEFINES += QGC_OSGEARTH_ENABLED
-    }
-
-    exists(/usr/local/include/libfreenect/libfreenect.h) {
-    message("Building support for libfreenect")
-    DEPENDENCIES_PRESENT += libfreenect
-    INCLUDEPATH += /usr/include/libusb-1.0
-    # Include libfreenect libraries
-    LIBS += -lfreenect
-    DEFINES += QGC_LIBFREENECT_ENABLED
-    }
-
-    QMAKE_POST_LINK += && cp -rf $$BASEDIR/models $$DESTDIR
-    QMAKE_POST_LINK += && cp -rf $$BASEDIR/data $$DESTDIR
-    QMAKE_POST_LINK += && mkdir -p $$DESTDIR/images
-    QMAKE_POST_LINK += && cp -f $$BASEDIR/images/Vera.ttf $$DESTDIR/images/Vera.ttf
-    QMAKE_POST_LINK += && cp -rf $$BASEDIR/images/patterns $$DESTDIR/images
-
-    # osg/osgEarth dynamic casts might fail without this compiler option.
-    # see http://osgearth.org/wiki/FAQ for details.
-    QMAKE_CXXFLAGS += -Wl,-E
-}
-
-linux-g++-64 {
-
-    debug {
-        DESTDIR = $$TARGETDIR/debug
-        CONFIG += debug
-    }
-
-    release {
-        DESTDIR = $$TARGETDIR/release
-    }
-
-    QMAKE_POST_LINK += cp -rf $$BASEDIR/audio $$DESTDIR/.
-
-    INCLUDEPATH += /usr/include \
-                   /usr/include/qt4/phonon
-              # $$BASEDIR/lib/flite/include \
-              # $$BASEDIR/lib/flite/lang
-
-
-    # 64-bit Linux
-    message(Building for GNU/Linux 64bit/x64 (g++-64))
-
-    LIBS += \
-        -L/usr/lib \
-        -lm \
-        -lflite_cmu_us_kal \
-        -lflite_usenglish \
-        -lflite_cmulex \
-        -lflite \
-        -lSDL \
-        -lSDLmain
-
-    exists(/usr/include/osg) {
-    message("Building support for OpenSceneGraph")
-    DEPENDENCIES_PRESENT += osg
-    # Include OpenSceneGraph libraries
-    LIBS += -losg \
-            -losgViewer
-    DEFINES += QGC_OSG_ENABLED
-    }
-
-    exists(/usr/include/osgEarth) {
-    message("Building support for osgEarth")
-    DEPENDENCIES_PRESENT += osgearth
-    # Include osgEarth libraries
-    LIBS += -losgEarth \
-            -losgEarthUtil
-    DEFINES += QGC_OSGEARTH_ENABLED
-    }
-
-    exists(/usr/local/include/libfreenect) {
-    message("Building support for libfreenect")
-    DEPENDENCIES_PRESENT += libfreenect
-    INCLUDEPATH += /usr/include/libusb-1.0
-    # Include libfreenect libraries
-    LIBS += -lfreenect
-    DEFINES += QGC_LIBFREENECT_ENABLED
-    }
-
-    QMAKE_POST_LINK += && cp -rf $$BASEDIR/models $$DESTDIR
-    QMAKE_POST_LINK += && cp -rf $$BASEDIR/data $$DESTDIR
-    QMAKE_POST_LINK += && mkdir -p $$DESTDIR/images
-    QMAKE_POST_LINK += && cp -f $$BASEDIR/images/Vera.ttf $$DESTDIR/images/Vera.ttf
-    QMAKE_POST_LINK += && cp -rf $$BASEDIR/images/patterns $$DESTDIR/images
-
-    # osg/osgEarth dynamic casts might fail without this compiler option.
-    # see http://osgearth.org/wiki/FAQ for details.
-    QMAKE_CXXFLAGS += -Wl,-E
-}
-
-# Windows (32bit)
-win32-msvc2008 {
-
-    message(Building for Windows Visual Studio 2008 (32bit))
-
-    CONFIG += qaxcontainer
-
-    # Special settings for debug
-    #CONFIG += CONSOLE
-
-    INCLUDEPATH += $$BASEDIR/lib/sdl/msvc/include \
-                   $$BASEDIR/lib/opal/include \
-                   $$BASEDIR/lib/msinttypes
-                   #"C:\Program Files\Microsoft SDKs\Windows\v7.0\Include"
-
-    LIBS += -L$$BASEDIR/lib/sdl/msvc/lib \
-             -lSDLmain -lSDL
-
-exists($$BASEDIR/lib/osg123) {
-message("Building support for OSG")
-DEPENDENCIES_PRESENT += osg
-
-# Include OpenSceneGraph and osgEarth libraries
-INCLUDEPATH += $$BASEDIR/lib/osgEarth/win32/include \
-    $$BASEDIR/lib/osgEarth_3rdparty/win32/OpenSceneGraph-2.8.2/include
-LIBS += -L$$BASEDIR/lib/osgEarth_3rdparty/win32/OpenSceneGraph-2.8.2/lib \
-    -losg \
-    -losgViewer \
-	-losgGA \
-	-losgDB \
-	-losgText \
-        -lOpenThreads
-DEFINES += QGC_OSG_ENABLED
-exists($$BASEDIR/lib/osgEarth123) {
-    DEPENDENCIES_PRESENT += osgearth
-    message("Building support for osgEarth")
-    DEFINES += QGC_OSGEARTH_ENABLED
-    LIBS += -L$$BASEDIR/lib/osgEarth/win32/lib \
-        -losgEarth \
-        -losgEarthUtil
-}
-}
-
-    RC_FILE = $$BASEDIR/qgroundcontrol.rc
-
-    # Copy dependencies
-    BASEDIR_WIN = $$replace(BASEDIR,"/","\\")
-    TARGETDIR_WIN = $$replace(TARGETDIR,"/","\\")
-
-    debug {
-        QMAKE_POST_LINK += && copy /Y \"$$BASEDIR_WIN\\lib\\sdl\\win32\\SDL.dll\" \"$$TARGETDIR_WIN\\debug\\SDL.dll\"
-        QMAKE_POST_LINK += && xcopy \"$$BASEDIR_WIN\audio\" \"$$TARGETDIR_WIN\debug\audio\" /S /E /Y
-        QMAKE_POST_LINK += && xcopy \"$$BASEDIR_WIN\models\" \"$$TARGETDIR_WIN\debug\models\" /S /E /Y
-        QMAKE_POST_LINK += && copy /Y \"$$BASEDIR/images/earth.html $$TARGETDIR_WIN\debug\"
-    }
-
-    release {
-        QMAKE_POST_LINK += && copy /Y \"$$BASEDIR_WIN\lib\sdl\win32\SDL.dll\" \"$$TARGETDIR_WIN\release\SDL.dll\"
-        QMAKE_POST_LINK += && xcopy \"$$BASEDIR_WIN\audio\" \"$$TARGETDIR_WIN\release\audio\" /S /E /Y
-        QMAKE_POST_LINK += && xcopy \"$$BASEDIR_WIN\models\" \"$$TARGETDIR_WIN\release\models\" /S /E /Y
-        QMAKE_POST_LINK += && copy /Y \"$$BASEDIR/images/earth.html $$TARGETDIR_WIN\release\"
-    }
-
-}
-
-# Windows (32bit)
-win32-g++ {
-
-    message(Building for Windows Platform (32bit))
-    
-    # Special settings for debug
-    #CONFIG += CONSOLE
-
-    INCLUDEPATH += $$BASEDIR/lib/sdl/include \
-                   $$BASEDIR/lib/opal/include #\ #\
-                   #"C:\Program Files\Microsoft SDKs\Windows\v7.0\Include"
-
-    LIBS += -L$$BASEDIR/lib/sdl/win32 \
-             -lmingw32 -lSDLmain -lSDL -mwindows
-
-
-
-    debug {
-        #DESTDIR = $$BUILDDIR/debug
-    }
-
-    release {
-        #DESTDIR = $$BUILDDIR/release
-    }
-        
-    RC_FILE = $$BASEDIR/qgroundcontrol.rc
-
-    # Copy dependencies
-
-    debug {
-        QMAKE_POST_LINK += && cp $$BASEDIR/lib/sdl/win32/SDL.dll $$TARGETDIR/debug/SDL.dll
-        QMAKE_POST_LINK += && cp -r $$BASEDIR/audio $$TARGETDIR/debug/audio
-        QMAKE_POST_LINK += && cp -r $$BASEDIR/models $$TARGETDIR/debug/models
-    }
-
-    release {
-        QMAKE_POST_LINK += && cp $$BASEDIR/lib/sdl/win32/SDL.dll $$TARGETDIR/release/SDL.dll
-        QMAKE_POST_LINK += && cp -r $$BASEDIR/audio $$TARGETDIR/release/audio
-        QMAKE_POST_LINK += && cp -r $$BASEDIR/models $$TARGETDIR/release/models
-    }
-
-    # osg/osgEarth dynamic casts might fail without this compiler option.
-    # see http://osgearth.org/wiki/FAQ for details.
-    QMAKE_CXXFLAGS += -Wl,-E
-}
->>>>>>> b5cefb6b
+}