--- conflicted
+++ resolved
@@ -30,12 +30,8 @@
         message("Linux R-Pi2 build")
         CONFIG += LinuxBuild
         DEFINES += __STDC_LIMIT_MACROS __rasp_pi2__
-<<<<<<< HEAD
-        DEFINES += QGC_GST_TAISYNC_ENABLED
-    } else : android-g++ {
-=======
+        DEFINES += QGC_GST_TAISYNC_ENABLED
     } else : android-g++ | android-clang {
->>>>>>> b5cf395c
         CONFIG += AndroidBuild MobileBuild
         DEFINES += __android__
         DEFINES += __STDC_LIMIT_MACROS
@@ -66,10 +62,7 @@
         CONFIG  += MacBuild
         CONFIG  += x86_64
         CONFIG  -= x86
-<<<<<<< HEAD
-        DEFINES += QGC_GST_TAISYNC_ENABLED
-=======
->>>>>>> b5cf395c
+        DEFINES += QGC_GST_TAISYNC_ENABLED
         equals(QT_MAJOR_VERSION, 5) | greaterThan(QT_MINOR_VERSION, 5) {
                 QMAKE_MACOSX_DEPLOYMENT_TARGET = 10.7
         } else {
