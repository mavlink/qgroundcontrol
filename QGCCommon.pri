################################################################################
#
# (c) 2009-2020 QGROUNDCONTROL PROJECT <http://www.qgroundcontrol.org>
#
# QGroundControl is licensed according to the terms in the file
# COPYING.md in the root of the source code directory.
#
################################################################################

#
# This file contains configuration settings which are common to both the QGC Application and
# the Location Plugin. It should mainly contains initial CONFIG tag setup and compiler settings.
#

# Setup our supported build types. We do this once here and then use the defined config scopes
# to allow us to easily modify suported build types in one place instead of duplicated throughout
# the project file.

CONFIG -= debug_and_release
CONFIG += warn_on
CONFIG += resources_big
CONFIG += c++17
    
linux {
    linux-g++ | linux-g++-64 | linux-g++-32 | linux-clang {
        message("Linux build")
        CONFIG  += LinuxBuild
        DEFINES += __STDC_LIMIT_MACROS
        DEFINES += QGC_GST_TAISYNC_ENABLED
        DEFINES += QGC_GST_MICROHARD_ENABLED 
        linux-clang {
            message("Linux clang")
            QMAKE_CXXFLAGS += -Qunused-arguments -fcolor-diagnostics
        } else {
            #QMAKE_CXXFLAGS += -H # Handy for debugging why something is getting built when an include file is touched
            QMAKE_CXXFLAGS_WARN_ON += -Werror \
                -Wno-deprecated-copy \      # These come from mavlink headers
                -Wno-unused-parameter \     # gst_plugins-good has these errors
                -Wno-implicit-fallthrough   # gst_plugins-good has these errors
        }
    } else : linux-rasp-pi2-g++ {
        message("Linux R-Pi2 build")
        CONFIG += LinuxBuild
        DEFINES += __STDC_LIMIT_MACROS __rasp_pi2__
        DEFINES += QGC_GST_TAISYNC_ENABLED
        DEFINES += QGC_GST_MICROHARD_ENABLED 
    } else : android-clang {
        CONFIG += AndroidBuild MobileBuild
        DEFINES += __android__
        DEFINES += __STDC_LIMIT_MACROS
        DEFINES += QGC_ENABLE_BLUETOOTH
        DEFINES += QGC_GST_TAISYNC_ENABLED
        DEFINES += QGC_GST_MICROHARD_ENABLED 
        QMAKE_CXXFLAGS_WARN_ON += -Werror \
            -Wno-unused-parameter \             # gst_plugins-good has these errors
            -Wno-implicit-fallthrough \         # gst_plugins-good has these errors
            -Wno-unused-command-line-argument \ # from somewhere in Qt generated build files
            -Wno-parentheses-equality           # android gstreamer header files
        QMAKE_CFLAGS_WARN_ON += \
            -Wno-unused-command-line-argument   # from somewhere in Qt generated build files
        target.path = $$DESTDIR
        equals(ANDROID_TARGET_ARCH, armeabi-v7a)  {
            DEFINES += __androidArm32__
            message("Android Arm 32 bit build")
        } else:equals(ANDROID_TARGET_ARCH, arm64-v8a)  {
            DEFINES += __androidArm64__
            message("Android Arm 64 bit build")
        } else:equals(ANDROID_TARGET_ARCH, x86)  {
            CONFIG += Androidx86Build
            DEFINES += __androidx86__
            message("Android x86 build")
        } else {
            error("Unsupported Android architecture: $${ANDROID_TARGET_ARCH}")
        }
    } else {
        error("Unsuported Linux toolchain, only GCC 32- or 64-bit is supported")
    }
} else : win32 {
    contains(QMAKE_TARGET.arch, x86_64) {
        message("Windows build")
        CONFIG += WindowsBuild
        DEFINES += __STDC_LIMIT_MACROS
        DEFINES += QGC_GST_TAISYNC_ENABLED
        DEFINES += QGC_GST_MICROHARD_ENABLED 
        QMAKE_CFLAGS -= -Zc:strictStrings
        QMAKE_CFLAGS_RELEASE -= -Zc:strictStrings
        QMAKE_CFLAGS_RELEASE_WITH_DEBUGINFO -= -Zc:strictStrings
        QMAKE_CXXFLAGS -= -Zc:strictStrings
        QMAKE_CXXFLAGS_RELEASE -= -Zc:strictStrings
        QMAKE_CXXFLAGS_RELEASE_WITH_DEBUGINFO -= -Zc:strictStrings
        QMAKE_CXXFLAGS_WARN_ON += /WX /W3 \
            /wd4005 \   # silence warnings about macro redefinition, these come from the shapefile code with is external
            /wd4290 \   # ignore exception specifications
            /wd4267 \   # silence conversion from 'size_t' to 'int', possible loss of data, these come from gps drivers shared with px4
            /wd4100     # unreferenced formal parameter - gst-plugins-good
    } else {
        error("Unsupported Windows toolchain, only Visual Studio 2017 64 bit is supported")
    }
} else : macx {
    macx-clang | macx-llvm {
        message("Mac build")
        CONFIG  += MacBuild
        CONFIG  += x86_64
        CONFIG  -= x86
        DEFINES += QGC_GST_TAISYNC_ENABLED
        DEFINES += QGC_GST_MICROHARD_ENABLED 
        QMAKE_CXXFLAGS += -fvisibility=hidden
        QMAKE_CXXFLAGS_WARN_ON += -Werror \
            -Wno-unused-parameter           # gst-plugins-good
    } else {
        error("Unsupported Mac toolchain, only 64-bit LLVM+clang is supported")
    }
} else : ios {
    message("iOS build")
    CONFIG  += iOSBuild MobileBuild app_bundle NoSerialBuild
    CONFIG  -= bitcode
    DEFINES += __ios__
    DEFINES += QGC_NO_GOOGLE_MAPS
    DEFINES += NO_SERIAL_LINK
    DEFINES += QGC_DISABLE_UVC
    DEFINES += QGC_GST_TAISYNC_ENABLED
    QMAKE_IOS_DEPLOYMENT_TARGET = 11.0
    QMAKE_APPLE_TARGETED_DEVICE_FAMILY = 1,2 # Universal
    QMAKE_LFLAGS += -Wl,-no_pie
} else {
    error("Unsupported build platform, only Linux, Windows, Android and Mac (Mac OS and iOS) are supported")
}

# Enable ccache where we can
linux|macx|ios {
    system(which ccache) {
        message("Found ccache, enabling")
        !ios {
            QMAKE_CXX = ccache $$QMAKE_CXX
            QMAKE_CC  = ccache $$QMAKE_CC
        } else {
            QMAKE_CXX = $$PWD/tools/iosccachecc.sh
            QMAKE_CC  = $$PWD/tools/iosccachecxx.sh
        }
    }
}

!MacBuild:!AndroidBuild {
    # See QGCPostLinkCommon.pri for details on why MacBuild doesn't use DESTDIR
    DESTDIR = staging
}

MobileBuild {
    DEFINES += __mobile__
}

StableBuild {
    message("Stable Build")
} else {
    message("Daily Build")
    DEFINES += DAILY_BUILD
}

# Set the QGC version from git
APP_VERSION_STR = vUnknown
VERSION         = 0.0.0   # Marker to indicate out-of-tree build
MAC_VERSION     = 0.0.0
MAC_BUILD       = 0
exists ($$PWD/.git) {
    # GIT_DESCRIBE = $$system(git --git-dir $$PWD/.git --work-tree $$PWD describe --always --tags)
    GIT_DESCRIBE = $$system(git describe)
    GIT_BRANCH   = $$system(git --git-dir $$PWD/.git --work-tree $$PWD rev-parse --abbrev-ref HEAD)
    GIT_HASH     = $$system(git --git-dir $$PWD/.git --work-tree $$PWD rev-parse --short HEAD)
    GIT_TIME     = $$system(git --git-dir $$PWD/.git --work-tree $$PWD show --oneline --format=\"%ci\" -s HEAD)

    message(GIT_DESCRIBE $${GIT_DESCRIBE})

<<<<<<< HEAD
    # Pull the version info from the last annotated version tag
    #   Stable builds will be in the format v#.#.#
    #   Daily builds on master will be in format d#.#.#
    contains(GIT_DESCRIBE, ^[vd][0-9]+.[0-9]+.[0-9]+.*) {
        message( release version "vX.Y.Z")
        GIT_VERSION = $${GIT_DESCRIBE}
        VERSION      = $${GIT_DESCRIBE}
        VERSION      = $$replace(VERSION, "v", "")
        VERSION      = $$replace(VERSION, "d", "")
        VERSION      = $$replace(VERSION, "-", ".")
        VERSION      = $$section(VERSION, ".", 0, 3)
    } else {
        message(development version "Development branch:sha date")
        GIT_VERSION = "Development $${GIT_BRANCH}:$${GIT_HASH} $${GIT_TIME}"
        VERSION         = 0.0.0
=======
    # Pull the version info from the last annotated version tag. Format: v#.#.#
    contains(GIT_DESCRIBE, ^v[0-9]+.[0-9]+.[0-9]+.*) {
        APP_VERSION_STR = $${GIT_DESCRIBE}
        VERSION         = $$replace(GIT_DESCRIBE, "v", "")
        VERSION         = $$replace(VERSION, "-", ".")
        VERSION         = $$section(VERSION, ".", 0, 3)
    }

    DailyBuild {
        APP_VERSION_STR = "Daily $${GIT_BRANCH}:$${GIT_HASH} $${GIT_TIME}"
>>>>>>> cf9588a1
    }

    message(QGroundControl APP_VERSION_STR VERSION $${APP_VERSION_STR} $${VERSION})

    MacBuild {
        MAC_VERSION  = $$section(VERSION, ".", 0, 2)
        MAC_BUILD    = $$section(VERSION, ".", 3, 3)
        message(QGroundControl MAC_VERSION MAC_BUILD $${MAC_VERSION} $${MAC_BUILD})
    }
}
DEFINES += APP_VERSION_STR=\"\\\"$$APP_VERSION_STR\\\"\"

AndroidBuild {
    message(VERSION $${VERSION})
    MAJOR_VERSION   = $$section(VERSION, ".", 0, 0)
    MINOR_VERSION   = $$section(VERSION, ".", 1, 1)
    PATCH_VERSION   = $$section(VERSION, ".", 2, 2)
    DEV_VERSION     = $$section(VERSION, ".", 3, 3)

    greaterThan(MAJOR_VERSION, 9) {
        error(Major version larger than 1 digit: $${MAJOR_VERSION})
    }
    greaterThan(MINOR_VERSION, 9) {
        error(Minor version larger than 1 digit: $${MINOR_VERSION})
    }
    greaterThan(PATCH_VERSION, 99) {
        error(Patch version larger than 2 digits: $${PATCH_VERSION})
    }
    greaterThan(DEV_VERSION, 999) {
        error(Dev version larger than 3 digits: $${DEV_VERSION})
    }

    lessThan(PATCH_VERSION, 10) {
        PATCH_VERSION = $$join(PATCH_VERSION, "", "0")
    }
    equals(DEV_VERSION, "") {
        DEV_VERSION = "0"
    }
    lessThan(DEV_VERSION, 10) {
        DEV_VERSION = $$join(DEV_VERSION, "", "0")
    }
    lessThan(DEV_VERSION, 100) {
        DEV_VERSION = $$join(DEV_VERSION, "", "0")
    }

    # Bitness for android version number is 66/34 instead of 64/32 in because of a required version number bump screw-up ages ago
    equals(ANDROID_TARGET_ARCH, arm64-v8a)  {
        ANDROID_TRUE_BITNESS = 64
        ANDROID_VERSION_BITNESS = 66
    } else {
        ANDROID_TRUE_BITNESS = 32
        ANDROID_VERSION_BITNESS = 34
    }

    # Version code format: BBMIPPDDD (B=Bitness, I=Minor)
    ANDROID_VERSION_CODE = "BBMIPPDDD"
    ANDROID_VERSION_CODE = $$replace(ANDROID_VERSION_CODE, "BB", $$ANDROID_VERSION_BITNESS)
    ANDROID_VERSION_CODE = $$replace(ANDROID_VERSION_CODE, "M", $$MAJOR_VERSION)
    ANDROID_VERSION_CODE = $$replace(ANDROID_VERSION_CODE, "I", $$MINOR_VERSION)
    ANDROID_VERSION_CODE = $$replace(ANDROID_VERSION_CODE, "PP", $$PATCH_VERSION)
    ANDROID_VERSION_CODE = $$replace(ANDROID_VERSION_CODE, "DDD", $$DEV_VERSION)

    message(Android version info: $${ANDROID_VERSION_CODE} bitness:$${ANDROID_VERSION_BITNESS} major:$${MAJOR_VERSION} minor:$${MINOR_VERSION} patch:$${PATCH_VERSION} dev:$${DEV_VERSION})

    ANDROID_VERSION_NAME    = APP_VERSION_STR
}

DEFINES += EIGEN_MPL2_ONLY

# Installer configuration

installer {
    CONFIG -= debug
    CONFIG -= debug_and_release
    CONFIG += release
    message(Build Installer)
}

# Setup our supported build flavors

CONFIG(debug, debug|release) {
    message(Debug flavor)
    CONFIG += DebugBuild
} else:CONFIG(release, debug|release) {
    message(Release flavor)
    CONFIG += ReleaseBuild
} else {
    error(Unsupported build flavor)
}

# Setup our build directories

SOURCE_DIR = $$IN_PWD

LANGUAGE = C++

LOCATION_PLUGIN_DESTDIR = $${OUT_PWD}/src/QtLocationPlugin
LOCATION_PLUGIN_NAME    = QGeoServiceProviderFactoryQGC

# Turn off serial port warnings
DEFINES += _TTY_NOWARN_

MacBuild {
    QMAKE_TARGET_BUNDLE_PREFIX =    org.qgroundcontrol
    QMAKE_BUNDLE =                  qgroundcontrol
}

#
# Build-specific settings
#

ReleaseBuild {
    DEFINES += QT_NO_DEBUG QT_MESSAGELOGCONTEXT
    CONFIG += force_debug_info  # Enable debugging symbols on release builds
    !iOSBuild {
        !AndroidBuild {
            CONFIG += ltcg              # Turn on link time code generation
        }
    }

    WindowsBuild {
        # Run compilation using VS compiler using multiple threads
        QMAKE_CXXFLAGS += -MP

        # Enable function level linking and enhanced optimized debugging
        QMAKE_CFLAGS_RELEASE   += /Gy /Zo
        QMAKE_CXXFLAGS_RELEASE += /Gy /Zo
        QMAKE_CFLAGS_RELEASE_WITH_DEBUGINFO   += /Gy /Zo
        QMAKE_CXXFLAGS_RELEASE_WITH_DEBUGINFO += /Gy /Zo

        # Eliminate duplicate COMDATs
        QMAKE_LFLAGS_RELEASE += /OPT:ICF
        QMAKE_LFLAGS_RELEASE_WITH_DEBUGINFO += /OPT:ICF
    }
}<|MERGE_RESOLUTION|>--- conflicted
+++ resolved
@@ -170,23 +170,6 @@
 
     message(GIT_DESCRIBE $${GIT_DESCRIBE})
 
-<<<<<<< HEAD
-    # Pull the version info from the last annotated version tag
-    #   Stable builds will be in the format v#.#.#
-    #   Daily builds on master will be in format d#.#.#
-    contains(GIT_DESCRIBE, ^[vd][0-9]+.[0-9]+.[0-9]+.*) {
-        message( release version "vX.Y.Z")
-        GIT_VERSION = $${GIT_DESCRIBE}
-        VERSION      = $${GIT_DESCRIBE}
-        VERSION      = $$replace(VERSION, "v", "")
-        VERSION      = $$replace(VERSION, "d", "")
-        VERSION      = $$replace(VERSION, "-", ".")
-        VERSION      = $$section(VERSION, ".", 0, 3)
-    } else {
-        message(development version "Development branch:sha date")
-        GIT_VERSION = "Development $${GIT_BRANCH}:$${GIT_HASH} $${GIT_TIME}"
-        VERSION         = 0.0.0
-=======
     # Pull the version info from the last annotated version tag. Format: v#.#.#
     contains(GIT_DESCRIBE, ^v[0-9]+.[0-9]+.[0-9]+.*) {
         APP_VERSION_STR = $${GIT_DESCRIBE}
@@ -197,7 +180,6 @@
 
     DailyBuild {
         APP_VERSION_STR = "Daily $${GIT_BRANCH}:$${GIT_HASH} $${GIT_TIME}"
->>>>>>> cf9588a1
     }
 
     message(QGroundControl APP_VERSION_STR VERSION $${APP_VERSION_STR} $${VERSION})
