--- conflicted
+++ resolved
@@ -18,13 +18,9 @@
 
 CONFIG -= debug_and_release
 CONFIG += warn_on
-<<<<<<< HEAD
 CONFIG += c++17
-    
-=======
 CONFIG += resources_big
 
->>>>>>> 9e5d49a0
 linux {
     linux-g++ | linux-g++-64 | linux-g++-32 | linux-clang {
         message("Linux build")
