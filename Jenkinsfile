--- conflicted
+++ resolved
@@ -8,12 +8,57 @@
         /*stage('Android Release') {
           environment {
             CCACHE_BASEDIR = "${env.WORKSPACE}"
-            QGC_CONFIG = 'release'
-            QMAKE_VER = "5.11.0/android_armv7/bin/qmake"
-          }
-          agent {
-            docker {
+            QGC_CONFIG = 'installer'
+            QMAKE_VER = "5.12.4/android_armv7/bin/qmake"
+          }
+          agent {
+            /*
+            docker {
+              label 'docker'
               image 'mavlink/qgc-build-android:2019-02-03'
+              args '-v ${CCACHE_DIR}:${CCACHE_DIR}:rw'
+            }
+            */
+            /*dockerfile {
+              label 'docker'
+              dir 'custom/deploy/ci/android'
+              args '-v ${CCACHE_DIR}:${CCACHE_DIR}:rw'
+            }*/
+            label 'android'
+          }
+          steps {
+            sh 'export'
+            sh 'ccache -z'
+            //sh 'git submodule sync && git submodule deinit -f .'
+            //sh 'git clean -ff -x -d .'
+            //sh 'git submodule update --init --recursive --force'
+            sh 'ln -s $CI_ANDROID_GSTREAMER_LOCATION ${WORKSPACE}/'
+            sh 'mkdir build; cd build; ${QT_PATH}/${QMAKE_VER} -r ${WORKSPACE}/qgroundcontrol.pro CONFIG+=${QGC_CONFIG}'
+            sh 'cd build; make -j`nproc --all`'
+            sh 'ccache -s'
+            sh 'cp build/release/package/*.apk ${WORKSPACE}/'
+          }
+          post {
+            always {
+              //archiveArtifacts artifacts: 'build/release/**/*', onlyIfSuccessful: true
+              archiveArtifacts artifacts: '*.apk'
+            }
+            cleanup {
+              sh 'git clean -ff -x -d .'
+            }
+          }
+        }
+
+        /*
+        stage('Linux Debug') {
+          environment {
+            CCACHE_BASEDIR = "${env.WORKSPACE}"
+            QGC_CONFIG = 'debug'
+            QMAKE_VER = "5.11.0/gcc_64/bin/qmake"
+          }
+          agent {
+            docker {
+              image 'mavlink/qgc-build-linux:2019-02-03'
               args '-v ${CCACHE_DIR}:${CCACHE_DIR}:rw'
             }
           }
@@ -34,35 +79,6 @@
           }
         }
 
-        stage('Linux Debug') {
-          environment {
-            CCACHE_BASEDIR = "${env.WORKSPACE}"
-            QGC_CONFIG = 'debug'
-            QMAKE_VER = "5.11.0/gcc_64/bin/qmake"
-          }
-          agent {
-            docker {
-              image 'mavlink/qgc-build-linux:2019-02-03'
-              args '-v ${CCACHE_DIR}:${CCACHE_DIR}:rw'
-            }
-          }
-          steps {
-            sh 'export'
-            sh 'ccache -z'
-            sh 'git submodule deinit -f .'
-            sh 'git clean -ff -x -d .'
-            sh 'git submodule update --init --recursive --force'
-            sh 'mkdir build; cd build; ${QT_PATH}/${QMAKE_VER} -r ${WORKSPACE}/qgroundcontrol.pro CONFIG+=${QGC_CONFIG} CONFIG+=WarningsAsErrorsOn'
-            sh 'cd build; make -j`nproc --all`'
-            sh 'ccache -s'
-          }
-          post {
-            cleanup {
-              sh 'git clean -ff -x -d .'
-            }
-          }
-        }
-
         stage('Linux Debug (cmake)') {
           environment {
             CCACHE_BASEDIR = "${env.WORKSPACE}"
@@ -97,9 +113,6 @@
           environment {
             CCACHE_BASEDIR = "${env.WORKSPACE}"
             QGC_CONFIG = 'release'
-<<<<<<< HEAD
-            QMAKE_VER = "5.11.0/gcc_64/bin/qmake"
-=======
             QMAKE_VER = "5.12.4/gcc_64/bin/qmake"
 
             QGC_CUSTOM_APP_NAME = "AGS"
@@ -108,32 +121,33 @@
             QGC_CUSTOM_LINUX_START_SH = "${env.WORKSPACE}/custom-example/deploy/qgroundcontrol-start.sh"
             QGC_CUSTOM_APP_ICON = "${env.WORKSPACE}/custom-example/res/src/Auterion_Icon.png"
             QGC_CUSTOM_APP_ICON_NAME = "Auterion_Icon"
->>>>>>> 1ad70714
           }
           agent {
             docker {
               image 'mavlink/qgc-build-linux:2019-02-03'
               args '-v ${CCACHE_DIR}:${CCACHE_DIR}:rw'
-<<<<<<< HEAD
-            }*/
-=======
-            }
->>>>>>> 1ad70714
-          }
-          steps {
-            sh 'export'
-            sh 'ccache -z'
-            sh 'git submodule deinit -f .'
-            sh 'git clean -ff -x -d .'
-            sh 'git submodule update --init --recursive --force'
-            withCredentials([file(credentialsId: 'QGC_Airmap_api_key', variable: 'AIRMAP_API_HEADER')]) {
-              sh 'cp $AIRMAP_API_HEADER ${WORKSPACE}/src/Airmap/Airmap_api_key.h'
-            }
-            sh 'mkdir build; cd build; ${QT_PATH}/${QMAKE_VER} -r ${WORKSPACE}/qgroundcontrol.pro CONFIG+=${QGC_CONFIG} CONFIG+=WarningsAsErrorsOn'
+            }
+          }
+          steps {
+            sh 'export'
+            sh 'ccache -z'
+            //sh 'git submodule sync && git submodule deinit -f .'
+            //sh 'git clean -ff -x -d .'
+            //sh 'git submodule update --init --recursive --force'
+            sh 'mkdir build; cd build; ${QT_PATH}/${QMAKE_VER} -r ${WORKSPACE}/qgroundcontrol.pro CONFIG+=${QGC_CONFIG}'
             sh 'cd build; make -j`nproc --all`'
-            sh 'ccache -s'
-          }
-          post {
+            // Create AppImg
+            sh 'deploy/create_linux_appimage.sh ${WORKSPACE}/ ${WORKSPACE}/build/release/'
+            sh 'chmod +x *.AppImage'
+
+            // Cache build files
+            sh 'ccache -s'
+          }
+          post {
+            always {
+                //archiveArtifacts artifacts: 'build/release/**/*', onlyIfSuccessful: true
+                archiveArtifacts artifacts: '*.AppImage'
+            }
             cleanup {
               sh 'git clean -ff -x -d .'
             }
@@ -308,52 +322,60 @@
         }
         */
 
-
-        stage('Custom CentOS Release') {
-          environment {
-            CCACHE_BASEDIR = "${env.WORKSPACE}"
-            QGC_CONFIG = 'release'
-            QMAKE_VER = "5.12.4/gcc_64/bin/qmake"
-
-            QGC_CUSTOM_APP_NAME = "Custom QGC"
-            QGC_CUSTOM_GENERIC_NAME = "Custom Ground Station"
-            QGC_CUSTOM_BINARY_NAME = "CustomQGC"
-            QGC_CUSTOM_LINUX_START_SH = "${env.WORKSPACE}/custom/deploy/qgroundcontrol-start.sh"
-            QGC_CUSTOM_APP_ICON = "${env.WORKSPACE}/resources/icons/qgroundcontrol.png"
-            QGC_CUSTOM_APP_ICON_NAME = "qgroundcontrol"
-          }
-          agent {
-            label 'centos'
-            /*docker {
+        // TODO: Check why incrementall compilation doesn't work
+        // stage('Dev Windows Release (Update)') {
+        //   environment {
+        //     QGC_CONFIG = 'release installer'
+        //     QGC_NSIS_INSTALLER_PARAMETERS='/X"SetCompressor /FINAL zlib"'
+        //   }
+        //   agent {
+        //     node {
+        //       label 'windows'
+        //     }
+        //   }
+        //   steps {
+        //     bat 'if exist .\\build-dev\\release\\*.exe (del /F /Q .\\build-dev\\release\\*.exe)'
+        //     bat '.\\tools\\build\\build_windows.bat release build-dev'
+        //   }
+        //   post {
+        //     always {
+        //         archiveArtifacts artifacts: 'build-dev/release/*.exe', onlyIfSuccessful: true
+        //     }
+        //     cleanup {
+        //       bat "echo Don't cleanup, we reuse the build. Not safe though"
+        //     }
+        //   }
+        // }
+
+        stage('Windows Release') {
+          environment {
+            QGC_CONFIG = 'release installer separate_debug_info force_debug_info qtquickcompiler'
+          }
+          agent {
+            docker {
               alwaysPull true
               label 'docker'
               image 'stefandunca/qgc:centos-5.12.4'
               args '-v ${CCACHE_DIR}:${CCACHE_DIR}:rw --privileged --cap-add SYS_ADMIN --device /dev/fuse'
-            }*/
-          }
-          steps {
-            sh 'export'
-            sh 'ccache -z'
-            sh 'git submodule sync && git submodule deinit -f .'
-            sh 'git clean -ff -x -d .'
-            sh 'git submodule update --init --recursive --force'
-            sh 'ln -s custom-example custom'
-            sh 'mkdir build; cd build; ${QT_PATH}/${QMAKE_VER} -r ${WORKSPACE}/qgroundcontrol.pro CONFIG+=${QGC_CONFIG}'
-            sh 'cd build; make -j`nproc --all`'
-            // Create AppImage
-            sh 'deploy/create_linux_appimage.sh ${WORKSPACE}/ ${WORKSPACE}/build/release/'
-            sh 'chmod +x *.AppImage'
-
-            // Cache build files
-            sh 'ccache -s'
+            }
+          }
+          steps {
+            catchError(buildResult: 'SUCCESS', stageResult: 'FAILURE') {
+                //bat 'git submodule sync && git submodule deinit -f .'
+                //bat 'git clean -ff -x -d .'
+                //bat 'git submodule update --init --recursive --force'
+                bat '.\\tools\\build\\build_windows.bat release build'
+                bat 'copy /Y .\\build\\release\\*-installer.exe .\\'
+            }
           }
           post {
             always {
-                archiveArtifacts artifacts: 'build/release/**/*', onlyIfSuccessful: true
-                archiveArtifacts artifacts: '*.AppImage'
-            }
-            cleanup {
-              sh 'git clean -ff -x -d .'
+                //archiveArtifacts artifacts: 'build/release/**/*', onlyIfSuccessful: true
+                archiveArtifacts artifacts: '*-installer.exe'
+            }
+            cleanup {
+              //bat 'git clean -ff -x -e build-dev -d .'
+              bat 'git clean -ff -x -d .'
             }
           }
         }
@@ -364,11 +386,8 @@
             QGC_CONFIG = 'release installer separate_debug_info force_debug_info qtquickcompiler'
           }
           agent {
-            docker {
-              alwaysPull true
-              label 'docker'
-              image 'stefandunca/qgc:centos-5.12.4'
-              args '-v ${CCACHE_DIR}:${CCACHE_DIR}:rw --privileged --cap-add SYS_ADMIN --device /dev/fuse'
+            node {
+              label 'windows'
             }
           }
           steps {
@@ -389,38 +408,6 @@
             }
           }
         }
-<<<<<<< HEAD
-=======
-
-
-        stage('Windows Release') {
-          environment {
-            QGC_CONFIG = 'release installer separate_debug_info force_debug_info qtquickcompiler'
-          }
-          agent {
-            node {
-              label 'windows'
-            }
-          }
-          steps {
-            bat 'git submodule sync && git submodule deinit -f .'
-            bat 'git clean -ff -x -d .'
-            bat 'git submodule update --init --recursive --force'
-            bat '.\\tools\\build\\build_windows.bat release build'
-            bat 'copy /Y .\\build\\release\\*-installer.exe .\\'
-          }
-          post {
-            always {
-                archiveArtifacts artifacts: 'build/release/**/*', onlyIfSuccessful: true
-                archiveArtifacts artifacts: '*-installer.exe'
-            }
-            cleanup {
-              //bat 'git clean -ff -x -e build-dev -d .'
-              bat 'git clean -ff -x -d .'
-            }
-          }
-        }
->>>>>>> 1ad70714
       } // parallel
     } // stage('build')
   } // stages
@@ -432,7 +419,7 @@
   }
 
   options {
-    buildDiscarder(logRotator(numToKeepStr: '10', artifactDaysToKeepStr: '30'))
+    buildDiscarder(logRotator(artifactNumToKeepStr: '10', artifactDaysToKeepStr: '30', numToKeepStr: '30', daysToKeepStr: '90'))
     timeout(time: 60, unit: 'MINUTES')
   }
 }