--- conflicted
+++ resolved
@@ -489,23 +489,9 @@
 void
 TyphoonHQuickInterface::_switchStateChanged(M4Lib::SwitchId switchId, M4Lib::SwitchState switchState)
 {
-<<<<<<< HEAD
+#if defined(__androidx86__)
     if(switchId == M4Lib::SwitchId::OBSTACLE_AVOIDANCE) {
         if(switchState == M4Lib::SwitchState::ON && !_obsState) {
-
-=======
-#if defined(__androidx86__)
-    if(swId == Yuneec::BUTTON_POWER) {
-        //-- Pressed is 0
-        if(newState == 0) {
-            _powerTimer.start(1000);
-        } else {
-            _powerTimer.stop();
-        }
-    } else if(swId == Yuneec::BUTTON_OBS) {
-        //-- On is position 3 (index 2)
-        if(newState == 2 && !_obsState) {
->>>>>>> 0fc30f8b
             _obsState = true;
             emit obsStateChanged();
         } else if(_obsState) {
@@ -514,8 +500,8 @@
         }
     }
 #else
-    Q_UNUSED(swId)
-    Q_UNUSED(newState)
+    Q_UNUSED(switchId)
+    Q_UNUSED(switchState)
 #endif
 }
 
