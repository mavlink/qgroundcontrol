--- conflicted
+++ resolved
@@ -18,20 +18,14 @@
     AUTERION_QGC_VER_FIRST_BUILD = 0
 
     #   Build number is automatic
-<<<<<<< HEAD
     #   Uses the current branch. This way it works on any branch including build-server's PR branches
-=======
-
->>>>>>> 898bd0d0
     AUTERION_QGC_VER_BUILD = $$system(git --git-dir ../.git rev-list $$GIT_BRANCH --first-parent --count)
     win32 {
         AUTERION_QGC_VER_BUILD = $$system("set /a $$AUTERION_QGC_VER_BUILD - $$AUTERION_QGC_VER_FIRST_BUILD")
     } else {
         AUTERION_QGC_VER_BUILD = $$system("echo $(($$AUTERION_QGC_VER_BUILD - $$AUTERION_QGC_VER_FIRST_BUILD))")
     }
-    #-- TODO: Switch this back once merged
-    #AUTERION_QGC_VERSION = $${AUTERION_QGC_VER_MAJOR}.$${AUTERION_QGC_VER_MINOR}.$${AUTERION_QGC_VER_BUILD}
-    AUTERION_QGC_VERSION = NUI.$${AUTERION_QGC_VER_MAJOR}.$${AUTERION_QGC_VER_MINOR}.$${AUTERION_QGC_VER_BUILD}
+    AUTERION_QGC_VERSION = $${AUTERION_QGC_VER_MAJOR}.$${AUTERION_QGC_VER_MINOR}.$${AUTERION_QGC_VER_BUILD}
 
     DEFINES -= GIT_VERSION=\"\\\"$$GIT_VERSION\\\"\"
     DEFINES += GIT_VERSION=\"\\\"$$AUTERION_QGC_VERSION\\\"\"
@@ -87,10 +81,6 @@
 
     WindowsBuild {
         VERSION             = $${AUTERION_QGC_VERSION}.0
-        #-- TODO: Remove the next line after fixing the version TODO in above
-        message(Before $${VERSION})
-        VERSION = $$replace(VERSION, "NUI.", "")
-        message(After $${VERSION})
         QGCWINROOT          = $$replace(QGCROOT, "/", "\\")
         RC_ICONS            = $$QGCWINROOT\\custom\\Windows\\icon.ico
         QGC_INSTALLER_ICON          = $$QGCWINROOT\\custom\\Windows\\icon.ico
