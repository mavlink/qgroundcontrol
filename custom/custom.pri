--- conflicted
+++ resolved
@@ -170,15 +170,10 @@
 } else {
     SOURCES += \
         $$QGCROOT/custom/src/TyphoonHM4Interface.cc \
-<<<<<<< HEAD
         $$QGCROOT/custom/src/m4lib/src/m4serial.cpp \
         $$QGCROOT/custom/src/m4lib/src/m4util.cpp \
         $$QGCROOT/custom/src/m4lib/src/m4lib.cpp \
-=======
-        $$QGCROOT/custom/src/m4serial.cc \
-        $$QGCROOT/custom/src/m4util.cc \
         $$QGCROOT/custom/src/QGCSyncFilesMobile.cc
->>>>>>> 00dce31e
 }
 
 AndroidBuild {
@@ -209,13 +204,10 @@
         $$QGCROOT/custom/src/m4lib/src/m4serial.h \
         $$QGCROOT/custom/src/m4lib/src/m4util.h \
         $$QGCROOT/custom/src/TyphoonHM4Interface.h \
-<<<<<<< HEAD
+        $$QGCROOT/custom/src/QGCSyncFilesMobile.h
 
     INCLUDEPATH += \
         $$PWD/src/m4lib/src \
-=======
-        $$QGCROOT/custom/src/QGCSyncFilesMobile.h
->>>>>>> 00dce31e
 }
 
 equals(QT_MAJOR_VERSION, 5) {
