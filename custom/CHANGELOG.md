--- conflicted
+++ resolved
@@ -2,12 +2,9 @@
 
 ### May 22 2019
 
-<<<<<<< HEAD
 * Change default metric system used based on system locale: https://www.wrike.com/open.htm?id=354738389
-=======
-*   Fix issue where when you select "Thermal Full", it was not hiding the visual spectrum video.
+* Fix issue where when you select "Thermal Full", it was not hiding the visual spectrum video.
 *	Tweaked the FOV proportion between the Sony and the Boson cameras.
->>>>>>> a27ac1f8
 
 ### May 16 2019
 
