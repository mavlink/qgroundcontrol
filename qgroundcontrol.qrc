--- conflicted
+++ resolved
@@ -267,11 +267,6 @@
         <file alias="QGroundControl/Controls/QGCColoredImage.qml">src/QmlControls/QGCColoredImage.qml</file>
 
         <file alias="QGroundControl/Controls/arrow-down.png">src/QmlControls/arrow-down.png</file>
-<<<<<<< HEAD
-
-        <file alias="QGroundControl/Controls/arrow-down.png">src/QmlControls/arrow-down.png</file>
-=======
->>>>>>> a1a2da9a
 
         <file alias="octo_x.png">files/images/px4/airframes/octo_x.png</file>
         <file alias="px4fmu_2.x.png">files/images/px4/boards/px4fmu_2.x.png</file>
