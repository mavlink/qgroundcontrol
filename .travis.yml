<<<<<<< HEAD
# if you update this file, please consider updating Vagrantfile too
=======
# avoiding builds on tags, since duplicated builds will be triggered by tag and push events
branches:
  except:
    - /^(srr-v[0-9]|dev_srr_.*)/
>>>>>>> 1ad70714

language: cpp

env:
  global:
<<<<<<< HEAD
    - JOBS=4
    # QT_FATAL_WARNINGS is turned off because Qt 5.11.3 throws a speech dispatcher not working warning when running unit tests
    #- QT_FATAL_WARNINGS=1
    - SHADOW_BUILD_DIR=/tmp/shadow_build_dir
    # ANDROID_STOREPASS
    - secure: RGovyUnMw3fp/bHZi058JvANT1rYmNqrsuSYew0cIgirO6YbMHr/rsjwCm1FTYpBl8s1zgr+u2b8ftYnfnCz2YT+Aip4NWrVYpVU0FEmfytGILrnUS0pjlt8m7fU9AKR1ElOSll7yw7e1kftynN39Q321etvwbLZcXon6zz0suE=

matrix:
    fast_finish: true
    include:
        - name: "Linux Installer"
          os: linux
          dist: xenial
          env: SPEC=linux-g++-64 CONFIG=installer
          sudo: required
        - name: "Linux Debug"
          os: linux
          dist: xenial
          env: SPEC=linux-g++-64 CONFIG=debug
          services: xvfb
          sudo: required
        - name: "Android 32 bit"
          dist: trusty
          language: android
          env: SPEC=android-clang CONFIG=installer BITNESS=32
          sudo: false
        - name: "Android 64 bit"
          dist: trusty
          language: android
          env: SPEC=android-clang CONFIG=installer BITNESS=64
          sudo: false
        - name: "OSX Installer"
          os: osx
          osx_image: xcode9.2
          env: SPEC=macx-clang CONFIG=installer
          sudo: required
# iOS build needs updating Qt to > 5.10
#        - os: osx
#          osx_image: xcode9.2
#          env: SPEC=macx-ios-clang CONFIG=release
#          sudo: false
# OSX builds pared back to installer only since travis sucks so bad we can't afford more than one'
#        - os: osx
#          osx_image: xcode10.1
#          env: SPEC=macx-clang CONFIG=debug
#          sudo: required

android:
  components:
    - android-25
    - build-tools-25.0.3
    - platform-tools

addons:
  apt:
    packages:
    - speech-dispatcher
    - libgstreamer-plugins-base1.0-dev
    - libgstreamer1.0-0:amd64
    - libgstreamer1.0-dev
    - libsdl2-dev
    - libudev-dev
    - wget

before_install:
  # fetch entire git repo to properly determine the version
  - if [ "${CONFIG}" = "installer" ]; then
        cd ${TRAVIS_BUILD_DIR} && git fetch --unshallow && git fetch --all --tags;
    fi

  # compile threads
  - if [ "${TRAVIS_OS_NAME}" = "linux" ]; then
        export JOBS=$((`cat /proc/cpuinfo | grep -c ^processor`+1));
    elif [ "${TRAVIS_OS_NAME}" = "osx" ]; then
        export JOBS=$((`sysctl -n hw.ncpu`+1));
    fi

install:
  # linux dependencies: qt
  - if [ "${SPEC}" = "linux-g++-64" ]; then
        wget --quiet https://s3-us-west-2.amazonaws.com/qgroundcontrol/dependencies/Qt5.11.3-gcc_64-min.tar.bz2 &&
        tar jxf Qt5.11.3-gcc_64-min.tar.bz2 -C /tmp &&
        export PATH=/tmp/Qt5.11-gcc_64/5.11.3/gcc_64/bin:$PATH
        ;
    fi

  # android dependencies: qt, gstreamer, android-ndk
  - if [ "${SPEC}" = "android-clang" ]; then
        wget --quiet https://s3-us-west-2.amazonaws.com/qgroundcontrol/dependencies/gstreamer-1.0-android-universal-1.14.4.tar.bz2 &&
        tar jxf gstreamer-1.0-android-universal-1.14.4.tar.bz2 -C ${TRAVIS_BUILD_DIR} &&
        wget --quiet https://dl.google.com/android/repository/android-ndk-r20-linux-x86_64.zip &&
        unzip android-ndk-r20-linux-x86_64.zip > /dev/null &&
        export ANDROID_NDK_ROOT=`pwd`/android-ndk-r20 &&
        export ANDROID_SDK_ROOT=/usr/local/android-sdk &&
        export PATH=`pwd`/android-ndk-r20:$PATH
        ;
    fi

  - if [[ "${SPEC}" = "android-clang" && "${BITNESS}" = "64" ]]; then
        wget --quiet https://s3-us-west-2.amazonaws.com/qgroundcontrol/dependencies/Qt5.12.4-android_arm64_v8a-min.tar.bz2 &&
        tar jxf Qt5.12.4-android_arm64_v8a-min.tar.bz2 -C /tmp &&
        export PATH=/tmp/Qt5.12-android_arm64_v8a/5.12.4/android_arm64_v8a/bin:$PATH
        ;
    fi

  - if [[ "${SPEC}" = "android-clang" && "${BITNESS}" = "32" ]]; then
        wget --quiet https://s3-us-west-2.amazonaws.com/qgroundcontrol/dependencies/Qt5.12.4-android_armv7-min.tar.bz2 &&
        tar jxf Qt5.12.4-android_armv7-min.tar.bz2 -C /tmp &&
        export PATH=/tmp/Qt5.12-android_armv7/5.12.4/android_armv7/bin:$PATH
        ;
    fi

  # osx dependencies: qt (master builds only: gstreamer, gstreamer-devel)
  - if [ "${SPEC}" = "macx-clang" ]; then
        wget --quiet https://s3-us-west-2.amazonaws.com/qgroundcontrol/dependencies/Qt5.11.0-clang_64-min.tar.bz2 &&
        tar jxf Qt5.11.0-clang_64-min.tar.bz2 -C /tmp
        ;
    fi

  - if [[ "${SPEC}" = "macx-clang" ]]; then
        wget --quiet https://s3-us-west-2.amazonaws.com/qgroundcontrol/dependencies/osx-gstreamer.tar.bz2 &&
        sudo tar jxf osx-gstreamer.tar.bz2 -C /Library/Frameworks
        ;
    fi

  - if [ "${SPEC}" = "macx-clang" ]; then
        export QT_DIR=Qt5.11-clang_64/5.11.0/clang_64 &&
        export QT_QPA_PLATFORM_PLUGIN_PATH=/tmp/$QT_DIR/plugins &&
        export QML2_IMPORT_PATH=/tmp/$QT_DIR/qml &&
        export PATH=/tmp/$QT_DIR/bin:$PATH
        ;
    fi

  # ios dependencies: qt
  - if [ "${SPEC}" = "macx-ios-clang" ]; then
        wget --quiet https://s3-us-west-2.amazonaws.com/qgroundcontrol/dependencies/Qt5.9.3-ios-min.tar.bz2
        ;
    fi
  - if [ "${SPEC}" = "macx-ios-clang" ]; then
        tar jxf Qt5.9.3-ios-min.tar.bz2 -C /tmp &&
        export IOS_CCACHE_CC=`/usr/bin/xcrun -sdk iphoneos -find clang` &&
        export IOS_CCACHE_CXX=`/usr/bin/xcrun -sdk iphoneos -find clang++` &&
        export PATH=/tmp/Qt5.9-ios/5.9.3/ios/bin:$PATH
        ;
    fi

before_script:
  - cd ${TRAVIS_BUILD_DIR}

  # switch android config from installer to release if the android storepass isn't available
  - if [[ "${SPEC}" = "android-clang" && "${CONFIG}" = "installer" && -z ${ANDROID_STOREPASS} ]]; then
        export CONFIG=release;
    fi

  # insert QGC version in AndroidManifest.xml
  - if [ "${SPEC}" = "android-clang" ]; then
        git remote set-branches origin 'master' &&
        git fetch --tags origin master &&
        ./tools/update_android_version.sh ${BITNESS};
    fi

script:
  # run qmake
  - mkdir ${SHADOW_BUILD_DIR} && cd ${SHADOW_BUILD_DIR}
  # Due to possible bug in Qt 5.11 WarningsAsErrorsOn is off for Linux builds. Hopefully back on once that is resolved.
  - if [ "${SPEC}" = "macx-clang" ]; then
        qmake -r ${TRAVIS_BUILD_DIR}/qgroundcontrol.pro CONFIG+=${CONFIG} CONFIG+=WarningsAsErrorsOn -spec ${SPEC};
    else
        qmake -r ${TRAVIS_BUILD_DIR}/qgroundcontrol.pro CONFIG+=${CONFIG} -spec ${SPEC};
    fi

  # compile
  - if [ "${SPEC}" != "macx-ios-clang" ]; then
        make -j$JOBS;
    else
        xcodebuild -IDEBuildOperationMaxNumberOfConcurrentCompileTasks=$JOBS -configuration Release CODE_SIGN_IDENTITY="" CODE_SIGNING_REQUIRED=NO | xcpretty -c && $(exit ${PIPESTATUS[0]});
    fi
  #- ccache -s

  # unit tests linux
  - if [[ "${SPEC}" = "linux-g++-64" && "${CONFIG}" = "debug" ]]; then
    	mkdir -p ~/.config/QtProject/ &&
        cp ${TRAVIS_BUILD_DIR}/test/qtlogging.ini ~/.config/QtProject/ &&
        export QT_FATAL_WARNINGS=1 &&
        ./debug/qgroundcontrol-start.sh --unittest;
    fi

after_success:
  - cd ${TRAVIS_BUILD_DIR}

  # master development builds to beta track
  - GOOGLE_PLAY_PKG=org.mavlink.qgroundcontrolbeta
  - if [ "${TRAVIS_TAG}" ]; then
        GOOGLE_PLAY_PKG=org.mavlink.qgroundcontrol;
    elif [ "${TRAVIS_BRANCH}" = "master" ]; then
        GOOGLE_PLAY_PKG=org.mavlink.qgroundcontrolbeta;
    else
        GOOGLE_PLAY_PKG=none;
    fi
  - if [[ "${SPEC}" = "android-clang" && "${TRAVIS_PULL_REQUEST}" = "false" && "${GOOGLE_PLAY_PKG}" != "none" ]]; then
        pip install --user --upgrade oauth2client &&
        pip install --user google-api-python-client pyopenssl ndg-httpsclient pyasn1 &&
        openssl aes-256-cbc -K $encrypted_25db6eb7c3fd_key -iv $encrypted_25db6eb7c3fd_iv -in android/Google_Play_Android_Developer-4432a3c4f5d1.json.enc -out android/Google_Play_Android_Developer-4432a3c4f5d1.json -d &&
        ./tools/google_play_upload.py production ${GOOGLE_PLAY_PKG} ${SHADOW_BUILD_DIR}/release/package/QGroundControl${BITNESS}.apk;
    fi

before_deploy:
  # create linux appimage
  - cd ${TRAVIS_BUILD_DIR}
  - if [[ "${SPEC}" = "linux-g++-64" && "${CONFIG}" = "installer" ]]; then
        ./deploy/create_linux_appimage.sh ${TRAVIS_BUILD_DIR} ${SHADOW_BUILD_DIR}/release ${SHADOW_BUILD_DIR}/release/package;
    fi

deploy:
  # deploy installers to s3 builds/ if on a branch
  - provider: s3
    access_key_id: AKIAIVORNALE7NHD3T6Q
    secret_access_key:
      secure: BsLXeXUPsCJdX4tawrDnO8OFK5Hk4kzlDTiyH93En6TbjUargVAWDMcHVj7TUhr7+3Tao1W1zb0G4SJe9kHv+jrky0yE72KvoG3YAON0VXWKizxBAKkgHE2RxSTNAwDeKbi2G6YJfNDescBBfX7zEohShdXglQu7CGaUQKRaiI4=
    bucket: qgroundcontrol
    local_dir: ${SHADOW_BUILD_DIR}/release/package
    upload-dir: builds/${TRAVIS_BRANCH}
    acl: public_read
    region: us-west-2
    skip_cleanup: true
    on:
      all_branches: true
      condition: $CONFIG = installer

  # deploy tagged installers to s3 latest/
  - provider: s3
    access_key_id: AKIAIVORNALE7NHD3T6Q
    secret_access_key:
      secure: BsLXeXUPsCJdX4tawrDnO8OFK5Hk4kzlDTiyH93En6TbjUargVAWDMcHVj7TUhr7+3Tao1W1zb0G4SJe9kHv+jrky0yE72KvoG3YAON0VXWKizxBAKkgHE2RxSTNAwDeKbi2G6YJfNDescBBfX7zEohShdXglQu7CGaUQKRaiI4=
    bucket: qgroundcontrol
    local_dir: ${SHADOW_BUILD_DIR}/release/package
    upload-dir: latest
    acl: public_read
    region: us-west-2
    skip_cleanup: true
    on:
      tags: true
      condition: $CONFIG = installer

  # deploy tagged installers to s3 version folder
  - provider: s3
    access_key_id: AKIAIVORNALE7NHD3T6Q
    secret_access_key:
      secure: BsLXeXUPsCJdX4tawrDnO8OFK5Hk4kzlDTiyH93En6TbjUargVAWDMcHVj7TUhr7+3Tao1W1zb0G4SJe9kHv+jrky0yE72KvoG3YAON0VXWKizxBAKkgHE2RxSTNAwDeKbi2G6YJfNDescBBfX7zEohShdXglQu7CGaUQKRaiI4=
    bucket: qgroundcontrol
    local_dir: ${SHADOW_BUILD_DIR}/release/package
    upload-dir: ${TRAVIS_BRANCH}
    acl: public_read
    region: us-west-2
    skip_cleanup: true
    on:
      tags: true
      condition: $CONFIG = installer

  # deploy installers to Github releases if on a tag
  - provider: releases
    api-key:
      secure: K/Zqr/FCC7QvzFxYvBtCinPkacQq2ubJ2qm982+38Zf/KjibVOF1dEbVdrGZmII6Tg5DaQzNXGYkg5PvYmJgT9xRsqeQjeYIUYqYZpAt+HYWA38AVfMU8jip/1P1wmwqD469nzJOBBa8yfsMs6Ca7tBaNl/zTxCRGnAgEzqtkdQ=
    file_glob: true
    file:
      - ${SHADOW_BUILD_DIR}/release/package/qgroundcontrol.*
      - ${SHADOW_BUILD_DIR}/release/package/QGroundControl.*
    skip_cleanup: true
    on:
      tags: true
      condition: $CONFIG = installer
=======
    - CONFIG="installer"
    - RELEASE_DIR="/tmp/release"
    - DEPLOY_BRANCH_FILTER=^dev_srr.*$
    - DOCKER_USER="auterionci"
    - QGC_CUSTOM_BUILD_FOLDER="custom-example"
    # encrypted DOCKER_PASS
    - secure: "urD4DJ5N7e2AJOfyaWysLigaCc4DwZT7v3NRLTw5339XOXN9388dT65FhW0/HPOisUxOP50ejUKZNhTiGaMAH516xZAj+i0vWWsNYUeF8y5GS76ycuQtafhM6OAyx5zIe7Hsi6GYltDbNgrYzN6W5aMuFKvX0QZJpeEd9qO1D73HQVYeiL83+18U1LBltnJ1KkNDMS9yJIR4th5PnDPKQz4K5LgneswnCkTy0JJbIWTL5nCd9TMedDeQnciMlch9w2GpzgqpfcPCmpVM9/tAzcrFW82esxpbD/knbGBRK9ynV9xJRi7DuXzjLFiQULMWylTdQcR0WhpHmETGTQm1Tdb8Fgtcp7gEqe4DS8unfQoghEyrz0edEwRKs1YoEKXbpQ5ITddUiBk3JJHoBdgeZExDf4katM7IyAxN3Ecr9lvmgDhipiLHAebnV3NoCghj+dWvabd1AfWAhvPpdgtXTUK49AGYVjMYXABACTRmG9nqFdIfXlNNXF5YPrkqmgUBXtyUz0yV1wcvZ1GUXGwruFK1hs7WVGq6BvNitb+tBiQ7nJdpsIN95WhDLhqG3WToYdjhDFBBXmswnjdqpavxWt9zIJZO3HUQ4V122Qq9HmdMYcuWiFN7qwNEHZ6yCZLKS6ry3zh/lmTu6+7j3tu9xMtEG1uKDFumknrsFE+S0Yw="
    - CONTAINER_NAME="builder_container"
    - SH="docker exec -it $CONTAINER_NAME bash -c"
    - SHADOW_BUILD_DIR="/tmp/shadow_build_dir"
    - QGC_CUSTOM_APP_NAME="Custom QGS"
    - QGC_CUSTOM_GENERIC_NAME="Custom Ground Station"
    - QGC_CUSTOM_BINARY_NAME="CustomQGC"
    - QGC_CUSTOM_LINUX_START_SH="$PWD/custom/deploy/qgroundcontrol-start.sh"
    - QGC_CUSTOM_APP_ICON="$PWD/resources/icons/qgroundcontrol.png"
    - QGC_CUSTOM_APP_ICON_NAME="qgroundcontrol"
    - GIT_USER="Auterion_CI"
    - GIT_EMAIL="auterion_ci@auterion.com"
    - CCACHE_DIR="$HOME/.ccache"
    - PROJECT_ROOT="$PWD"

cache: ccache

git:
  depth: false
  submodules: false

.template_linux: &template_linux
  os: linux
  dist: xenial
  services: docker
  sudo: required
  install:
    - echo "$DOCKER_PASS" | docker login -u "$DOCKER_USER" --password-stdin
    - travis_wait 30 docker pull "$DOCKER_IMAGE" || true
    - travis_wait 60 docker build --pull --cache-from $DOCKER_IMAGE -f deploy/$DOCKERFILE -t $DOCKER_IMAGE .
    - docker run --privileged --name $CONTAINER_NAME --rm -td  -e PROJECT_ROOT="$PROJECT_ROOT" -e CCACHE_DIR="$CCACHE_DIR"
      -e QGC_CUSTOM_APP_NAME="$QGC_CUSTOM_APP_NAME" -e QGC_CUSTOM_GENERIC_NAME="$QGC_CUSTOM_GENERIC_NAME"
      -e QGC_CUSTOM_BINARY_NAME="$QGC_CUSTOM_BINARY_NAME" -e QGC_CUSTOM_LINUX_START_SH="$QGC_CUSTOM_LINUX_START_SH"
      -e QGC_CUSTOM_APP_ICON="$QGC_CUSTOM_APP_ICON" -e QGC_CUSTOM_APP_ICON_NAME="$QGC_CUSTOM_APP_ICON_NAME"
      -v `pwd`:`pwd` -v "$CCACHE_DIR:$CCACHE_DIR" -w `pwd` $DOCKER_IMAGE
  script:
    - $SH 'ccache -z'
    - $SH 'mkdir $SHADOW_BUILD_DIR && cd $SHADOW_BUILD_DIR && qmake -r $PROJECT_ROOT/qgroundcontrol.pro CONFIG+=$CONFIG && make -j`nproc --all`'
    - $SH 'ccache -s'
  after_success:
    # Compose build tag used to identify a release in GitHub releases page
    - docker cp $CONTAINER_NAME:$SHADOW_BUILD_DIR/$QGC_CUSTOM_BUILD_FOLDER/deploy/custom_build_version.txt /tmp
    - docker cp $CONTAINER_NAME:$SHADOW_BUILD_DIR/deploy/build_version.txt /tmp
    - export QGC_CUSTOM_VERSION=$(< /tmp/custom_build_version.txt)
    - export QGC_VERSION=$(< /tmp/build_version.txt)
    - export CURRENT_BRANCH=$(if [ "$TRAVIS_PULL_REQUEST" == "false" ]; then echo $TRAVIS_BRANCH; else echo $TRAVIS_PULL_REQUEST_BRANCH; fi)
    - export VERSION_NAME=v$QGC_CUSTOM_VERSION$(if [ "$CURRENT_BRANCH" == "wip-todo" ]; then echo ""; else echo "-$CURRENT_BRANCH"; fi)
    - export TRAVIS_TAG=$(if [ "$CURRENT_BRANCH" == "wip-todo" ]; then echo "srr-v$QGC_CUSTOM_VERSION"; else echo "dev_srr_$CURRENT_BRANCH"; fi)
    - echo "TRAVIS_TAG=$TRAVIS_TAG, TRAVIS_BRANCH=$TRAVIS_BRANCH, TRAVIS_PULL_REQUEST_BRANCH=$TRAVIS_PULL_REQUEST_BRANCH, CURRENT_BRANCH=$CURRENT_BRANCH, VERSION_NAME=$VERSION_NAME, QGC_VERSION=$QGC_VERSION, QGC_CUSTOM_VERSION=$QGC_CUSTOM_VERSION"
    # Push the docker image to the  if already 
    - travis_wait 30 docker push $DOCKER_IMAGE
  before_deploy:
    - mkdir $RELEASE_DIR
    # create linux appimage
    - $SH './deploy/create_linux_appimage.sh $PROJECT_ROOT $SHADOW_BUILD_DIR/release $SHADOW_BUILD_DIR/release'
    # copy the AppImage from container to the build host
    - docker cp $CONTAINER_NAME:$SHADOW_BUILD_DIR/release/$QGC_CUSTOM_BINARY_NAME.AppImage $RELEASE_DIR
    - chmod +x $RELEASE_DIR/$QGC_CUSTOM_BINARY_NAME.AppImage
    # rename to add version number to file name
    - mv $RELEASE_DIR/$QGC_CUSTOM_BINARY_NAME.AppImage $RELEASE_DIR/$APPIMAGE_BINARY_NAME-$VERSION_NAME.AppImage && zip -r $RELEASE_DIR/$APPIMAGE_BINARY_NAME-$VERSION_NAME.AppImage.zip $RELEASE_DIR/$APPIMAGE_BINARY_NAME-$VERSION_NAME.AppImage && cp /tmp/build_version.txt $RELEASE_DIR/core_git_version.txt
    # generate release note
    - go get -u github.com/git-chglog/git-chglog/cmd/git-chglog
    - $GOPATH/bin/git-chglog --output $RELEASE_DIR/CHANGELOG_$VERSION_NAME.md $(git describe --tags $(git rev-list --tags --max-count=1))
  after_deploy:
    # Set up git user name and tag this commit
    - git config --local user.name "$GIT_USER"
    - git config --local user.email "$GIT_EMAIL"
    - git tag -f $TRAVIS_TAG

matrix:
  include:
    - name: Linux Installer
      <<: *template_linux
      env:
        - DOCKERFILE=Dockerfile_linux
        - DOCKER_IMAGE=auterion/ags_builder_linux
        #to rename the duplicated CustomQGC.AppImage name during Github Release deploy, avoid overwrite
        - APPIMAGE_BINARY_NAME="CustomQGC_linux"
    # - name: CentOS Installer
    #   <<: *template_linux
    #   env:
    #     - DOCKERFILE=Dockerfile_centos
    #     - DOCKER_IMAGE=auterion/ags_builder_centos
    #     #to rename the duplicated AuterionGS.AppImage name during Github Release deploy, avoid overwrite
    #     - APPIMAGE_BINARY_NAME="AuterionGS_centos"
    #- name: Android Installer
    #  <<: *template_linux
    #  env:
    #    - DOCKERFILE=Dockerfile_android
    #    - DOCKER_IMAGE=auterion/ags_builder_android
    #  before_script:
    #    - $SH 'ln -snf $QGC_ANDROID_GSTREAMER_PATH ./'
    #  before_deploy:
    #    - mkdir $RELEASE_DIR
    #    # copy the apk from container to the build host
    #    - docker cp $CONTAINER_NAME:$SHADOW_BUILD_DIR/release/android-build//build/outputs/apk/android-build-debug.apk $RELEASE_DIR
    #    # rename to add version number to file name
    #    - mv $RELEASE_DIR/android-build-debug.apk  $RELEASE_DIR/AuterionGS_android-$VERSION_NAME.apk

before_install:
  # inject CI User github OAuth Token stored as env in Travis-CI Project
  - echo -e "machine github.com\n  login $CI_USER_TOKEN" > ~/.netrc
  - git submodule update --init --recursive --force

.template_deploy: &template_deploy
  provider: releases

  api_key:
    secure: pPLTR3o8zgPwzbDH6C2Z1qHXtDxpSTtPT0gT0N4/Emf1d39vkCT0iQKlZjUQL/7CqunC7/9RTauoc8jZh2oSFpVbf2XaJjdUX/yOf0ZWDGEye/FsWi6v7LkwZUlDzT81SPHCRc0AjHvi4WdEjdT4uMuriisDx+pKVl/cg5Ofwfb3FD2nMug1vGImoLU0ue47Uqxwn5XGc76PD1N7zIzNzYs7w4Y1vFVbHZwNrix6uCReYn9I5StIBiVBMBciZHL1Y3dGIiyfnMod29/jfWuL4VsT/u1HDH0sXDv6d3gvPJWXOuA2LWXEy7N+gopVj/NeEDj1XJT04AN9hzPydllqd++PeSk5a1DUpAiYDd8deQB2VUlV6fHIkE92ljkoSb+pO5TNdcPUCpsXl/CH5LncFnPnJG6PRSPBZSkY9QiehtFEzpQRTCCjNeVnY5RgFyqRfXUHBI3NwylRr76J+JJibIwVMYLDguV73/T2noB3gEMDJZYdz1uv3nry6E4CHmsOZdGkHQi6DsbSxIjTI2XL+fpaKS0xaslchv9iyJBDj2YkRcTSfyxhevumWAvoXMB+yp8eH9LhJauL0SYgTdg5dsWUeFImd4BopFhiEbbuN43e/fxU5kUJb2LrMuc22fLPJjG4g7FJMsywmoebAcg90a66jTD8DMJi3A/Nb0KDCVY=
  overwrite: true
#  Can not use release_notes_file due to an open overwrite bug in dplv2
#  https://github.com/travis-ci/dpl/issues/846
#  edge: true
#  release_notes_file: $RELEASE_DIR/CHANGELOG_$VERSION_NAME.md
  file_glob: true
  file:
    - $RELEASE_DIR/*
  skip_cleanup: true

deploy:
  # pre-release a SRR RC build from wip-todo'
  - <<: *template_deploy
    name: 'SRR RC: $QGC_CUSTOM_VERSION (QGC core: $QGC_VERSION)'
    prerelease: true
    on:
      branch: wip-todo
      condition: $CONFIG == installer
  # pre-release a version for each commit with prefix 'dev_srr*' on any branch except master
  - <<: *template_deploy
    name: 'DEV: [$CURRENT_BRANCH] - v$QGC_CUSTOM_VERSION (QGC core: $QGC_VERSION)'
    prerelease: true
    on:
      all_branches: true
      condition: (($TRAVIS_PULL_REQUEST != false && $TRAVIS_PULL_REQUEST_BRANCH =~ $DEPLOY_BRANCH_FILTER) || ($TRAVIS_PULL_REQUEST == false && $TRAVIS_BRANCH =~ $DEPLOY_BRANCH_FILTER)) && $CONFIG == installer
>>>>>>> 1ad70714

notifications:
  webhooks:
    urls:
      - https://webhooks.gitter.im/e/60b033428ae9dc715662
    on_success: change
    on_failure: always
    on_start: never<|MERGE_RESOLUTION|>--- conflicted
+++ resolved
@@ -1,289 +1,12 @@
-<<<<<<< HEAD
-# if you update this file, please consider updating Vagrantfile too
-=======
 # avoiding builds on tags, since duplicated builds will be triggered by tag and push events
 branches:
   except:
     - /^(srr-v[0-9]|dev_srr_.*)/
->>>>>>> 1ad70714
 
 language: cpp
 
 env:
   global:
-<<<<<<< HEAD
-    - JOBS=4
-    # QT_FATAL_WARNINGS is turned off because Qt 5.11.3 throws a speech dispatcher not working warning when running unit tests
-    #- QT_FATAL_WARNINGS=1
-    - SHADOW_BUILD_DIR=/tmp/shadow_build_dir
-    # ANDROID_STOREPASS
-    - secure: RGovyUnMw3fp/bHZi058JvANT1rYmNqrsuSYew0cIgirO6YbMHr/rsjwCm1FTYpBl8s1zgr+u2b8ftYnfnCz2YT+Aip4NWrVYpVU0FEmfytGILrnUS0pjlt8m7fU9AKR1ElOSll7yw7e1kftynN39Q321etvwbLZcXon6zz0suE=
-
-matrix:
-    fast_finish: true
-    include:
-        - name: "Linux Installer"
-          os: linux
-          dist: xenial
-          env: SPEC=linux-g++-64 CONFIG=installer
-          sudo: required
-        - name: "Linux Debug"
-          os: linux
-          dist: xenial
-          env: SPEC=linux-g++-64 CONFIG=debug
-          services: xvfb
-          sudo: required
-        - name: "Android 32 bit"
-          dist: trusty
-          language: android
-          env: SPEC=android-clang CONFIG=installer BITNESS=32
-          sudo: false
-        - name: "Android 64 bit"
-          dist: trusty
-          language: android
-          env: SPEC=android-clang CONFIG=installer BITNESS=64
-          sudo: false
-        - name: "OSX Installer"
-          os: osx
-          osx_image: xcode9.2
-          env: SPEC=macx-clang CONFIG=installer
-          sudo: required
-# iOS build needs updating Qt to > 5.10
-#        - os: osx
-#          osx_image: xcode9.2
-#          env: SPEC=macx-ios-clang CONFIG=release
-#          sudo: false
-# OSX builds pared back to installer only since travis sucks so bad we can't afford more than one'
-#        - os: osx
-#          osx_image: xcode10.1
-#          env: SPEC=macx-clang CONFIG=debug
-#          sudo: required
-
-android:
-  components:
-    - android-25
-    - build-tools-25.0.3
-    - platform-tools
-
-addons:
-  apt:
-    packages:
-    - speech-dispatcher
-    - libgstreamer-plugins-base1.0-dev
-    - libgstreamer1.0-0:amd64
-    - libgstreamer1.0-dev
-    - libsdl2-dev
-    - libudev-dev
-    - wget
-
-before_install:
-  # fetch entire git repo to properly determine the version
-  - if [ "${CONFIG}" = "installer" ]; then
-        cd ${TRAVIS_BUILD_DIR} && git fetch --unshallow && git fetch --all --tags;
-    fi
-
-  # compile threads
-  - if [ "${TRAVIS_OS_NAME}" = "linux" ]; then
-        export JOBS=$((`cat /proc/cpuinfo | grep -c ^processor`+1));
-    elif [ "${TRAVIS_OS_NAME}" = "osx" ]; then
-        export JOBS=$((`sysctl -n hw.ncpu`+1));
-    fi
-
-install:
-  # linux dependencies: qt
-  - if [ "${SPEC}" = "linux-g++-64" ]; then
-        wget --quiet https://s3-us-west-2.amazonaws.com/qgroundcontrol/dependencies/Qt5.11.3-gcc_64-min.tar.bz2 &&
-        tar jxf Qt5.11.3-gcc_64-min.tar.bz2 -C /tmp &&
-        export PATH=/tmp/Qt5.11-gcc_64/5.11.3/gcc_64/bin:$PATH
-        ;
-    fi
-
-  # android dependencies: qt, gstreamer, android-ndk
-  - if [ "${SPEC}" = "android-clang" ]; then
-        wget --quiet https://s3-us-west-2.amazonaws.com/qgroundcontrol/dependencies/gstreamer-1.0-android-universal-1.14.4.tar.bz2 &&
-        tar jxf gstreamer-1.0-android-universal-1.14.4.tar.bz2 -C ${TRAVIS_BUILD_DIR} &&
-        wget --quiet https://dl.google.com/android/repository/android-ndk-r20-linux-x86_64.zip &&
-        unzip android-ndk-r20-linux-x86_64.zip > /dev/null &&
-        export ANDROID_NDK_ROOT=`pwd`/android-ndk-r20 &&
-        export ANDROID_SDK_ROOT=/usr/local/android-sdk &&
-        export PATH=`pwd`/android-ndk-r20:$PATH
-        ;
-    fi
-
-  - if [[ "${SPEC}" = "android-clang" && "${BITNESS}" = "64" ]]; then
-        wget --quiet https://s3-us-west-2.amazonaws.com/qgroundcontrol/dependencies/Qt5.12.4-android_arm64_v8a-min.tar.bz2 &&
-        tar jxf Qt5.12.4-android_arm64_v8a-min.tar.bz2 -C /tmp &&
-        export PATH=/tmp/Qt5.12-android_arm64_v8a/5.12.4/android_arm64_v8a/bin:$PATH
-        ;
-    fi
-
-  - if [[ "${SPEC}" = "android-clang" && "${BITNESS}" = "32" ]]; then
-        wget --quiet https://s3-us-west-2.amazonaws.com/qgroundcontrol/dependencies/Qt5.12.4-android_armv7-min.tar.bz2 &&
-        tar jxf Qt5.12.4-android_armv7-min.tar.bz2 -C /tmp &&
-        export PATH=/tmp/Qt5.12-android_armv7/5.12.4/android_armv7/bin:$PATH
-        ;
-    fi
-
-  # osx dependencies: qt (master builds only: gstreamer, gstreamer-devel)
-  - if [ "${SPEC}" = "macx-clang" ]; then
-        wget --quiet https://s3-us-west-2.amazonaws.com/qgroundcontrol/dependencies/Qt5.11.0-clang_64-min.tar.bz2 &&
-        tar jxf Qt5.11.0-clang_64-min.tar.bz2 -C /tmp
-        ;
-    fi
-
-  - if [[ "${SPEC}" = "macx-clang" ]]; then
-        wget --quiet https://s3-us-west-2.amazonaws.com/qgroundcontrol/dependencies/osx-gstreamer.tar.bz2 &&
-        sudo tar jxf osx-gstreamer.tar.bz2 -C /Library/Frameworks
-        ;
-    fi
-
-  - if [ "${SPEC}" = "macx-clang" ]; then
-        export QT_DIR=Qt5.11-clang_64/5.11.0/clang_64 &&
-        export QT_QPA_PLATFORM_PLUGIN_PATH=/tmp/$QT_DIR/plugins &&
-        export QML2_IMPORT_PATH=/tmp/$QT_DIR/qml &&
-        export PATH=/tmp/$QT_DIR/bin:$PATH
-        ;
-    fi
-
-  # ios dependencies: qt
-  - if [ "${SPEC}" = "macx-ios-clang" ]; then
-        wget --quiet https://s3-us-west-2.amazonaws.com/qgroundcontrol/dependencies/Qt5.9.3-ios-min.tar.bz2
-        ;
-    fi
-  - if [ "${SPEC}" = "macx-ios-clang" ]; then
-        tar jxf Qt5.9.3-ios-min.tar.bz2 -C /tmp &&
-        export IOS_CCACHE_CC=`/usr/bin/xcrun -sdk iphoneos -find clang` &&
-        export IOS_CCACHE_CXX=`/usr/bin/xcrun -sdk iphoneos -find clang++` &&
-        export PATH=/tmp/Qt5.9-ios/5.9.3/ios/bin:$PATH
-        ;
-    fi
-
-before_script:
-  - cd ${TRAVIS_BUILD_DIR}
-
-  # switch android config from installer to release if the android storepass isn't available
-  - if [[ "${SPEC}" = "android-clang" && "${CONFIG}" = "installer" && -z ${ANDROID_STOREPASS} ]]; then
-        export CONFIG=release;
-    fi
-
-  # insert QGC version in AndroidManifest.xml
-  - if [ "${SPEC}" = "android-clang" ]; then
-        git remote set-branches origin 'master' &&
-        git fetch --tags origin master &&
-        ./tools/update_android_version.sh ${BITNESS};
-    fi
-
-script:
-  # run qmake
-  - mkdir ${SHADOW_BUILD_DIR} && cd ${SHADOW_BUILD_DIR}
-  # Due to possible bug in Qt 5.11 WarningsAsErrorsOn is off for Linux builds. Hopefully back on once that is resolved.
-  - if [ "${SPEC}" = "macx-clang" ]; then
-        qmake -r ${TRAVIS_BUILD_DIR}/qgroundcontrol.pro CONFIG+=${CONFIG} CONFIG+=WarningsAsErrorsOn -spec ${SPEC};
-    else
-        qmake -r ${TRAVIS_BUILD_DIR}/qgroundcontrol.pro CONFIG+=${CONFIG} -spec ${SPEC};
-    fi
-
-  # compile
-  - if [ "${SPEC}" != "macx-ios-clang" ]; then
-        make -j$JOBS;
-    else
-        xcodebuild -IDEBuildOperationMaxNumberOfConcurrentCompileTasks=$JOBS -configuration Release CODE_SIGN_IDENTITY="" CODE_SIGNING_REQUIRED=NO | xcpretty -c && $(exit ${PIPESTATUS[0]});
-    fi
-  #- ccache -s
-
-  # unit tests linux
-  - if [[ "${SPEC}" = "linux-g++-64" && "${CONFIG}" = "debug" ]]; then
-    	mkdir -p ~/.config/QtProject/ &&
-        cp ${TRAVIS_BUILD_DIR}/test/qtlogging.ini ~/.config/QtProject/ &&
-        export QT_FATAL_WARNINGS=1 &&
-        ./debug/qgroundcontrol-start.sh --unittest;
-    fi
-
-after_success:
-  - cd ${TRAVIS_BUILD_DIR}
-
-  # master development builds to beta track
-  - GOOGLE_PLAY_PKG=org.mavlink.qgroundcontrolbeta
-  - if [ "${TRAVIS_TAG}" ]; then
-        GOOGLE_PLAY_PKG=org.mavlink.qgroundcontrol;
-    elif [ "${TRAVIS_BRANCH}" = "master" ]; then
-        GOOGLE_PLAY_PKG=org.mavlink.qgroundcontrolbeta;
-    else
-        GOOGLE_PLAY_PKG=none;
-    fi
-  - if [[ "${SPEC}" = "android-clang" && "${TRAVIS_PULL_REQUEST}" = "false" && "${GOOGLE_PLAY_PKG}" != "none" ]]; then
-        pip install --user --upgrade oauth2client &&
-        pip install --user google-api-python-client pyopenssl ndg-httpsclient pyasn1 &&
-        openssl aes-256-cbc -K $encrypted_25db6eb7c3fd_key -iv $encrypted_25db6eb7c3fd_iv -in android/Google_Play_Android_Developer-4432a3c4f5d1.json.enc -out android/Google_Play_Android_Developer-4432a3c4f5d1.json -d &&
-        ./tools/google_play_upload.py production ${GOOGLE_PLAY_PKG} ${SHADOW_BUILD_DIR}/release/package/QGroundControl${BITNESS}.apk;
-    fi
-
-before_deploy:
-  # create linux appimage
-  - cd ${TRAVIS_BUILD_DIR}
-  - if [[ "${SPEC}" = "linux-g++-64" && "${CONFIG}" = "installer" ]]; then
-        ./deploy/create_linux_appimage.sh ${TRAVIS_BUILD_DIR} ${SHADOW_BUILD_DIR}/release ${SHADOW_BUILD_DIR}/release/package;
-    fi
-
-deploy:
-  # deploy installers to s3 builds/ if on a branch
-  - provider: s3
-    access_key_id: AKIAIVORNALE7NHD3T6Q
-    secret_access_key:
-      secure: BsLXeXUPsCJdX4tawrDnO8OFK5Hk4kzlDTiyH93En6TbjUargVAWDMcHVj7TUhr7+3Tao1W1zb0G4SJe9kHv+jrky0yE72KvoG3YAON0VXWKizxBAKkgHE2RxSTNAwDeKbi2G6YJfNDescBBfX7zEohShdXglQu7CGaUQKRaiI4=
-    bucket: qgroundcontrol
-    local_dir: ${SHADOW_BUILD_DIR}/release/package
-    upload-dir: builds/${TRAVIS_BRANCH}
-    acl: public_read
-    region: us-west-2
-    skip_cleanup: true
-    on:
-      all_branches: true
-      condition: $CONFIG = installer
-
-  # deploy tagged installers to s3 latest/
-  - provider: s3
-    access_key_id: AKIAIVORNALE7NHD3T6Q
-    secret_access_key:
-      secure: BsLXeXUPsCJdX4tawrDnO8OFK5Hk4kzlDTiyH93En6TbjUargVAWDMcHVj7TUhr7+3Tao1W1zb0G4SJe9kHv+jrky0yE72KvoG3YAON0VXWKizxBAKkgHE2RxSTNAwDeKbi2G6YJfNDescBBfX7zEohShdXglQu7CGaUQKRaiI4=
-    bucket: qgroundcontrol
-    local_dir: ${SHADOW_BUILD_DIR}/release/package
-    upload-dir: latest
-    acl: public_read
-    region: us-west-2
-    skip_cleanup: true
-    on:
-      tags: true
-      condition: $CONFIG = installer
-
-  # deploy tagged installers to s3 version folder
-  - provider: s3
-    access_key_id: AKIAIVORNALE7NHD3T6Q
-    secret_access_key:
-      secure: BsLXeXUPsCJdX4tawrDnO8OFK5Hk4kzlDTiyH93En6TbjUargVAWDMcHVj7TUhr7+3Tao1W1zb0G4SJe9kHv+jrky0yE72KvoG3YAON0VXWKizxBAKkgHE2RxSTNAwDeKbi2G6YJfNDescBBfX7zEohShdXglQu7CGaUQKRaiI4=
-    bucket: qgroundcontrol
-    local_dir: ${SHADOW_BUILD_DIR}/release/package
-    upload-dir: ${TRAVIS_BRANCH}
-    acl: public_read
-    region: us-west-2
-    skip_cleanup: true
-    on:
-      tags: true
-      condition: $CONFIG = installer
-
-  # deploy installers to Github releases if on a tag
-  - provider: releases
-    api-key:
-      secure: K/Zqr/FCC7QvzFxYvBtCinPkacQq2ubJ2qm982+38Zf/KjibVOF1dEbVdrGZmII6Tg5DaQzNXGYkg5PvYmJgT9xRsqeQjeYIUYqYZpAt+HYWA38AVfMU8jip/1P1wmwqD469nzJOBBa8yfsMs6Ca7tBaNl/zTxCRGnAgEzqtkdQ=
-    file_glob: true
-    file:
-      - ${SHADOW_BUILD_DIR}/release/package/qgroundcontrol.*
-      - ${SHADOW_BUILD_DIR}/release/package/QGroundControl.*
-    skip_cleanup: true
-    on:
-      tags: true
-      condition: $CONFIG = installer
-=======
     - CONFIG="installer"
     - RELEASE_DIR="/tmp/release"
     - DEPLOY_BRANCH_FILTER=^dev_srr.*$
@@ -424,12 +147,10 @@
     on:
       all_branches: true
       condition: (($TRAVIS_PULL_REQUEST != false && $TRAVIS_PULL_REQUEST_BRANCH =~ $DEPLOY_BRANCH_FILTER) || ($TRAVIS_PULL_REQUEST == false && $TRAVIS_BRANCH =~ $DEPLOY_BRANCH_FILTER)) && $CONFIG == installer
->>>>>>> 1ad70714
 
 notifications:
-  webhooks:
-    urls:
-      - https://webhooks.gitter.im/e/60b033428ae9dc715662
+  slack:
+    rooms:
+      - secure: uKo8OQ2FMGv9sGv6RnQpntbJIZywofPTPVjNLSz2aqectnj5uaMVQGdGCkzXo+yqplSB8K6Wkg5qo4qpOhjLY1PtM3J8YW567S5e9Vl9SxC3SUYalLkdUGbxySEE2lxKdgn25Jt52Gj/Qw8YYfTG9QThXnUaTNJnC7KEIF+P7HgCYxBKF0OOYosB9T7LV2vk3V1ozuPcYCdHbUPOBASlQqWqTN934qjMY67jsOdqZp/NBrzhIyfO5CqUnyJ/gTh3XYdBlXFkEh0clS5h1biPlsGDqXGPJnGeWN2j0OWfkuSVVXZVO54vl1eUIDANt9w/M5ZtJIkr2MKiBk+zqQMaiCK7iS9wogEz2IpwH1mAyH5+Bjb5dcog/hjSB6GJAAdBOVAGn9oJS22n3P7UJ3q2n7kFr/hOSkZSY/Dn3EhfIcISToL71PHFTZeQuN9JT8oAm/9VloRI/HlOXsVieCnQsnywcxzhb0h6k5P8PAsSx6T3gYTNzOo8AdxtKaySEt135vMyTFp2goa1CTJyHF02aPF/68h5p7WcVvWQbKE4YoiBzRfJVYeDtYJ5+TyJFcEv+WEO6O2i7HLCnAUIQG3JhC1IxAxsaPa8TQLVWEro0XkUAdtvOsKVkPl/5uCwwYhhoXys7dFTDm5YwFezDor+suQtYnt+CSxaMMdGdRi6z8s=
     on_success: change
-    on_failure: always
-    on_start: never+    on_failure: always