# -------------------------------------------------
# QGroundControl - Micro Air Vehicle Groundstation
# Please see our website at <http://qgroundcontrol.org>
# Maintainer:
# Lorenz Meier <lm@inf.ethz.ch>
# (c) 2009-2011 QGroundControl Developers
# This file is part of the open groundstation project
# QGroundControl is free software: you can redistribute it and/or modify
# it under the terms of the GNU General Public License as published by
# the Free Software Foundation, either version 3 of the License, or
# (at your option) any later version.
# QGroundControl is distributed in the hope that it will be useful,
# but WITHOUT ANY WARRANTY; without even the implied warranty of
# MERCHANTABILITY or FITNESS FOR A PARTICULAR PURPOSE. See the
# GNU General Public License for more details.
# You should have received a copy of the GNU General Public License
# along with QGroundControl. If not, see <http://www.gnu.org/licenses/>.
# -------------------------------------------------


# Qt configuration
CONFIG += qt \
    thread
QT += network \
    opengl \
    svg \
    xml \
    phonon \
    webkit \
    sql

TEMPLATE = app
TARGET = qgroundcontrol
BASEDIR = $${IN_PWD}
linux-g++|linux-g++-64{
    debug {
        TARGETDIR = $${OUT_PWD}/debug
        BUILDDIR = $${OUT_PWD}/build-debug
    }
    release {
        TARGETDIR = $${OUT_PWD}/release
        BUILDDIR = $${OUT_PWD}/build-release
    }
} else {
    TARGETDIR = $${OUT_PWD}
    BUILDDIR = $${OUT_PWD}/build
}
LANGUAGE = C++
OBJECTS_DIR = $${BUILDDIR}/obj
MOC_DIR = $${BUILDDIR}/moc
UI_DIR = $${BUILDDIR}/ui
RCC_DIR = $${BUILDDIR}/rcc
MAVLINK_CONF = ""
MAVLINKPATH = $$BASEDIR/mavlink/include/mavlink/v1.0
DEFINES += MAVLINK_NO_DATA

win32 {
    QMAKE_INCDIR_QT = $$(QTDIR)/include
    QMAKE_LIBDIR_QT = $$(QTDIR)/lib
    QMAKE_UIC = "$$(QTDIR)/bin/uic.exe"
    QMAKE_MOC = "$$(QTDIR)/bin/moc.exe"
    QMAKE_RCC = "$$(QTDIR)/bin/rcc.exe"
    QMAKE_QMAKE = "$$(QTDIR)/bin/qmake.exe"
}



#################################################################
# EXTERNAL LIBRARY CONFIGURATION

# Include NMEA parsing library (currently unused)
include(src/libs/nmea/nmea.pri)

# EIGEN matrix library (header-only)
INCLUDEPATH += src/libs/eigen

# OPMapControl library (from OpenPilot)
include(src/libs/utils/utils_external.pri)
include(src/libs/opmapcontrol/opmapcontrol_external.pri)
DEPENDPATH += \
    src/libs/utils \
    src/libs/utils/src \
    src/libs/opmapcontrol \
    src/libs/opmapcontrol/src \
    src/libs/opmapcontrol/src/mapwidget

INCLUDEPATH += \
    src/libs/utils \
    src/libs \
    src/libs/opmapcontrol

# If the user config file exists, it will be included.
# if the variable MAVLINK_CONF contains the name of an
# additional project, QGroundControl includes the support
# of custom MAVLink messages of this project
exists(user_config.pri) { 
    include(user_config.pri)
    message("----- USING CUSTOM USER QGROUNDCONTROL CONFIG FROM user_config.pri -----")
    message("Adding support for additional MAVLink messages for: " $$MAVLINK_CONF)
    message("------------------------------------------------------------------------")
}
INCLUDEPATH += $$MAVLINKPATH/common
INCLUDEPATH += $$MAVLINKPATH
contains(MAVLINK_CONF, pixhawk) { 
    # Remove the default set - it is included anyway
    INCLUDEPATH -= $$MAVLINKPATH/common

    # PIXHAWK SPECIAL MESSAGES
    INCLUDEPATH += $$MAVLINKPATH/pixhawk
    DEFINES += QGC_USE_PIXHAWK_MESSAGES
}
contains(MAVLINK_CONF, slugs) { 
    # Remove the default set - it is included anyway
    INCLUDEPATH -= $$MAVLINKPATH/common
    
    # SLUGS SPECIAL MESSAGES
    INCLUDEPATH += $$MAVLINKPATH/slugs
    DEFINES += QGC_USE_SLUGS_MESSAGES
}
contains(MAVLINK_CONF, ualberta) { 
    # Remove the default set - it is included anyway
    INCLUDEPATH -= $$MAVLINKPATH/common
    
    # UALBERTA SPECIAL MESSAGES
    INCLUDEPATH += $$MAVLINKPATH/ualberta
    DEFINES += QGC_USE_UALBERTA_MESSAGES
}
contains(MAVLINK_CONF, ardupilotmega) { 
    # Remove the default set - it is included anyway
    INCLUDEPATH -= $$MAVLINKPATH/common
    INCLUDEPATH -= $$BASEDIR/mavlink/include/v1.0/common
    
    # UALBERTA SPECIAL MESSAGES
    INCLUDEPATH += $$MAVLINKPATH/ardupilotmega
    DEFINES += QGC_USE_ARDUPILOTMEGA_MESSAGES
}
contains(MAVLINK_CONF, senseSoar) { 
    # Remove the default set - it is included anyway
    INCLUDEPATH -= $$MAVLINKPATH/common
    
    # SENSESOAR SPECIAL MESSAGES
    INCLUDEPATH += $$MAVLINKPATH/SenseSoar
    DEFINES += QGC_USE_SENSESOAR_MESSAGES
}


# Include general settings for QGroundControl
# necessary as last include to override any non-acceptable settings
# done by the plugins above
include(qgroundcontrol.pri)

# Include MAVLink generator
# has been deprecated
DEPENDPATH += \
    src/apps/mavlinkgen

INCLUDEPATH += \
    src/apps/mavlinkgen \
    src/apps/mavlinkgen/ui \
    src/apps/mavlinkgen/generator

include(src/apps/mavlinkgen/mavlinkgen.pri)



# Include QWT plotting library
include(src/lib/qwt/qwt.pri)
DEPENDPATH += . \
    plugins \
    thirdParty/qserialport/include \
    thirdParty/qserialport/include/QtSerialPort \
    thirdParty/qserialport \
    src/libs/qextserialport

INCLUDEPATH += . \
    thirdParty/qserialport/include \
    thirdParty/qserialport/include/QtSerialPort \
    thirdParty/qserialport/src \
    src/libs/qextserialport

# Include serial port library (QSerial)
include(qserialport.pri)

# Serial port detection (ripped-off from qextserialport library)
macx|macx-g++|macx-g++42::SOURCES += src/libs/qextserialport/qextserialenumerator_osx.cpp
linux-g++::SOURCES += src/libs/qextserialport/qextserialenumerator_unix.cpp
linux-g++-64::SOURCES += src/libs/qextserialport/qextserialenumerator_unix.cpp
win32::SOURCES += src/libs/qextserialport/qextserialenumerator_win.cpp
win32-msvc2008|win32-msvc2010::SOURCES += src/libs/qextserialport/qextserialenumerator_win.cpp

# Input
FORMS += src/ui/MainWindow.ui \
    src/ui/CommSettings.ui \
    src/ui/SerialSettings.ui \
    src/ui/UASControl.ui \
    src/ui/UASList.ui \
    src/ui/UASInfo.ui \
    src/ui/Linechart.ui \
    src/ui/UASView.ui \
    src/ui/ParameterInterface.ui \
    src/ui/WaypointList.ui \    
    src/ui/ObjectDetectionView.ui \
    src/ui/JoystickWidget.ui \
    src/ui/DebugConsole.ui \
    src/ui/HDDisplay.ui \
    src/ui/MAVLinkSettingsWidget.ui \
    src/ui/AudioOutputWidget.ui \
    src/ui/QGCSensorSettingsWidget.ui \
    src/ui/watchdog/WatchdogControl.ui \
    src/ui/watchdog/WatchdogProcessView.ui \
    src/ui/watchdog/WatchdogView.ui \
    src/ui/QGCFirmwareUpdate.ui \
    src/ui/QGCPxImuFirmwareUpdate.ui \
    src/ui/QGCDataPlot2D.ui \
    src/ui/QGCRemoteControlView.ui \
    src/ui/QMap3D.ui \
    src/ui/QGCWebView.ui \
    src/ui/map3D/QGCGoogleEarthView.ui \
    src/ui/SlugsDataSensorView.ui \
    src/ui/SlugsHilSim.ui \
    src/ui/SlugsPadCameraControl.ui \
    src/ui/uas/QGCUnconnectedInfoWidget.ui \
    src/ui/designer/QGCToolWidget.ui \
    src/ui/designer/QGCParamSlider.ui \
    src/ui/designer/QGCActionButton.ui \
    src/ui/designer/QGCCommandButton.ui \
    src/ui/QGCMAVLinkLogPlayer.ui \
    src/ui/QGCWaypointListMulti.ui \
    src/ui/QGCUDPLinkConfiguration.ui \
    src/ui/QGCSettingsWidget.ui \
    src/ui/UASControlParameters.ui \
    src/ui/map/QGCMapTool.ui \
    src/ui/map/QGCMapToolBar.ui \
    src/ui/QGCMAVLinkInspector.ui \
    src/ui/WaypointViewOnlyView.ui \    
    src/ui/WaypointEditableView.ui \    
    src/ui/UnconnectedUASInfoWidget.ui \
    src/ui/mavlink/QGCMAVLinkMessageSender.ui \
    src/ui/firmwareupdate/QGCFirmwareUpdateWidget.ui \
    src/ui/QGCPluginHost.ui \
    src/ui/firmwareupdate/QGCPX4FirmwareUpdate.ui \
    src/ui/mission/QGCMissionOther.ui \
    src/ui/mission/QGCMissionNavWaypoint.ui \
    src/ui/mission/QGCMissionDoJump.ui \
    src/ui/mission/QGCMissionConditionDelay.ui \
    src/ui/mission/QGCMissionNavLoiterUnlim.ui \
    src/ui/mission/QGCMissionNavLoiterTurns.ui \
    src/ui/mission/QGCMissionNavLoiterTime.ui \
    src/ui/mission/QGCMissionNavReturnToLaunch.ui \
    src/ui/mission/QGCMissionNavLand.ui \
    src/ui/mission/QGCMissionNavTakeoff.ui \
    src/ui/mission/QGCMissionNavSweep.ui \
    src/ui/mission/QGCMissionDoStartSearch.ui \
    src/ui/mission/QGCMissionDoFinishSearch.ui
INCLUDEPATH += src \
    src/ui \
    src/ui/linechart \
    src/ui/uas \
    src/ui/map \
    src/uas \
    src/comm \
    include/ui \
    src/input \
    src/lib/qmapcontrol \
    src/ui/mavlink \
    src/ui/param \
    src/ui/watchdog \
    src/ui/map3D \
    src/ui/mission \
    src/ui/designer
HEADERS += src/MG.h \
    src/QGCCore.h \
    src/uas/UASInterface.h \
    src/uas/UAS.h \
    src/uas/UASManager.h \
    src/comm/LinkManager.h \
    src/comm/LinkInterface.h \
    src/comm/SerialLinkInterface.h \
    src/comm/SerialLink.h \
    src/comm/ProtocolInterface.h \
    src/comm/MAVLinkProtocol.h \
    src/comm/QGCFlightGearLink.h \
    src/ui/CommConfigurationWindow.h \
    src/ui/SerialConfigurationWindow.h \
    src/ui/MainWindow.h \
    src/ui/uas/UASControlWidget.h \
    src/ui/uas/UASListWidget.h \
    src/ui/uas/UASInfoWidget.h \
    src/ui/HUD.h \
    src/ui/linechart/LinechartWidget.h \
    src/ui/linechart/LinechartPlot.h \
    src/ui/linechart/Scrollbar.h \
    src/ui/linechart/ScrollZoomer.h \
    src/configuration.h \
    src/ui/uas/UASView.h \
    src/ui/CameraView.h \
    src/comm/MAVLinkSimulationLink.h \
    src/comm/UDPLink.h \
    src/ui/ParameterInterface.h \
    src/ui/WaypointList.h \
    src/Waypoint.h \   
    src/ui/ObjectDetectionView.h \
    src/input/JoystickInput.h \
    src/ui/JoystickWidget.h \
    src/ui/DebugConsole.h \
    src/ui/HDDisplay.h \
    src/ui/MAVLinkSettingsWidget.h \
    src/ui/AudioOutputWidget.h \
    src/GAudioOutput.h \
    src/LogCompressor.h \
    src/ui/QGCParamWidget.h \
    src/ui/QGCSensorSettingsWidget.h \
    src/ui/linechart/Linecharts.h \
    src/uas/SlugsMAV.h \
    src/uas/PxQuadMAV.h \
    src/uas/ArduPilotMegaMAV.h \
    src/uas/senseSoarMAV.h \
    src/ui/watchdog/WatchdogControl.h \
    src/ui/watchdog/WatchdogProcessView.h \
    src/ui/watchdog/WatchdogView.h \
    src/uas/UASWaypointManager.h \
    src/ui/HSIDisplay.h \
    src/QGC.h \
    src/ui/QGCFirmwareUpdate.h \
    src/ui/QGCPxImuFirmwareUpdate.h \
    src/ui/QGCDataPlot2D.h \
    src/ui/linechart/IncrementalPlot.h \
    src/ui/QGCRemoteControlView.h \
    src/ui/RadioCalibration/RadioCalibrationData.h \
    src/ui/RadioCalibration/RadioCalibrationWindow.h \
    src/ui/RadioCalibration/AirfoilServoCalibrator.h \
    src/ui/RadioCalibration/SwitchCalibrator.h \
    src/ui/RadioCalibration/CurveCalibrator.h \
    src/ui/RadioCalibration/AbstractCalibrator.h \
    src/comm/QGCMAVLink.h \
    src/ui/QGCWebView.h \
    src/ui/map3D/QGCWebPage.h \
    src/ui/SlugsDataSensorView.h \
    src/ui/SlugsHilSim.h \
    src/ui/SlugsPadCameraControl.h \
    src/ui/QGCMainWindowAPConfigurator.h \
    src/comm/MAVLinkSwarmSimulationLink.h \
    src/ui/uas/QGCUnconnectedInfoWidget.h \
    src/ui/designer/QGCToolWidget.h \
    src/ui/designer/QGCParamSlider.h \
    src/ui/designer/QGCCommandButton.h \
    src/ui/designer/QGCToolWidgetItem.h \
    src/ui/QGCMAVLinkLogPlayer.h \
    src/comm/MAVLinkSimulationWaypointPlanner.h \
    src/comm/MAVLinkSimulationMAV.h \
    src/uas/QGCMAVLinkUASFactory.h \
    src/ui/QGCWaypointListMulti.h \
    src/ui/QGCUDPLinkConfiguration.h \
    src/ui/QGCSettingsWidget.h \
    src/ui/uas/UASControlParameters.h \
    src/uas/QGCUASParamManager.h \
    src/ui/map/QGCMapWidget.h \
    src/ui/map/MAV2DIcon.h \
    src/ui/map/Waypoint2DIcon.h \
    src/ui/map/QGCMapTool.h \
    src/ui/map/QGCMapToolBar.h \
    src/libs/qextserialport/qextserialenumerator.h \
    src/QGCGeo.h \
    src/ui/QGCToolBar.h \
    src/ui/QGCMAVLinkInspector.h \
    src/ui/MAVLinkDecoder.h \
    src/ui/WaypointViewOnlyView.h \
    src/ui/WaypointViewOnlyView.h \
    src/ui/WaypointEditableView.h \    
    src/ui/UnconnectedUASInfoWidget.h \
    src/ui/QGCRGBDView.h \
    src/ui/mavlink/QGCMAVLinkMessageSender.h \
    src/ui/firmwareupdate/QGCFirmwareUpdateWidget.h \
    src/ui/QGCPluginHost.h \
<<<<<<< HEAD
    src/ui/firmwareupdate/QGCPX4FirmwareUpdate.h
=======
    src/ui/firmwareupdate/QGCPX4FirmwareUpdate.h \
    src/ui/map3D/gpl.h\
    src/ui/mission/QGCMissionOther.h \
    src/ui/mission/QGCMissionNavWaypoint.h \
    src/ui/mission/QGCMissionDoJump.h \
    src/ui/mission/QGCMissionConditionDelay.h \
    src/ui/mission/QGCMissionNavLoiterUnlim.h \
    src/ui/mission/QGCMissionNavLoiterTurns.h \
    src/ui/mission/QGCMissionNavLoiterTime.h \
    src/ui/mission/QGCMissionNavReturnToLaunch.h \
    src/ui/mission/QGCMissionNavLand.h \
    src/ui/mission/QGCMissionNavTakeoff.h \
    src/ui/mission/QGCMissionNavSweep.h \
    src/ui/mission/QGCMissionDoStartSearch.h \
    src/ui/mission/QGCMissionDoFinishSearch.h
>>>>>>> de75f385

# Google Earth is only supported on Mac OS and Windows with Visual Studio Compiler
macx|macx-g++|macx-g++42|win32-msvc2008|win32-msvc2010::HEADERS += src/ui/map3D/QGCGoogleEarthView.h
contains(DEPENDENCIES_PRESENT, osg) { 
    message("Including headers for OpenSceneGraph")
    
    # Enable only if OpenSceneGraph is available
    HEADERS += src/ui/map3D/gpl.h \
        src/ui/map3D/CameraParams.h \
        src/ui/map3D/ViewParamWidget.h \
        src/ui/map3D/SystemContainer.h \
        src/ui/map3D/SystemViewParams.h \
        src/ui/map3D/GlobalViewParams.h \
        src/ui/map3D/SystemGroupNode.h \
        src/ui/map3D/Q3DWidget.h \
        src/ui/map3D/GCManipulator.h \
        src/ui/map3D/ImageWindowGeode.h \
        src/ui/map3D/PixhawkCheetahGeode.h \
        src/ui/map3D/Pixhawk3DWidget.h \
        src/ui/map3D/Q3DWidgetFactory.h \
        src/ui/map3D/WebImageCache.h \
        src/ui/map3D/WebImage.h \
        src/ui/map3D/TextureCache.h \
        src/ui/map3D/Texture.h \
        src/ui/map3D/Imagery.h \
        src/ui/map3D/HUDScaleGeode.h \
        src/ui/map3D/WaypointGroupNode.h \
        src/ui/map3D/TerrainParamDialog.h \
        src/ui/map3D/ImageryParamDialog.h
}
contains(DEPENDENCIES_PRESENT, protobuf):contains(MAVLINK_CONF, pixhawk) {
    message("Including headers for Protocol Buffers")

    # Enable only if protobuf is available
    HEADERS += mavlink/include/v1.0/pixhawk/pixhawk.pb.h \
        src/ui/map3D/ObstacleGroupNode.h \
        src/ui/map3D/GLOverlayGeode.h
}
contains(DEPENDENCIES_PRESENT, libfreenect) { 
    message("Including headers for libfreenect")
    
    # Enable only if libfreenect is available
    HEADERS += src/input/Freenect.h
}
SOURCES += src/main.cc \
    src/QGCCore.cc \
    src/uas/UASManager.cc \
    src/uas/UAS.cc \
    src/comm/LinkManager.cc \
    src/comm/LinkInterface.cpp \
    src/comm/SerialLink.cc \
    src/comm/MAVLinkProtocol.cc \
    src/comm/QGCFlightGearLink.cc \
    src/ui/CommConfigurationWindow.cc \
    src/ui/SerialConfigurationWindow.cc \
    src/ui/MainWindow.cc \
    src/ui/uas/UASControlWidget.cc \
    src/ui/uas/UASListWidget.cc \
    src/ui/uas/UASInfoWidget.cc \
    src/ui/HUD.cc \
    src/ui/linechart/LinechartWidget.cc \
    src/ui/linechart/LinechartPlot.cc \
    src/ui/linechart/Scrollbar.cc \
    src/ui/linechart/ScrollZoomer.cc \
    src/ui/uas/UASView.cc \
    src/ui/CameraView.cc \
    src/comm/MAVLinkSimulationLink.cc \
    src/comm/UDPLink.cc \
    src/ui/ParameterInterface.cc \
    src/ui/WaypointList.cc \
    src/Waypoint.cc \
    src/ui/ObjectDetectionView.cc \
    src/input/JoystickInput.cc \
    src/ui/JoystickWidget.cc \
    src/ui/DebugConsole.cc \
    src/ui/HDDisplay.cc \
    src/ui/MAVLinkSettingsWidget.cc \
    src/ui/AudioOutputWidget.cc \
    src/GAudioOutput.cc \
    src/LogCompressor.cc \
    src/ui/QGCParamWidget.cc \
    src/ui/QGCSensorSettingsWidget.cc \
    src/ui/linechart/Linecharts.cc \
    src/uas/SlugsMAV.cc \
    src/uas/PxQuadMAV.cc \
    src/uas/ArduPilotMegaMAV.cc \
    src/uas/senseSoarMAV.cpp \
    src/ui/watchdog/WatchdogControl.cc \
    src/ui/watchdog/WatchdogProcessView.cc \
    src/ui/watchdog/WatchdogView.cc \
    src/uas/UASWaypointManager.cc \
    src/ui/HSIDisplay.cc \
    src/QGC.cc \
    src/ui/QGCFirmwareUpdate.cc \
    src/ui/QGCPxImuFirmwareUpdate.cc \
    src/ui/QGCDataPlot2D.cc \
    src/ui/linechart/IncrementalPlot.cc \
    src/ui/QGCRemoteControlView.cc \
    src/ui/RadioCalibration/RadioCalibrationWindow.cc \
    src/ui/RadioCalibration/AirfoilServoCalibrator.cc \
    src/ui/RadioCalibration/SwitchCalibrator.cc \
    src/ui/RadioCalibration/CurveCalibrator.cc \
    src/ui/RadioCalibration/AbstractCalibrator.cc \
    src/ui/RadioCalibration/RadioCalibrationData.cc \
    src/ui/QGCWebView.cc \
    src/ui/map3D/QGCWebPage.cc \
    src/ui/SlugsDataSensorView.cc \
    src/ui/SlugsHilSim.cc \
    src/ui/SlugsPadCameraControl.cpp \
    src/ui/QGCMainWindowAPConfigurator.cc \
    src/comm/MAVLinkSwarmSimulationLink.cc \
    src/ui/uas/QGCUnconnectedInfoWidget.cc \
    src/ui/designer/QGCToolWidget.cc \
    src/ui/designer/QGCParamSlider.cc \
    src/ui/designer/QGCCommandButton.cc \
    src/ui/designer/QGCToolWidgetItem.cc \
    src/ui/QGCMAVLinkLogPlayer.cc \
    src/comm/MAVLinkSimulationWaypointPlanner.cc \
    src/comm/MAVLinkSimulationMAV.cc \
    src/uas/QGCMAVLinkUASFactory.cc \
    src/ui/QGCWaypointListMulti.cc \
    src/ui/QGCUDPLinkConfiguration.cc \
    src/ui/QGCSettingsWidget.cc \
    src/ui/uas/UASControlParameters.cpp \
    src/uas/QGCUASParamManager.cc \
    src/ui/map/QGCMapWidget.cc \
    src/ui/map/MAV2DIcon.cc \
    src/ui/map/Waypoint2DIcon.cc \
    src/ui/map/QGCMapTool.cc \
    src/ui/map/QGCMapToolBar.cc \
    src/ui/QGCToolBar.cc \
    src/ui/QGCMAVLinkInspector.cc \
    src/ui/MAVLinkDecoder.cc \
    src/ui/WaypointViewOnlyView.cc \
    src/ui/WaypointEditableView.cc \
    src/ui/UnconnectedUASInfoWidget.cc \
    src/ui/QGCRGBDView.cc \
    src/ui/mavlink/QGCMAVLinkMessageSender.cc \
    src/ui/firmwareupdate/QGCFirmwareUpdateWidget.cc \
    src/ui/QGCPluginHost.cc \
<<<<<<< HEAD
    src/ui/firmwareupdate/QGCPX4FirmwareUpdate.cc
=======
    src/ui/firmwareupdate/QGCPX4FirmwareUpdate.cc \
    src/ui/map3D/gpl.cc \
    src/ui/mission/QGCMissionOther.cc \
    src/ui/mission/QGCMissionNavWaypoint.cc \
    src/ui/mission/QGCMissionDoJump.cc \
    src/ui/mission/QGCMissionConditionDelay.cc \
    src/ui/mission/QGCMissionNavLoiterUnlim.cc \
    src/ui/mission/QGCMissionNavLoiterTurns.cc \
    src/ui/mission/QGCMissionNavLoiterTime.cc \
    src/ui/mission/QGCMissionNavReturnToLaunch.cc \
    src/ui/mission/QGCMissionNavLand.cc \
    src/ui/mission/QGCMissionNavTakeoff.cc \
    src/ui/mission/QGCMissionNavSweep.cc \
    src/ui/mission/QGCMissionDoStartSearch.cc \
    src/ui/mission/QGCMissionDoFinishSearch.cc
>>>>>>> de75f385

# Enable Google Earth only on Mac OS and Windows with Visual Studio compiler
macx|macx-g++|macx-g++42|win32-msvc2008|win32-msvc2010::SOURCES += src/ui/map3D/QGCGoogleEarthView.cc

# Enable OSG only if it has been found
contains(DEPENDENCIES_PRESENT, osg) { 
    message("Including sources for OpenSceneGraph")
    
    # Enable only if OpenSceneGraph is available
    SOURCES += src/ui/map3D/gpl.cc \
        src/ui/map3D/CameraParams.cc \
        src/ui/map3D/ViewParamWidget.cc \
        src/ui/map3D/SystemContainer.cc \
        src/ui/map3D/SystemViewParams.cc \
        src/ui/map3D/GlobalViewParams.cc \
        src/ui/map3D/SystemGroupNode.cc \
        src/ui/map3D/Q3DWidget.cc \
        src/ui/map3D/ImageWindowGeode.cc \
        src/ui/map3D/GCManipulator.cc \
        src/ui/map3D/PixhawkCheetahGeode.cc \
        src/ui/map3D/Pixhawk3DWidget.cc \
        src/ui/map3D/Q3DWidgetFactory.cc \
        src/ui/map3D/WebImageCache.cc \
        src/ui/map3D/WebImage.cc \
        src/ui/map3D/TextureCache.cc \
        src/ui/map3D/Texture.cc \
        src/ui/map3D/Imagery.cc \
        src/ui/map3D/HUDScaleGeode.cc \
        src/ui/map3D/WaypointGroupNode.cc \
        src/ui/map3D/TerrainParamDialog.cc \
        src/ui/map3D/ImageryParamDialog.cc

    contains(DEPENDENCIES_PRESENT, osgearth) { 
        message("Including sources for osgEarth")
        
        # Enable only if OpenSceneGraph is available
        SOURCES += src/ui/map3D/QMap3D.cc
    }
}
contains(DEPENDENCIES_PRESENT, protobuf):contains(MAVLINK_CONF, pixhawk) {
    message("Including sources for Protocol Buffers")

    # Enable only if protobuf is available
    SOURCES += mavlink/share/mavlink/src/v1.0/pixhawk/pixhawk.pb.cc \
        src/ui/map3D/ObstacleGroupNode.cc \
        src/ui/map3D/GLOverlayGeode.cc
}
contains(DEPENDENCIES_PRESENT, libfreenect) { 
    message("Including sources for libfreenect")
    
    # Enable only if libfreenect is available
    SOURCES += src/input/Freenect.cc
}

# Add icons and other resources
RESOURCES += qgroundcontrol.qrc

# Include RT-LAB Library
win32:exists(src/lib/opalrt/OpalApi.h):exists(C:/OPAL-RT/RT-LAB7.2.4/Common/bin) { 
    message("Building support for Opal-RT")
    LIBS += -LC:/OPAL-RT/RT-LAB7.2.4/Common/bin \
        -lOpalApi
    INCLUDEPATH += src/lib/opalrt
    HEADERS += src/comm/OpalRT.h \
        src/comm/OpalLink.h \
        src/comm/Parameter.h \
        src/comm/QGCParamID.h \
        src/comm/ParameterList.h \
        src/ui/OpalLinkConfigurationWindow.h
    SOURCES += src/comm/OpalRT.cc \
        src/comm/OpalLink.cc \
        src/comm/Parameter.cc \
        src/comm/QGCParamID.cc \
        src/comm/ParameterList.cc \
        src/ui/OpalLinkConfigurationWindow.cc
    FORMS += src/ui/OpalLinkSettings.ui
    DEFINES += OPAL_RT
}
TRANSLATIONS += es-MX.ts \
    en-US.ts

# xbee support
# libxbee only supported by linux and windows systems
win32-msvc2008|win32-msvc2010|linux {
    HEADERS += src/comm/XbeeLinkInterface.h \
        src/comm/XbeeLink.h \
        src/comm/HexSpinBox.h \
        src/ui/XbeeConfigurationWindow.h \
        src/comm/CallConv.h
    SOURCES += src/comm/XbeeLink.cpp \
        src/comm/HexSpinBox.cpp \
        src/ui/XbeeConfigurationWindow.cpp
    DEFINES += XBEELINK
    INCLUDEPATH += thirdParty/libxbee
# TO DO: build library when it does not exist already
    LIBS += -LthirdParty/libxbee/lib \
        -llibxbee
}<|MERGE_RESOLUTION|>--- conflicted
+++ resolved
@@ -372,9 +372,6 @@
     src/ui/mavlink/QGCMAVLinkMessageSender.h \
     src/ui/firmwareupdate/QGCFirmwareUpdateWidget.h \
     src/ui/QGCPluginHost.h \
-<<<<<<< HEAD
-    src/ui/firmwareupdate/QGCPX4FirmwareUpdate.h
-=======
     src/ui/firmwareupdate/QGCPX4FirmwareUpdate.h \
     src/ui/map3D/gpl.h\
     src/ui/mission/QGCMissionOther.h \
@@ -390,7 +387,6 @@
     src/ui/mission/QGCMissionNavSweep.h \
     src/ui/mission/QGCMissionDoStartSearch.h \
     src/ui/mission/QGCMissionDoFinishSearch.h
->>>>>>> de75f385
 
 # Google Earth is only supported on Mac OS and Windows with Visual Studio Compiler
 macx|macx-g++|macx-g++42|win32-msvc2008|win32-msvc2010::HEADERS += src/ui/map3D/QGCGoogleEarthView.h
@@ -531,9 +527,6 @@
     src/ui/mavlink/QGCMAVLinkMessageSender.cc \
     src/ui/firmwareupdate/QGCFirmwareUpdateWidget.cc \
     src/ui/QGCPluginHost.cc \
-<<<<<<< HEAD
-    src/ui/firmwareupdate/QGCPX4FirmwareUpdate.cc
-=======
     src/ui/firmwareupdate/QGCPX4FirmwareUpdate.cc \
     src/ui/map3D/gpl.cc \
     src/ui/mission/QGCMissionOther.cc \
@@ -549,7 +542,6 @@
     src/ui/mission/QGCMissionNavSweep.cc \
     src/ui/mission/QGCMissionDoStartSearch.cc \
     src/ui/mission/QGCMissionDoFinishSearch.cc
->>>>>>> de75f385
 
 # Enable Google Earth only on Mac OS and Windows with Visual Studio compiler
 macx|macx-g++|macx-g++42|win32-msvc2008|win32-msvc2010::SOURCES += src/ui/map3D/QGCGoogleEarthView.cc
