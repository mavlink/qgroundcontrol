--- conflicted
+++ resolved
@@ -1,1473 +1,735 @@
-<<<<<<< HEAD
-# -------------------------------------------------
-# QGroundControl - Micro Air Vehicle Groundstation
-# Please see our website at <http://qgroundcontrol.org>
-# Maintainer:
-# Lorenz Meier <lm@inf.ethz.ch>
-# (c) 2009-2011 QGroundControl Developers
-# This file is part of the open groundstation project
-# QGroundControl is free software: you can redistribute it and/or modify
-# it under the terms of the GNU General Public License as published by
-# the Free Software Foundation, either version 3 of the License, or
-# (at your option) any later version.
-# QGroundControl is distributed in the hope that it will be useful,
-# but WITHOUT ANY WARRANTY; without even the implied warranty of
-# MERCHANTABILITY or FITNESS FOR A PARTICULAR PURPOSE. See the
-# GNU General Public License for more details.
-# You should have received a copy of the GNU General Public License
-# along with QGroundControl. If not, see <http://www.gnu.org/licenses/>.
-# -------------------------------------------------
-
-
-# Qt configuration
-CONFIG += qt \
-    thread
-QT += network \
-    opengl \
-    svg \
-    xml \
-    phonon \
-    webkit \
-    sql
-
-TEMPLATE = app
-TARGET = qgroundcontrol
-BASEDIR = $${IN_PWD}
-linux-g++|linux-g++-64{
-    debug {
-        TARGETDIR = $${OUT_PWD}/debug
-        BUILDDIR = $${OUT_PWD}/build-debug
-    }
-    release {
-        TARGETDIR = $${OUT_PWD}/release
-        BUILDDIR = $${OUT_PWD}/build-release
-    }
-} else {
-    TARGETDIR = $${OUT_PWD}
-    BUILDDIR = $${OUT_PWD}/build
-}
-LANGUAGE = C++
-OBJECTS_DIR = $${BUILDDIR}/obj
-MOC_DIR = $${BUILDDIR}/moc
-UI_DIR = $${BUILDDIR}/ui
-RCC_DIR = $${BUILDDIR}/rcc
-MAVLINK_CONF = ""
-MAVLINKPATH = $$BASEDIR/libs/mavlink/include/mavlink/v1.0
-DEFINES += MAVLINK_NO_DATA
-
-win32 {
-    QMAKE_INCDIR_QT = $$(QTDIR)/include
-    QMAKE_LIBDIR_QT = $$(QTDIR)/lib
-    QMAKE_UIC = "$$(QTDIR)/bin/uic.exe"
-    QMAKE_MOC = "$$(QTDIR)/bin/moc.exe"
-    QMAKE_RCC = "$$(QTDIR)/bin/rcc.exe"
-    QMAKE_QMAKE = "$$(QTDIR)/bin/qmake.exe"
-	
-	# Build QAX for GoogleEarth API access
-	!exists( $(QTDIR)/src/activeqt/Makefile ) {
-		message( Making QAx (ONE TIME) )
-		system( cd $$(QTDIR)\\src\\activeqt && $$(QTDIR)\\bin\\qmake.exe )
-		system( cd $$(QTDIR)\\src\\activeqt\\container && $$(QTDIR)\\bin\\qmake.exe )
-		system( cd $$(QTDIR)\\src\\activeqt\\control && $$(QTDIR)\\bin\\qmake.exe )
-	}
-}
-
-
-
-#################################################################
-# EXTERNAL LIBRARY CONFIGURATION
-
-# EIGEN matrix library (header-only)
-INCLUDEPATH += libs/eigen
-
-# OPMapControl library (from OpenPilot)
-include(libs/utils/utils_external.pri)
-include(libs/opmapcontrol/opmapcontrol_external.pri)
-DEPENDPATH += \
-    libs/utils \
-    libs/utils/src \
-    libs/opmapcontrol \
-    libs/opmapcontrol/src \
-    libs/opmapcontrol/src/mapwidget
-
-INCLUDEPATH += \
-    libs/utils \
-    libs \
-    libs/opmapcontrol
-
-# If the user config file exists, it will be included.
-# if the variable MAVLINK_CONF contains the name of an
-# additional project, QGroundControl includes the support
-# of custom MAVLink messages of this project. It will also
-# create a QGC_USE_{AUTOPILOT_NAME}_MESSAGES macro for use
-# within the actual code.
-exists(user_config.pri) { 
-    include(user_config.pri)
-    message("----- USING CUSTOM USER QGROUNDCONTROL CONFIG FROM user_config.pri -----")
-    message("Adding support for additional MAVLink messages for: " $$MAVLINK_CONF)
-    message("------------------------------------------------------------------------")
-}
-INCLUDEPATH += $$MAVLINKPATH
-isEmpty(MAVLINK_CONF) { 
-    INCLUDEPATH += $$MAVLINKPATH/common
-} else {
-    INCLUDEPATH += $$MAVLINKPATH/$$MAVLINK_CONF
-    #DEFINES += 'MAVLINK_CONF="$${MAVLINK_CONF}.h"'
-    DEFINES += $$sprintf('QGC_USE_%1_MESSAGES', $$upper($$MAVLINK_CONF))
-}
-
-# Include general settings for QGroundControl
-# necessary as last include to override any non-acceptable settings
-# done by the plugins above
-include(qgroundcontrol.pri)
-
-# Include MAVLink generator
-# has been deprecated
-DEPENDPATH += \
-    src/apps/mavlinkgen
-
-INCLUDEPATH += \
-    src/apps/mavlinkgen \
-    src/apps/mavlinkgen/ui \
-    src/apps/mavlinkgen/generator
-
-include(src/apps/mavlinkgen/mavlinkgen.pri)
-
-
-
-# Include QWT plotting library
-include(libs/qwt/qwt.pri)
-DEPENDPATH += . \
-    plugins \
-    libs/thirdParty/qserialport/include \
-    libs/thirdParty/qserialport/include/QtSerialPort \
-    libs/thirdParty/qserialport \
-    libs/qextserialport
-
-INCLUDEPATH += . \
-    libs/thirdParty/qserialport/include \
-    libs/thirdParty/qserialport/include/QtSerialPort \
-    libs/thirdParty/qserialport/src \
-    libs/qextserialport
-# Include serial port library (QSerial)
-include(qserialport.pri)
-
-# Serial port detection (ripped-off from qextserialport library)
-macx|macx-g++|macx-g++42::SOURCES += libs/qextserialport/qextserialenumerator_osx.cpp
-linux-g++::SOURCES += libs/qextserialport/qextserialenumerator_unix.cpp
-linux-g++-64::SOURCES += libs/qextserialport/qextserialenumerator_unix.cpp
-win32-msvc2008|win32-msvc2010|win32-msvc2012::SOURCES += libs/qextserialport/qextserialenumerator_win.cpp
-# Input
-FORMS += src/ui/MainWindow.ui \
-    src/ui/CommSettings.ui \
-    src/ui/SerialSettings.ui \
-    src/ui/UASControl.ui \
-    src/ui/UASList.ui \
-    src/ui/UASInfo.ui \
-    src/ui/Linechart.ui \
-    src/ui/UASView.ui \
-    src/ui/ParameterInterface.ui \
-    src/ui/WaypointList.ui \    
-    src/ui/ObjectDetectionView.ui \
-    src/ui/JoystickWidget.ui \
-    src/ui/DebugConsole.ui \
-    src/ui/HDDisplay.ui \
-    src/ui/MAVLinkSettingsWidget.ui \
-    src/ui/AudioOutputWidget.ui \
-    src/ui/QGCSensorSettingsWidget.ui \
-    src/ui/watchdog/WatchdogControl.ui \
-    src/ui/watchdog/WatchdogProcessView.ui \
-    src/ui/watchdog/WatchdogView.ui \
-    src/ui/QGCFirmwareUpdate.ui \
-    src/ui/QGCPxImuFirmwareUpdate.ui \
-    src/ui/QGCDataPlot2D.ui \
-    src/ui/QGCRemoteControlView.ui \
-    src/ui/QMap3D.ui \
-    src/ui/QGCWebView.ui \
-    src/ui/map3D/QGCGoogleEarthView.ui \
-    src/ui/SlugsDataSensorView.ui \
-    src/ui/SlugsHilSim.ui \
-    src/ui/SlugsPadCameraControl.ui \
-    src/ui/uas/QGCUnconnectedInfoWidget.ui \
-    src/ui/designer/QGCToolWidget.ui \
-    src/ui/designer/QGCParamSlider.ui \
-    src/ui/designer/QGCActionButton.ui \
-    src/ui/designer/QGCCommandButton.ui \
-    src/ui/QGCMAVLinkLogPlayer.ui \
-    src/ui/QGCWaypointListMulti.ui \
-    src/ui/QGCUDPLinkConfiguration.ui \
-    src/ui/QGCSettingsWidget.ui \
-    src/ui/UASControlParameters.ui \
-    src/ui/map/QGCMapTool.ui \
-    src/ui/map/QGCMapToolBar.ui \
-    src/ui/QGCMAVLinkInspector.ui \
-    src/ui/WaypointViewOnlyView.ui \    
-    src/ui/WaypointEditableView.ui \    
-    src/ui/UnconnectedUASInfoWidget.ui \
-    src/ui/mavlink/QGCMAVLinkMessageSender.ui \
-    src/ui/firmwareupdate/QGCFirmwareUpdateWidget.ui \
-    src/ui/QGCPluginHost.ui \
-    src/ui/firmwareupdate/QGCPX4FirmwareUpdate.ui \
-    src/ui/mission/QGCMissionOther.ui \
-    src/ui/mission/QGCMissionNavWaypoint.ui \
-    src/ui/mission/QGCMissionDoJump.ui \
-    src/ui/mission/QGCMissionConditionDelay.ui \
-    src/ui/mission/QGCMissionNavLoiterUnlim.ui \
-    src/ui/mission/QGCMissionNavLoiterTurns.ui \
-    src/ui/mission/QGCMissionNavLoiterTime.ui \
-    src/ui/mission/QGCMissionNavReturnToLaunch.ui \
-    src/ui/mission/QGCMissionNavLand.ui \
-    src/ui/mission/QGCMissionNavTakeoff.ui \
-    src/ui/mission/QGCMissionNavSweep.ui \
-    src/ui/mission/QGCMissionDoStartSearch.ui \
-    src/ui/mission/QGCMissionDoFinishSearch.ui \
-    src/ui/QGCVehicleConfig.ui \
-    src/ui/QGCHilConfiguration.ui \
-    src/ui/QGCHilFlightGearConfiguration.ui \
-    src/ui/QGCHilJSBSimConfiguration.ui \
-    src/ui/QGCHilXPlaneConfiguration.ui \
-    src/ui/designer/QGCComboBox.ui \
-    src/ui/designer/QGCTextLabel.ui \
-    src/ui/uas/UASQuickView.ui \
-    src/ui/hud2/HUD2FormRibbon.ui \
-    src/ui/hud2/HUD2FormHorizon.ui \
-    src/ui/hud2/HUD2FormFps.ui \
-    src/ui/hud2/HUD2DialogRender.ui \
-    src/ui/hud2/HUD2DialogInstruments.ui \
-    src/ui/hud2/HUD2DialogColor.ui
-INCLUDEPATH += src \
-    src/ui \
-    src/ui/linechart \
-    src/ui/uas \
-    src/ui/map \
-    src/uas \
-    src/comm \
-    include/ui \
-    src/input \
-    src/lib/qmapcontrol \
-    src/ui/mavlink \
-    src/ui/param \
-    src/ui/watchdog \
-    src/ui/map3D \
-    src/ui/mission \
-    src/ui/designer
-HEADERS += src/MG.h \
-    src/QGCCore.h \
-    src/uas/UASInterface.h \
-    src/uas/UAS.h \
-    src/uas/UASManager.h \
-    src/comm/LinkManager.h \
-    src/comm/LinkInterface.h \
-    src/comm/SerialLinkInterface.h \
-    src/comm/SerialLink.h \
-    src/comm/ProtocolInterface.h \
-    src/comm/MAVLinkProtocol.h \
-    src/comm/QGCFlightGearLink.h \
-    src/comm/QGCJSBSimLink.h \
-    src/comm/QGCXPlaneLink.h \
-    src/ui/CommConfigurationWindow.h \
-    src/ui/SerialConfigurationWindow.h \
-    src/ui/MainWindow.h \
-    src/ui/uas/UASControlWidget.h \
-    src/ui/uas/UASListWidget.h \
-    src/ui/uas/UASInfoWidget.h \
-    src/ui/HUD.h \
-    src/ui/linechart/LinechartWidget.h \
-    src/ui/linechart/LinechartPlot.h \
-    src/ui/linechart/Scrollbar.h \
-    src/ui/linechart/ScrollZoomer.h \
-    src/configuration.h \
-    src/ui/uas/UASView.h \
-    src/ui/CameraView.h \
-    src/comm/MAVLinkSimulationLink.h \
-    src/comm/UDPLink.h \
-    src/ui/ParameterInterface.h \
-    src/ui/WaypointList.h \
-    src/Waypoint.h \   
-    src/ui/ObjectDetectionView.h \
-    src/input/JoystickInput.h \
-    src/ui/JoystickWidget.h \
-    src/ui/DebugConsole.h \
-    src/ui/HDDisplay.h \
-    src/ui/MAVLinkSettingsWidget.h \
-    src/ui/AudioOutputWidget.h \
-    src/GAudioOutput.h \
-    src/LogCompressor.h \
-    src/ui/QGCParamWidget.h \
-    src/ui/QGCSensorSettingsWidget.h \
-    src/ui/linechart/Linecharts.h \
-    src/uas/SlugsMAV.h \
-    src/uas/PxQuadMAV.h \
-    src/uas/ArduPilotMegaMAV.h \
-    src/uas/senseSoarMAV.h \
-    src/ui/watchdog/WatchdogControl.h \
-    src/ui/watchdog/WatchdogProcessView.h \
-    src/ui/watchdog/WatchdogView.h \
-    src/uas/UASWaypointManager.h \
-    src/ui/HSIDisplay.h \
-    src/QGC.h \
-    src/ui/QGCFirmwareUpdate.h \
-    src/ui/QGCPxImuFirmwareUpdate.h \
-    src/ui/QGCDataPlot2D.h \
-    src/ui/linechart/IncrementalPlot.h \
-    src/ui/QGCRemoteControlView.h \
-    src/ui/RadioCalibration/RadioCalibrationData.h \
-    src/ui/RadioCalibration/RadioCalibrationWindow.h \
-    src/ui/RadioCalibration/AirfoilServoCalibrator.h \
-    src/ui/RadioCalibration/SwitchCalibrator.h \
-    src/ui/RadioCalibration/CurveCalibrator.h \
-    src/ui/RadioCalibration/AbstractCalibrator.h \
-    src/comm/QGCMAVLink.h \
-    src/ui/QGCWebView.h \
-    src/ui/map3D/QGCWebPage.h \
-    src/ui/SlugsDataSensorView.h \
-    src/ui/SlugsHilSim.h \
-    src/ui/SlugsPadCameraControl.h \
-    src/ui/QGCMainWindowAPConfigurator.h \
-    src/comm/MAVLinkSwarmSimulationLink.h \
-    src/ui/uas/QGCUnconnectedInfoWidget.h \
-    src/ui/designer/QGCToolWidget.h \
-    src/ui/designer/QGCParamSlider.h \
-    src/ui/designer/QGCCommandButton.h \
-    src/ui/designer/QGCToolWidgetItem.h \
-    src/ui/QGCMAVLinkLogPlayer.h \
-    src/comm/MAVLinkSimulationWaypointPlanner.h \
-    src/comm/MAVLinkSimulationMAV.h \
-    src/uas/QGCMAVLinkUASFactory.h \
-    src/ui/QGCWaypointListMulti.h \
-    src/ui/QGCUDPLinkConfiguration.h \
-    src/ui/QGCSettingsWidget.h \
-    src/ui/uas/UASControlParameters.h \
-    src/uas/QGCUASParamManager.h \
-    src/ui/map/QGCMapWidget.h \
-    src/ui/map/MAV2DIcon.h \
-    src/ui/map/Waypoint2DIcon.h \
-    src/ui/map/QGCMapTool.h \
-    src/ui/map/QGCMapToolBar.h \
-    libs/qextserialport/qextserialenumerator.h \
-    src/QGCGeo.h \
-    src/ui/QGCToolBar.h \
-    src/ui/QGCStatusBar.h \
-    src/ui/QGCMAVLinkInspector.h \
-    src/ui/MAVLinkDecoder.h \
-    src/ui/WaypointViewOnlyView.h \
-    src/ui/WaypointViewOnlyView.h \
-    src/ui/WaypointEditableView.h \    
-    src/ui/UnconnectedUASInfoWidget.h \
-    src/ui/QGCRGBDView.h \
-    src/ui/mavlink/QGCMAVLinkMessageSender.h \
-    src/ui/firmwareupdate/QGCFirmwareUpdateWidget.h \
-    src/ui/QGCPluginHost.h \
-    src/ui/firmwareupdate/QGCPX4FirmwareUpdate.h \
-    src/ui/mission/QGCMissionOther.h \
-    src/ui/mission/QGCMissionNavWaypoint.h \
-    src/ui/mission/QGCMissionDoJump.h \
-    src/ui/mission/QGCMissionConditionDelay.h \
-    src/ui/mission/QGCMissionNavLoiterUnlim.h \
-    src/ui/mission/QGCMissionNavLoiterTurns.h \
-    src/ui/mission/QGCMissionNavLoiterTime.h \
-    src/ui/mission/QGCMissionNavReturnToLaunch.h \
-    src/ui/mission/QGCMissionNavLand.h \
-    src/ui/mission/QGCMissionNavTakeoff.h \
-    src/ui/mission/QGCMissionNavSweep.h \
-    src/ui/mission/QGCMissionDoStartSearch.h \
-    src/ui/mission/QGCMissionDoFinishSearch.h \
-    src/ui/QGCVehicleConfig.h \
-    src/comm/QGCHilLink.h \
-    src/ui/QGCHilConfiguration.h \
-    src/ui/QGCHilFlightGearConfiguration.h \
-    src/ui/QGCHilJSBSimConfiguration.h \
-    src/ui/QGCHilXPlaneConfiguration.h \
-    src/ui/designer/QGCComboBox.h \
-    src/ui/designer/QGCTextLabel.h \
-    src/ui/submainwindow.h \
-    src/ui/dockwidgettitlebareventfilter.h \
-    src/ui/uas/UASQuickView.h \
-    src/ui/uas/UASQuickViewItem.h \
-    src/ui/hud2/HUD2Ribbon.h \
-    src/ui/hud2/HUD2RenderNative.h \
-    src/ui/hud2/HUD2RenderGL.h \
-    src/ui/hud2/HUD2Math.h \
-    src/ui/hud2/HUD2IndicatorSpeedometer.h \
-    src/ui/hud2/HUD2IndicatorRoll.h \
-    src/ui/hud2/HUD2IndicatorMessage.h \
-    src/ui/hud2/HUD2IndicatorHorizonPitchline.h \
-    src/ui/hud2/HUD2IndicatorHorizonCrosshair.h \
-    src/ui/hud2/HUD2IndicatorHorizon.h \
-    src/ui/hud2/HUD2IndicatorFps.h \
-    src/ui/hud2/HUD2IndicatorCompass.h \
-    src/ui/hud2/HUD2IndicatorAltimeter.h \
-    src/ui/hud2/HUD2FormSpeedometer.h \
-    src/ui/hud2/HUD2FormRibbon.h \
-    src/ui/hud2/HUD2FormHorizon.h \
-    src/ui/hud2/HUD2FormFps.h \
-    src/ui/hud2/HUD2FormCompass.h \
-    src/ui/hud2/HUD2FormAltimeter.h \
-    src/ui/hud2/HUD2Drawer.h \
-    src/ui/hud2/HUD2DialogRender.h \
-    src/ui/hud2/HUD2DialogInstruments.h \
-    src/ui/hud2/HUD2DialogColor.h \
-    src/ui/hud2/HUD2Data.h \
-    src/ui/hud2/HUD2.h
-
-# Google Earth is only supported on Mac OS and Windows with Visual Studio Compiler
-macx|macx-g++|macx-g++42|win32-msvc2008|win32-msvc2010|win32-msvc2012::HEADERS += src/ui/map3D/QGCGoogleEarthView.h
-contains(DEPENDENCIES_PRESENT, osg) { 
-    message("Including headers for OpenSceneGraph")
-    
-    # Enable only if OpenSceneGraph is available
-    HEADERS += src/ui/map3D/gpl.h \
-        src/ui/map3D/CameraParams.h \
-        src/ui/map3D/ViewParamWidget.h \
-        src/ui/map3D/SystemContainer.h \
-        src/ui/map3D/SystemViewParams.h \
-        src/ui/map3D/GlobalViewParams.h \
-        src/ui/map3D/SystemGroupNode.h \
-        src/ui/map3D/Q3DWidget.h \
-        src/ui/map3D/GCManipulator.h \
-        src/ui/map3D/ImageWindowGeode.h \
-        src/ui/map3D/PixhawkCheetahNode.h \
-        src/ui/map3D/Pixhawk3DWidget.h \
-        src/ui/map3D/Q3DWidgetFactory.h \
-        src/ui/map3D/WebImageCache.h \
-        src/ui/map3D/WebImage.h \
-        src/ui/map3D/TextureCache.h \
-        src/ui/map3D/Texture.h \
-        src/ui/map3D/Imagery.h \
-        src/ui/map3D/HUDScaleGeode.h \
-        src/ui/map3D/WaypointGroupNode.h \
-        src/ui/map3D/TerrainParamDialog.h \
-        src/ui/map3D/ImageryParamDialog.h
-}
-contains(DEPENDENCIES_PRESENT, protobuf):contains(MAVLINK_CONF, pixhawk) {
-    message("Including headers for Protocol Buffers")
-
-    # Enable only if protobuf is available
-    HEADERS += libs/mavlink/include/mavlink/v1.0/pixhawk/pixhawk.pb.h \
-        src/ui/map3D/ObstacleGroupNode.h \
-        src/ui/map3D/GLOverlayGeode.h
-}
-contains(DEPENDENCIES_PRESENT, libfreenect) { 
-    message("Including headers for libfreenect")
-    
-    # Enable only if libfreenect is available
-    HEADERS += src/input/Freenect.h
-}
-SOURCES += src/main.cc \
-    src/QGCCore.cc \
-    src/uas/UASManager.cc \
-    src/uas/UAS.cc \
-    src/comm/LinkManager.cc \
-    src/comm/LinkInterface.cpp \
-    src/comm/SerialLink.cc \
-    src/comm/MAVLinkProtocol.cc \
-    src/comm/QGCFlightGearLink.cc \
-    src/comm/QGCJSBSimLink.cc \
-    src/comm/QGCXPlaneLink.cc \
-    src/ui/CommConfigurationWindow.cc \
-    src/ui/SerialConfigurationWindow.cc \
-    src/ui/MainWindow.cc \
-    src/ui/uas/UASControlWidget.cc \
-    src/ui/uas/UASListWidget.cc \
-    src/ui/uas/UASInfoWidget.cc \
-    src/ui/HUD.cc \
-    src/ui/linechart/LinechartWidget.cc \
-    src/ui/linechart/LinechartPlot.cc \
-    src/ui/linechart/Scrollbar.cc \
-    src/ui/linechart/ScrollZoomer.cc \
-    src/ui/uas/UASView.cc \
-    src/ui/CameraView.cc \
-    src/comm/MAVLinkSimulationLink.cc \
-    src/comm/UDPLink.cc \
-    src/ui/ParameterInterface.cc \
-    src/ui/WaypointList.cc \
-    src/Waypoint.cc \
-    src/ui/ObjectDetectionView.cc \
-    src/input/JoystickInput.cc \
-    src/ui/JoystickWidget.cc \
-    src/ui/DebugConsole.cc \
-    src/ui/HDDisplay.cc \
-    src/ui/MAVLinkSettingsWidget.cc \
-    src/ui/AudioOutputWidget.cc \
-    src/GAudioOutput.cc \
-    src/LogCompressor.cc \
-    src/ui/QGCParamWidget.cc \
-    src/ui/QGCSensorSettingsWidget.cc \
-    src/ui/linechart/Linecharts.cc \
-    src/uas/SlugsMAV.cc \
-    src/uas/PxQuadMAV.cc \
-    src/uas/ArduPilotMegaMAV.cc \
-    src/uas/senseSoarMAV.cpp \
-    src/ui/watchdog/WatchdogControl.cc \
-    src/ui/watchdog/WatchdogProcessView.cc \
-    src/ui/watchdog/WatchdogView.cc \
-    src/uas/UASWaypointManager.cc \
-    src/ui/HSIDisplay.cc \
-    src/QGC.cc \
-    src/ui/QGCFirmwareUpdate.cc \
-    src/ui/QGCPxImuFirmwareUpdate.cc \
-    src/ui/QGCDataPlot2D.cc \
-    src/ui/linechart/IncrementalPlot.cc \
-    src/ui/QGCRemoteControlView.cc \
-    src/ui/RadioCalibration/RadioCalibrationWindow.cc \
-    src/ui/RadioCalibration/AirfoilServoCalibrator.cc \
-    src/ui/RadioCalibration/SwitchCalibrator.cc \
-    src/ui/RadioCalibration/CurveCalibrator.cc \
-    src/ui/RadioCalibration/AbstractCalibrator.cc \
-    src/ui/RadioCalibration/RadioCalibrationData.cc \
-    src/ui/QGCWebView.cc \
-    src/ui/map3D/QGCWebPage.cc \
-    src/ui/SlugsDataSensorView.cc \
-    src/ui/SlugsHilSim.cc \
-    src/ui/SlugsPadCameraControl.cpp \
-    src/ui/QGCMainWindowAPConfigurator.cc \
-    src/comm/MAVLinkSwarmSimulationLink.cc \
-    src/ui/uas/QGCUnconnectedInfoWidget.cc \
-    src/ui/designer/QGCToolWidget.cc \
-    src/ui/designer/QGCParamSlider.cc \
-    src/ui/designer/QGCCommandButton.cc \
-    src/ui/designer/QGCToolWidgetItem.cc \
-    src/ui/QGCMAVLinkLogPlayer.cc \
-    src/comm/MAVLinkSimulationWaypointPlanner.cc \
-    src/comm/MAVLinkSimulationMAV.cc \
-    src/uas/QGCMAVLinkUASFactory.cc \
-    src/ui/QGCWaypointListMulti.cc \
-    src/ui/QGCUDPLinkConfiguration.cc \
-    src/ui/QGCSettingsWidget.cc \
-    src/ui/uas/UASControlParameters.cpp \
-    src/uas/QGCUASParamManager.cc \
-    src/ui/map/QGCMapWidget.cc \
-    src/ui/map/MAV2DIcon.cc \
-    src/ui/map/Waypoint2DIcon.cc \
-    src/ui/map/QGCMapTool.cc \
-    src/ui/map/QGCMapToolBar.cc \
-    src/ui/QGCToolBar.cc \
-    src/ui/QGCStatusBar.cc \
-    src/ui/QGCMAVLinkInspector.cc \
-    src/ui/MAVLinkDecoder.cc \
-    src/ui/WaypointViewOnlyView.cc \
-    src/ui/WaypointEditableView.cc \
-    src/ui/UnconnectedUASInfoWidget.cc \
-    src/ui/QGCRGBDView.cc \
-    src/ui/mavlink/QGCMAVLinkMessageSender.cc \
-    src/ui/firmwareupdate/QGCFirmwareUpdateWidget.cc \
-    src/ui/QGCPluginHost.cc \
-    src/ui/firmwareupdate/QGCPX4FirmwareUpdate.cc \
-    src/ui/mission/QGCMissionOther.cc \
-    src/ui/mission/QGCMissionNavWaypoint.cc \
-    src/ui/mission/QGCMissionDoJump.cc \
-    src/ui/mission/QGCMissionConditionDelay.cc \
-    src/ui/mission/QGCMissionNavLoiterUnlim.cc \
-    src/ui/mission/QGCMissionNavLoiterTurns.cc \
-    src/ui/mission/QGCMissionNavLoiterTime.cc \
-    src/ui/mission/QGCMissionNavReturnToLaunch.cc \
-    src/ui/mission/QGCMissionNavLand.cc \
-    src/ui/mission/QGCMissionNavTakeoff.cc \
-    src/ui/mission/QGCMissionNavSweep.cc \
-    src/ui/mission/QGCMissionDoStartSearch.cc \
-    src/ui/mission/QGCMissionDoFinishSearch.cc \
-    src/ui/QGCVehicleConfig.cc \
-    src/ui/QGCHilConfiguration.cc \
-    src/ui/QGCHilFlightGearConfiguration.cc \
-    src/ui/QGCHilJSBSimConfiguration.cc \
-    src/ui/QGCHilXPlaneConfiguration.cc \
-    src/ui/designer/QGCComboBox.cc \
-    src/ui/designer/QGCTextLabel.cc \
-    src/ui/submainwindow.cpp \
-    src/ui/dockwidgettitlebareventfilter.cpp \
-    src/ui/uas/UASQuickViewItem.cc \
-    src/ui/uas/UASQuickView.cc \
-    src/ui/hud2/HUD2Ribbon.cc \
-    src/ui/hud2/HUD2RenderNative.cc \
-    src/ui/hud2/HUD2RenderGL.cc \
-    src/ui/hud2/HUD2Math.cc \
-    src/ui/hud2/HUD2IndicatorSpeedometer.cc \
-    src/ui/hud2/HUD2IndicatorRoll.cc \
-    src/ui/hud2/HUD2IndicatorMessage.cc \
-    src/ui/hud2/HUD2IndicatorHorizonPitchline.cc \
-    src/ui/hud2/HUD2IndicatorHorizonCrosshair.cc \
-    src/ui/hud2/HUD2IndicatorHorizon.cc \
-    src/ui/hud2/HUD2IndicatorFps.cc \
-    src/ui/hud2/HUD2IndicatorCompass.cc \
-    src/ui/hud2/HUD2IndicatorAltimeter.cc \
-    src/ui/hud2/HUD2FormSpeedometer.cc \
-    src/ui/hud2/HUD2FormRibbon.cc \
-    src/ui/hud2/HUD2FormHorizon.cc \
-    src/ui/hud2/HUD2FormFps.cc \
-    src/ui/hud2/HUD2FormCompass.cc \
-    src/ui/hud2/HUD2FormAltimeter.cc \
-    src/ui/hud2/HUD2Drawer.cc \
-    src/ui/hud2/HUD2DialogRender.cc \
-    src/ui/hud2/HUD2DialogInstruments.cc \
-    src/ui/hud2/HUD2DialogColor.cc \
-    src/ui/hud2/HUD2Data.cc \
-    src/ui/hud2/HUD2.cc
-
-# Enable Google Earth only on Mac OS and Windows with Visual Studio compiler
-macx|macx-g++|macx-g++42|win32-msvc2008|win32-msvc2010|win32-msvc2012::SOURCES += src/ui/map3D/QGCGoogleEarthView.cc
-
-# Enable OSG only if it has been found
-contains(DEPENDENCIES_PRESENT, osg) { 
-    message("Including sources for OpenSceneGraph")
-    
-    # Enable only if OpenSceneGraph is available
-    SOURCES += src/ui/map3D/gpl.cc \
-        src/ui/map3D/CameraParams.cc \
-        src/ui/map3D/ViewParamWidget.cc \
-        src/ui/map3D/SystemContainer.cc \
-        src/ui/map3D/SystemViewParams.cc \
-        src/ui/map3D/GlobalViewParams.cc \
-        src/ui/map3D/SystemGroupNode.cc \
-        src/ui/map3D/Q3DWidget.cc \
-        src/ui/map3D/ImageWindowGeode.cc \
-        src/ui/map3D/GCManipulator.cc \
-        src/ui/map3D/PixhawkCheetahNode.cc \
-        src/ui/map3D/Pixhawk3DWidget.cc \
-        src/ui/map3D/Q3DWidgetFactory.cc \
-        src/ui/map3D/WebImageCache.cc \
-        src/ui/map3D/WebImage.cc \
-        src/ui/map3D/TextureCache.cc \
-        src/ui/map3D/Texture.cc \
-        src/ui/map3D/Imagery.cc \
-        src/ui/map3D/HUDScaleGeode.cc \
-        src/ui/map3D/WaypointGroupNode.cc \
-        src/ui/map3D/TerrainParamDialog.cc \
-        src/ui/map3D/ImageryParamDialog.cc
-
-    contains(DEPENDENCIES_PRESENT, osgearth) { 
-        message("Including sources for osgEarth")
-        
-        # Enable only if OpenSceneGraph is available
-        SOURCES +=
-    }
-}
-contains(DEPENDENCIES_PRESENT, protobuf):contains(MAVLINK_CONF, pixhawk) {
-    message("Including sources for Protocol Buffers")
-
-    # Enable only if protobuf is available
-    SOURCES += libs/mavlink/share/mavlink/src/v1.0/pixhawk/pixhawk.pb.cc \
-        src/ui/map3D/ObstacleGroupNode.cc \
-        src/ui/map3D/GLOverlayGeode.cc
-}
-contains(DEPENDENCIES_PRESENT, libfreenect) { 
-    message("Including sources for libfreenect")
-    
-    # Enable only if libfreenect is available
-    SOURCES += src/input/Freenect.cc
-}
-
-# Add icons and other resources
-RESOURCES += qgroundcontrol.qrc
-
-# Include RT-LAB Library
-win32:exists(src/lib/opalrt/OpalApi.h):exists(C:/OPAL-RT/RT-LAB7.2.4/Common/bin) { 
-    message("Building support for Opal-RT")
-    LIBS += -LC:/OPAL-RT/RT-LAB7.2.4/Common/bin \
-        -lOpalApi
-    INCLUDEPATH += src/lib/opalrt
-    HEADERS += src/comm/OpalRT.h \
-        src/comm/OpalLink.h \
-        src/comm/Parameter.h \
-        src/comm/QGCParamID.h \
-        src/comm/ParameterList.h \
-        src/ui/OpalLinkConfigurationWindow.h
-    SOURCES += src/comm/OpalRT.cc \
-        src/comm/OpalLink.cc \
-        src/comm/Parameter.cc \
-        src/comm/QGCParamID.cc \
-        src/comm/ParameterList.cc \
-        src/ui/OpalLinkConfigurationWindow.cc
-    FORMS += src/ui/OpalLinkSettings.ui
-    DEFINES += OPAL_RT
-}
-TRANSLATIONS += es-MX.ts \
-    en-US.ts
-
-# xbee support
-# libxbee only supported by linux and windows systems
-win32-msvc2008|win32-msvc2010|win32-msvc2012|linux {
-    HEADERS += src/comm/XbeeLinkInterface.h \
-        src/comm/XbeeLink.h \
-        src/comm/HexSpinBox.h \
-        src/ui/XbeeConfigurationWindow.h \
-        src/comm/CallConv.h
-    SOURCES += src/comm/XbeeLink.cpp \
-        src/comm/HexSpinBox.cpp \
-        src/ui/XbeeConfigurationWindow.cpp
-    DEFINES += XBEELINK
-    INCLUDEPATH += libs/thirdParty/libxbee
-# TO DO: build library when it does not exist already
-    LIBS += -llibs/thirdParty/libxbee/lib/libxbee
-}
-
-###################################################################
-#### --- 3DConnexion 3d Mice support (e.g. spacenavigator) --- ####
-###################################################################
-
-# xdrvlib only supported by linux (theoretical all X11) systems
-# You have to install the official 3DxWare driver for linux to use 3D mouse support on linux systems!
-linux-g++|linux-g++-64{
-    exists(/usr/local/lib/libxdrvlib.so){
-        message("Including support for Magellan 3DxWare for linux system.")
-        SOURCES  += src/input/Mouse6dofInput.cpp
-        HEADERS  += src/input/Mouse6dofInput.h
-        LIBS += -L/usr/local/lib/ -lxdrvlib
-        INCLUDEPATH *= /usr/local/include
-        DEFINES += MOUSE_ENABLED_LINUX \
-                    ParameterCheck                      # Hack: Has to be defined for magellan usage
-    }
-}
-
-# Support for Windows systems
-# You have to install the official 3DxWare driver for Windows to use the 3D mouse support on Windows systems!
-win32-msvc2008|win32-msvc2010|win32-msvc2012 {
-    message("Including support for 3DxWare for Windows system.")
-    SOURCES  += libs/thirdParty/3DMouse/win/MouseParameters.cpp \
-                libs/thirdParty/3DMouse/win/Mouse3DInput.cpp \
-                src/input/Mouse6dofInput.cpp
-    HEADERS  += libs/thirdParty/3DMouse/win/I3dMouseParams.h \
-                libs/thirdParty/3DMouse/win/MouseParameters.h \
-                libs/thirdParty/3DMouse/win/Mouse3DInput.h \
-                src/input/Mouse6dofInput.h
-    INCLUDEPATH += libs/thirdParty/3DMouse/win
-    DEFINES += MOUSE_ENABLED_WIN
-}
-
-unix:!macx:!symbian: LIBS += -losg
-=======
-# -------------------------------------------------
-# QGroundControl - Micro Air Vehicle Groundstation
-# Please see our website at <http://qgroundcontrol.org>
-# Maintainer:
-# Lorenz Meier <lm@inf.ethz.ch>
-# (c) 2009-2011 QGroundControl Developers
-# This file is part of the open groundstation project
-# QGroundControl is free software: you can redistribute it and/or modify
-# it under the terms of the GNU General Public License as published by
-# the Free Software Foundation, either version 3 of the License, or
-# (at your option) any later version.
-# QGroundControl is distributed in the hope that it will be useful,
-# but WITHOUT ANY WARRANTY; without even the implied warranty of
-# MERCHANTABILITY or FITNESS FOR A PARTICULAR PURPOSE. See the
-# GNU General Public License for more details.
-# You should have received a copy of the GNU General Public License
-# along with QGroundControl. If not, see <http://www.gnu.org/licenses/>.
-# -------------------------------------------------
-
-
-# Qt configuration
-CONFIG += qt \
-    thread
-QT += network \
-    opengl \
-    svg \
-    xml \
-    phonon \
-    webkit \
-    sql
-
-TEMPLATE = app
-TARGET = qgroundcontrol
-BASEDIR = $${IN_PWD}
-linux-g++|linux-g++-64{
-    debug {
-        TARGETDIR = $${OUT_PWD}/debug
-        BUILDDIR = $${OUT_PWD}/build-debug
-    }
-    release {
-        TARGETDIR = $${OUT_PWD}/release
-        BUILDDIR = $${OUT_PWD}/build-release
-    }
-} else {
-    TARGETDIR = $${OUT_PWD}
-    BUILDDIR = $${OUT_PWD}/build
-}
-LANGUAGE = C++
-OBJECTS_DIR = $${BUILDDIR}/obj
-MOC_DIR = $${BUILDDIR}/moc
-UI_DIR = $${BUILDDIR}/ui
-RCC_DIR = $${BUILDDIR}/rcc
-MAVLINK_CONF = ""
-MAVLINKPATH = $$BASEDIR/libs/mavlink/include/mavlink/v1.0
-DEFINES += MAVLINK_NO_DATA
-
-win32 {
-    QMAKE_INCDIR_QT = $$(QTDIR)/include
-    QMAKE_LIBDIR_QT = $$(QTDIR)/lib
-    QMAKE_UIC = "$$(QTDIR)/bin/uic.exe"
-    QMAKE_MOC = "$$(QTDIR)/bin/moc.exe"
-    QMAKE_RCC = "$$(QTDIR)/bin/rcc.exe"
-    QMAKE_QMAKE = "$$(QTDIR)/bin/qmake.exe"
-	
-	# Build QAX for GoogleEarth API access
-	!exists( $(QTDIR)/src/activeqt/Makefile ) {
-		message( Making QAx (ONE TIME) )
-		system( cd $$(QTDIR)\\src\\activeqt && $$(QTDIR)\\bin\\qmake.exe )
-		system( cd $$(QTDIR)\\src\\activeqt\\container && $$(QTDIR)\\bin\\qmake.exe )
-		system( cd $$(QTDIR)\\src\\activeqt\\control && $$(QTDIR)\\bin\\qmake.exe )
-	}
-}
-
-
-
-#################################################################
-# EXTERNAL LIBRARY CONFIGURATION
-
-# EIGEN matrix library (header-only)
-INCLUDEPATH += libs/eigen
-
-# OPMapControl library (from OpenPilot)
-include(libs/utils/utils_external.pri)
-include(libs/opmapcontrol/opmapcontrol_external.pri)
-DEPENDPATH += \
-    libs/utils \
-    libs/utils/src \
-    libs/opmapcontrol \
-    libs/opmapcontrol/src \
-    libs/opmapcontrol/src/mapwidget
-
-INCLUDEPATH += \
-    libs/utils \
-    libs \
-    libs/opmapcontrol
-
-# If the user config file exists, it will be included.
-# if the variable MAVLINK_CONF contains the name of an
-# additional project, QGroundControl includes the support
-# of custom MAVLink messages of this project. It will also
-# create a QGC_USE_{AUTOPILOT_NAME}_MESSAGES macro for use
-# within the actual code.
-exists(user_config.pri) { 
-    include(user_config.pri)
-    message("----- USING CUSTOM USER QGROUNDCONTROL CONFIG FROM user_config.pri -----")
-    message("Adding support for additional MAVLink messages for: " $$MAVLINK_CONF)
-    message("------------------------------------------------------------------------")
-}
-INCLUDEPATH += $$MAVLINKPATH
-isEmpty(MAVLINK_CONF) { 
-    INCLUDEPATH += $$MAVLINKPATH/common
-} else {
-    INCLUDEPATH += $$MAVLINKPATH/$$MAVLINK_CONF
-    #DEFINES += 'MAVLINK_CONF="$${MAVLINK_CONF}.h"'
-    DEFINES += $$sprintf('QGC_USE_%1_MESSAGES', $$upper($$MAVLINK_CONF))
-}
-
-# Include general settings for QGroundControl
-# necessary as last include to override any non-acceptable settings
-# done by the plugins above
-include(qgroundcontrol.pri)
-
-# Include MAVLink generator
-# has been deprecated
-DEPENDPATH += \
-    src/apps/mavlinkgen
-
-INCLUDEPATH += \
-    src/apps/mavlinkgen \
-    src/apps/mavlinkgen/ui \
-    src/apps/mavlinkgen/generator
-
-include(src/apps/mavlinkgen/mavlinkgen.pri)
-
-
-
-# Include QWT plotting library
-include(libs/qwt/qwt.pri)
-DEPENDPATH += . \
-    plugins \
-    libs/thirdParty/qserialport/include \
-    libs/thirdParty/qserialport/include/QtSerialPort \
-    libs/thirdParty/qserialport \
-    libs/qextserialport
-
-INCLUDEPATH += . \
-    libs/thirdParty/qserialport/include \
-    libs/thirdParty/qserialport/include/QtSerialPort \
-    libs/thirdParty/qserialport/src \
-    libs/qextserialport
-# Include serial port library (QSerial)
-include(qserialport.pri)
-
-# Serial port detection (ripped-off from qextserialport library)
-macx|macx-g++|macx-g++42::SOURCES += libs/qextserialport/qextserialenumerator_osx.cpp
-linux-g++::SOURCES += libs/qextserialport/qextserialenumerator_unix.cpp
-linux-g++-64::SOURCES += libs/qextserialport/qextserialenumerator_unix.cpp
-win32-msvc2008|win32-msvc2010|win32-msvc2012::SOURCES += libs/qextserialport/qextserialenumerator_win.cpp
-# Input
-FORMS += src/ui/MainWindow.ui \
-    src/ui/CommSettings.ui \
-    src/ui/SerialSettings.ui \
-    src/ui/UASControl.ui \
-    src/ui/UASList.ui \
-    src/ui/UASInfo.ui \
-    src/ui/Linechart.ui \
-    src/ui/UASView.ui \
-    src/ui/ParameterInterface.ui \
-    src/ui/WaypointList.ui \    
-    src/ui/ObjectDetectionView.ui \
-    src/ui/JoystickWidget.ui \
-    src/ui/DebugConsole.ui \
-    src/ui/HDDisplay.ui \
-    src/ui/MAVLinkSettingsWidget.ui \
-    src/ui/AudioOutputWidget.ui \
-    src/ui/QGCSensorSettingsWidget.ui \
-    src/ui/watchdog/WatchdogControl.ui \
-    src/ui/watchdog/WatchdogProcessView.ui \
-    src/ui/watchdog/WatchdogView.ui \
-    src/ui/QGCFirmwareUpdate.ui \
-    src/ui/QGCPxImuFirmwareUpdate.ui \
-    src/ui/QGCDataPlot2D.ui \
-    src/ui/QGCRemoteControlView.ui \
-    src/ui/QMap3D.ui \
-    src/ui/QGCWebView.ui \
-    src/ui/map3D/QGCGoogleEarthView.ui \
-    src/ui/SlugsDataSensorView.ui \
-    src/ui/SlugsHilSim.ui \
-    src/ui/SlugsPadCameraControl.ui \
-    src/ui/uas/QGCUnconnectedInfoWidget.ui \
-    src/ui/designer/QGCToolWidget.ui \
-    src/ui/designer/QGCParamSlider.ui \
-    src/ui/designer/QGCActionButton.ui \
-    src/ui/designer/QGCCommandButton.ui \
-    src/ui/QGCMAVLinkLogPlayer.ui \
-    src/ui/QGCWaypointListMulti.ui \
-    src/ui/QGCUDPLinkConfiguration.ui \
-    src/ui/QGCSettingsWidget.ui \
-    src/ui/UASControlParameters.ui \
-    src/ui/map/QGCMapTool.ui \
-    src/ui/map/QGCMapToolBar.ui \
-    src/ui/QGCMAVLinkInspector.ui \
-    src/ui/WaypointViewOnlyView.ui \    
-    src/ui/WaypointEditableView.ui \    
-    src/ui/UnconnectedUASInfoWidget.ui \
-    src/ui/mavlink/QGCMAVLinkMessageSender.ui \
-    src/ui/firmwareupdate/QGCFirmwareUpdateWidget.ui \
-    src/ui/QGCPluginHost.ui \
-    src/ui/firmwareupdate/QGCPX4FirmwareUpdate.ui \
-    src/ui/mission/QGCMissionOther.ui \
-    src/ui/mission/QGCMissionNavWaypoint.ui \
-    src/ui/mission/QGCMissionDoJump.ui \
-    src/ui/mission/QGCMissionConditionDelay.ui \
-    src/ui/mission/QGCMissionNavLoiterUnlim.ui \
-    src/ui/mission/QGCMissionNavLoiterTurns.ui \
-    src/ui/mission/QGCMissionNavLoiterTime.ui \
-    src/ui/mission/QGCMissionNavReturnToLaunch.ui \
-    src/ui/mission/QGCMissionNavLand.ui \
-    src/ui/mission/QGCMissionNavTakeoff.ui \
-    src/ui/mission/QGCMissionNavSweep.ui \
-    src/ui/mission/QGCMissionDoStartSearch.ui \
-    src/ui/mission/QGCMissionDoFinishSearch.ui \
-    src/ui/QGCVehicleConfig.ui \
-    src/ui/QGCHilConfiguration.ui \
-    src/ui/QGCHilFlightGearConfiguration.ui \
-    src/ui/QGCHilJSBSimConfiguration.ui \
-    src/ui/QGCHilXPlaneConfiguration.ui \
-    src/ui/designer/QGCComboBox.ui \
-    src/ui/designer/QGCTextLabel.ui \
-    src/ui/uas/UASQuickView.ui \
-    src/ui/hud2/HUD2FormHorizon.ui \
-    src/ui/hud2/HUD2FormFps.ui \
-    src/ui/hud2/HUD2FormRibbon.ui \
-    src/ui/hud2/HUD2DialogRender.ui \
-    src/ui/hud2/HUD2DialogInstruments.ui \
-    src/ui/hud2/HUD2DialogColor.ui
-INCLUDEPATH += src \
-    src/ui \
-    src/ui/linechart \
-    src/ui/uas \
-    src/ui/map \
-    src/uas \
-    src/comm \
-    include/ui \
-    src/input \
-    src/lib/qmapcontrol \
-    src/ui/mavlink \
-    src/ui/param \
-    src/ui/watchdog \
-    src/ui/map3D \
-    src/ui/mission \
-    src/ui/designer
-HEADERS += src/MG.h \
-    src/QGCCore.h \
-    src/uas/UASInterface.h \
-    src/uas/UAS.h \
-    src/uas/UASManager.h \
-    src/comm/LinkManager.h \
-    src/comm/LinkInterface.h \
-    src/comm/SerialLinkInterface.h \
-    src/comm/SerialLink.h \
-    src/comm/ProtocolInterface.h \
-    src/comm/MAVLinkProtocol.h \
-    src/comm/QGCFlightGearLink.h \
-    src/comm/QGCJSBSimLink.h \
-    src/comm/QGCXPlaneLink.h \
-    src/ui/CommConfigurationWindow.h \
-    src/ui/SerialConfigurationWindow.h \
-    src/ui/MainWindow.h \
-    src/ui/uas/UASControlWidget.h \
-    src/ui/uas/UASListWidget.h \
-    src/ui/uas/UASInfoWidget.h \
-    src/ui/HUD.h \
-    src/ui/linechart/LinechartWidget.h \
-    src/ui/linechart/LinechartPlot.h \
-    src/ui/linechart/Scrollbar.h \
-    src/ui/linechart/ScrollZoomer.h \
-    src/configuration.h \
-    src/ui/uas/UASView.h \
-    src/ui/CameraView.h \
-    src/comm/MAVLinkSimulationLink.h \
-    src/comm/UDPLink.h \
-    src/ui/ParameterInterface.h \
-    src/ui/WaypointList.h \
-    src/Waypoint.h \   
-    src/ui/ObjectDetectionView.h \
-    src/input/JoystickInput.h \
-    src/ui/JoystickWidget.h \
-    src/ui/DebugConsole.h \
-    src/ui/HDDisplay.h \
-    src/ui/MAVLinkSettingsWidget.h \
-    src/ui/AudioOutputWidget.h \
-    src/GAudioOutput.h \
-    src/LogCompressor.h \
-    src/ui/QGCParamWidget.h \
-    src/ui/QGCSensorSettingsWidget.h \
-    src/ui/linechart/Linecharts.h \
-    src/uas/SlugsMAV.h \
-    src/uas/PxQuadMAV.h \
-    src/uas/ArduPilotMegaMAV.h \
-    src/uas/senseSoarMAV.h \
-    src/ui/watchdog/WatchdogControl.h \
-    src/ui/watchdog/WatchdogProcessView.h \
-    src/ui/watchdog/WatchdogView.h \
-    src/uas/UASWaypointManager.h \
-    src/ui/HSIDisplay.h \
-    src/QGC.h \
-    src/ui/QGCFirmwareUpdate.h \
-    src/ui/QGCPxImuFirmwareUpdate.h \
-    src/ui/QGCDataPlot2D.h \
-    src/ui/linechart/IncrementalPlot.h \
-    src/ui/QGCRemoteControlView.h \
-    src/ui/RadioCalibration/RadioCalibrationData.h \
-    src/ui/RadioCalibration/RadioCalibrationWindow.h \
-    src/ui/RadioCalibration/AirfoilServoCalibrator.h \
-    src/ui/RadioCalibration/SwitchCalibrator.h \
-    src/ui/RadioCalibration/CurveCalibrator.h \
-    src/ui/RadioCalibration/AbstractCalibrator.h \
-    src/comm/QGCMAVLink.h \
-    src/ui/QGCWebView.h \
-    src/ui/map3D/QGCWebPage.h \
-    src/ui/SlugsDataSensorView.h \
-    src/ui/SlugsHilSim.h \
-    src/ui/SlugsPadCameraControl.h \
-    src/ui/QGCMainWindowAPConfigurator.h \
-    src/comm/MAVLinkSwarmSimulationLink.h \
-    src/ui/uas/QGCUnconnectedInfoWidget.h \
-    src/ui/designer/QGCToolWidget.h \
-    src/ui/designer/QGCParamSlider.h \
-    src/ui/designer/QGCCommandButton.h \
-    src/ui/designer/QGCToolWidgetItem.h \
-    src/ui/QGCMAVLinkLogPlayer.h \
-    src/comm/MAVLinkSimulationWaypointPlanner.h \
-    src/comm/MAVLinkSimulationMAV.h \
-    src/uas/QGCMAVLinkUASFactory.h \
-    src/ui/QGCWaypointListMulti.h \
-    src/ui/QGCUDPLinkConfiguration.h \
-    src/ui/QGCSettingsWidget.h \
-    src/ui/uas/UASControlParameters.h \
-    src/uas/QGCUASParamManager.h \
-    src/ui/map/QGCMapWidget.h \
-    src/ui/map/MAV2DIcon.h \
-    src/ui/map/Waypoint2DIcon.h \
-    src/ui/map/QGCMapTool.h \
-    src/ui/map/QGCMapToolBar.h \
-    libs/qextserialport/qextserialenumerator.h \
-    src/QGCGeo.h \
-    src/ui/QGCToolBar.h \
-    src/ui/QGCStatusBar.h \
-    src/ui/QGCMAVLinkInspector.h \
-    src/ui/MAVLinkDecoder.h \
-    src/ui/WaypointViewOnlyView.h \
-    src/ui/WaypointViewOnlyView.h \
-    src/ui/WaypointEditableView.h \    
-    src/ui/UnconnectedUASInfoWidget.h \
-    src/ui/QGCRGBDView.h \
-    src/ui/mavlink/QGCMAVLinkMessageSender.h \
-    src/ui/firmwareupdate/QGCFirmwareUpdateWidget.h \
-    src/ui/QGCPluginHost.h \
-    src/ui/firmwareupdate/QGCPX4FirmwareUpdate.h \
-    src/ui/mission/QGCMissionOther.h \
-    src/ui/mission/QGCMissionNavWaypoint.h \
-    src/ui/mission/QGCMissionDoJump.h \
-    src/ui/mission/QGCMissionConditionDelay.h \
-    src/ui/mission/QGCMissionNavLoiterUnlim.h \
-    src/ui/mission/QGCMissionNavLoiterTurns.h \
-    src/ui/mission/QGCMissionNavLoiterTime.h \
-    src/ui/mission/QGCMissionNavReturnToLaunch.h \
-    src/ui/mission/QGCMissionNavLand.h \
-    src/ui/mission/QGCMissionNavTakeoff.h \
-    src/ui/mission/QGCMissionNavSweep.h \
-    src/ui/mission/QGCMissionDoStartSearch.h \
-    src/ui/mission/QGCMissionDoFinishSearch.h \
-    src/ui/QGCVehicleConfig.h \
-    src/comm/QGCHilLink.h \
-    src/ui/QGCHilConfiguration.h \
-    src/ui/QGCHilFlightGearConfiguration.h \
-    src/ui/QGCHilJSBSimConfiguration.h \
-    src/ui/QGCHilXPlaneConfiguration.h \
-    src/ui/designer/QGCComboBox.h \
-    src/ui/designer/QGCTextLabel.h \
-    src/ui/submainwindow.h \
-    src/ui/dockwidgettitlebareventfilter.h \
-    src/ui/uas/UASQuickView.h \
-    src/ui/uas/UASQuickViewItem.h \
-    src/ui/hud2/HUD2.h \
-    src/ui/hud2/HUD2Data.h \
-    src/ui/hud2/HUD2Math.h \
-    src/ui/hud2/HUD2RenderNative.h \
-    src/ui/hud2/HUD2RenderGL.h \
-    src/ui/hud2/HUD2Drawer.h \
-    src/ui/hud2/HUD2IndicatorRoll.h \
-    src/ui/hud2/HUD2IndicatorFps.h \
-    src/ui/hud2/HUD2IndicatorHorizon.h \
-    src/ui/hud2/HUD2IndicatorHorizonPitchline.h \
-    src/ui/hud2/HUD2IndicatorHorizonCrosshair.h \
-    src/ui/hud2/HUD2Ribbon.h \
-    src/ui/hud2/HUD2FormRibbon.h \
-    src/ui/hud2/HUD2FormFps.h \
-    src/ui/hud2/HUD2FormHorizon.h \
-    src/ui/hud2/HUD2DialogRender.h \
-    src/ui/hud2/HUD2DialogColor.h \
-    src/ui/hud2/HUD2DialogInstruments.h \
-    src/ui/hud2/HUD2IndicatorSpeedometer.h \
-    src/ui/hud2/HUD2IndicatorAltimeter.h \
-    src/ui/hud2/HUD2IndicatorCompass.h \
-    src/ui/hud2/HUD2IndicatorMessage.h \
-    src/ui/hud2/HUD2FormAltimeter.h \
-    src/ui/hud2/HUD2FormSpeedometer.h \
-    src/ui/hud2/HUD2FormCompass.h
-
-# Google Earth is only supported on Mac OS and Windows with Visual Studio Compiler
-macx|macx-g++|macx-g++42|win32-msvc2008|win32-msvc2010|win32-msvc2012::HEADERS += src/ui/map3D/QGCGoogleEarthView.h
-contains(DEPENDENCIES_PRESENT, osg) { 
-    message("Including headers for OpenSceneGraph")
-    
-    # Enable only if OpenSceneGraph is available
-    HEADERS += src/ui/map3D/gpl.h \
-        src/ui/map3D/CameraParams.h \
-        src/ui/map3D/ViewParamWidget.h \
-        src/ui/map3D/SystemContainer.h \
-        src/ui/map3D/SystemViewParams.h \
-        src/ui/map3D/GlobalViewParams.h \
-        src/ui/map3D/SystemGroupNode.h \
-        src/ui/map3D/Q3DWidget.h \
-        src/ui/map3D/GCManipulator.h \
-        src/ui/map3D/ImageWindowGeode.h \
-        src/ui/map3D/PixhawkCheetahNode.h \
-        src/ui/map3D/Pixhawk3DWidget.h \
-        src/ui/map3D/Q3DWidgetFactory.h \
-        src/ui/map3D/WebImageCache.h \
-        src/ui/map3D/WebImage.h \
-        src/ui/map3D/TextureCache.h \
-        src/ui/map3D/Texture.h \
-        src/ui/map3D/Imagery.h \
-        src/ui/map3D/HUDScaleGeode.h \
-        src/ui/map3D/WaypointGroupNode.h \
-        src/ui/map3D/TerrainParamDialog.h \
-        src/ui/map3D/ImageryParamDialog.h
-}
-contains(DEPENDENCIES_PRESENT, protobuf):contains(MAVLINK_CONF, pixhawk) {
-    message("Including headers for Protocol Buffers")
-
-    # Enable only if protobuf is available
-    HEADERS += libs/mavlink/include/mavlink/v1.0/pixhawk/pixhawk.pb.h \
-        src/ui/map3D/ObstacleGroupNode.h \
-        src/ui/map3D/GLOverlayGeode.h
-}
-contains(DEPENDENCIES_PRESENT, libfreenect) { 
-    message("Including headers for libfreenect")
-    
-    # Enable only if libfreenect is available
-    HEADERS += src/input/Freenect.h
-}
-SOURCES += src/main.cc \
-    src/QGCCore.cc \
-    src/uas/UASManager.cc \
-    src/uas/UAS.cc \
-    src/comm/LinkManager.cc \
-    src/comm/LinkInterface.cpp \
-    src/comm/SerialLink.cc \
-    src/comm/MAVLinkProtocol.cc \
-    src/comm/QGCFlightGearLink.cc \
-    src/comm/QGCJSBSimLink.cc \
-    src/comm/QGCXPlaneLink.cc \
-    src/ui/CommConfigurationWindow.cc \
-    src/ui/SerialConfigurationWindow.cc \
-    src/ui/MainWindow.cc \
-    src/ui/uas/UASControlWidget.cc \
-    src/ui/uas/UASListWidget.cc \
-    src/ui/uas/UASInfoWidget.cc \
-    src/ui/HUD.cc \
-    src/ui/linechart/LinechartWidget.cc \
-    src/ui/linechart/LinechartPlot.cc \
-    src/ui/linechart/Scrollbar.cc \
-    src/ui/linechart/ScrollZoomer.cc \
-    src/ui/uas/UASView.cc \
-    src/ui/CameraView.cc \
-    src/comm/MAVLinkSimulationLink.cc \
-    src/comm/UDPLink.cc \
-    src/ui/ParameterInterface.cc \
-    src/ui/WaypointList.cc \
-    src/Waypoint.cc \
-    src/ui/ObjectDetectionView.cc \
-    src/input/JoystickInput.cc \
-    src/ui/JoystickWidget.cc \
-    src/ui/DebugConsole.cc \
-    src/ui/HDDisplay.cc \
-    src/ui/MAVLinkSettingsWidget.cc \
-    src/ui/AudioOutputWidget.cc \
-    src/GAudioOutput.cc \
-    src/LogCompressor.cc \
-    src/ui/QGCParamWidget.cc \
-    src/ui/QGCSensorSettingsWidget.cc \
-    src/ui/linechart/Linecharts.cc \
-    src/uas/SlugsMAV.cc \
-    src/uas/PxQuadMAV.cc \
-    src/uas/ArduPilotMegaMAV.cc \
-    src/uas/senseSoarMAV.cpp \
-    src/ui/watchdog/WatchdogControl.cc \
-    src/ui/watchdog/WatchdogProcessView.cc \
-    src/ui/watchdog/WatchdogView.cc \
-    src/uas/UASWaypointManager.cc \
-    src/ui/HSIDisplay.cc \
-    src/QGC.cc \
-    src/ui/QGCFirmwareUpdate.cc \
-    src/ui/QGCPxImuFirmwareUpdate.cc \
-    src/ui/QGCDataPlot2D.cc \
-    src/ui/linechart/IncrementalPlot.cc \
-    src/ui/QGCRemoteControlView.cc \
-    src/ui/RadioCalibration/RadioCalibrationWindow.cc \
-    src/ui/RadioCalibration/AirfoilServoCalibrator.cc \
-    src/ui/RadioCalibration/SwitchCalibrator.cc \
-    src/ui/RadioCalibration/CurveCalibrator.cc \
-    src/ui/RadioCalibration/AbstractCalibrator.cc \
-    src/ui/RadioCalibration/RadioCalibrationData.cc \
-    src/ui/QGCWebView.cc \
-    src/ui/map3D/QGCWebPage.cc \
-    src/ui/SlugsDataSensorView.cc \
-    src/ui/SlugsHilSim.cc \
-    src/ui/SlugsPadCameraControl.cpp \
-    src/ui/QGCMainWindowAPConfigurator.cc \
-    src/comm/MAVLinkSwarmSimulationLink.cc \
-    src/ui/uas/QGCUnconnectedInfoWidget.cc \
-    src/ui/designer/QGCToolWidget.cc \
-    src/ui/designer/QGCParamSlider.cc \
-    src/ui/designer/QGCCommandButton.cc \
-    src/ui/designer/QGCToolWidgetItem.cc \
-    src/ui/QGCMAVLinkLogPlayer.cc \
-    src/comm/MAVLinkSimulationWaypointPlanner.cc \
-    src/comm/MAVLinkSimulationMAV.cc \
-    src/uas/QGCMAVLinkUASFactory.cc \
-    src/ui/QGCWaypointListMulti.cc \
-    src/ui/QGCUDPLinkConfiguration.cc \
-    src/ui/QGCSettingsWidget.cc \
-    src/ui/uas/UASControlParameters.cpp \
-    src/uas/QGCUASParamManager.cc \
-    src/ui/map/QGCMapWidget.cc \
-    src/ui/map/MAV2DIcon.cc \
-    src/ui/map/Waypoint2DIcon.cc \
-    src/ui/map/QGCMapTool.cc \
-    src/ui/map/QGCMapToolBar.cc \
-    src/ui/QGCToolBar.cc \
-    src/ui/QGCStatusBar.cc \
-    src/ui/QGCMAVLinkInspector.cc \
-    src/ui/MAVLinkDecoder.cc \
-    src/ui/WaypointViewOnlyView.cc \
-    src/ui/WaypointEditableView.cc \
-    src/ui/UnconnectedUASInfoWidget.cc \
-    src/ui/QGCRGBDView.cc \
-    src/ui/mavlink/QGCMAVLinkMessageSender.cc \
-    src/ui/firmwareupdate/QGCFirmwareUpdateWidget.cc \
-    src/ui/QGCPluginHost.cc \
-    src/ui/firmwareupdate/QGCPX4FirmwareUpdate.cc \
-    src/ui/mission/QGCMissionOther.cc \
-    src/ui/mission/QGCMissionNavWaypoint.cc \
-    src/ui/mission/QGCMissionDoJump.cc \
-    src/ui/mission/QGCMissionConditionDelay.cc \
-    src/ui/mission/QGCMissionNavLoiterUnlim.cc \
-    src/ui/mission/QGCMissionNavLoiterTurns.cc \
-    src/ui/mission/QGCMissionNavLoiterTime.cc \
-    src/ui/mission/QGCMissionNavReturnToLaunch.cc \
-    src/ui/mission/QGCMissionNavLand.cc \
-    src/ui/mission/QGCMissionNavTakeoff.cc \
-    src/ui/mission/QGCMissionNavSweep.cc \
-    src/ui/mission/QGCMissionDoStartSearch.cc \
-    src/ui/mission/QGCMissionDoFinishSearch.cc \
-    src/ui/QGCVehicleConfig.cc \
-    src/ui/QGCHilConfiguration.cc \
-    src/ui/QGCHilFlightGearConfiguration.cc \
-    src/ui/QGCHilJSBSimConfiguration.cc \
-    src/ui/QGCHilXPlaneConfiguration.cc \
-    src/ui/designer/QGCComboBox.cc \
-    src/ui/designer/QGCTextLabel.cc \
-    src/ui/submainwindow.cpp \
-    src/ui/dockwidgettitlebareventfilter.cpp \
-    src/ui/uas/UASQuickViewItem.cc \
-    src/ui/uas/UASQuickView.cc \
-    src/ui/hud2/HUD2.cc \
-    src/ui/hud2/HUD2Data.cc \
-    src/ui/hud2/HUD2Math.cc \
-    src/ui/hud2/HUD2RenderNative.cc \
-    src/ui/hud2/HUD2RenderGL.cc \
-    src/ui/hud2/HUD2Drawer.cc \
-    src/ui/hud2/HUD2IndicatorRoll.cc \
-    src/ui/hud2/HUD2IndicatorFps.cc \
-    src/ui/hud2/HUD2IndicatorHorizon.cc \
-    src/ui/hud2/HUD2IndicatorHorizonPitchline.cc \
-    src/ui/hud2/HUD2IndicatorHorizonCrosshair.cc \
-    src/ui/hud2/HUD2Ribbon.cc \
-    src/ui/hud2/HUD2FormRibbon.cc \
-    src/ui/hud2/HUD2FormFps.cc \
-    src/ui/hud2/HUD2FormHorizon.cc \
-    src/ui/hud2/HUD2DialogRender.cc \
-    src/ui/hud2/HUD2DialogInstruments.cc \
-    src/ui/hud2/HUD2DialogColor.cc \
-    src/ui/hud2/HUD2IndicatorAltimeter.cc \
-    src/ui/hud2/HUD2IndicatorCompass.cc \
-    src/ui/hud2/HUD2IndicatorSpeedometer.cc \
-    src/ui/hud2/HUD2IndicatorMessage.cc \
-    src/ui/hud2/HUD2FormAltimeter.cc \
-    src/ui/hud2/HUD2FormSpeedometer.cc \
-    src/ui/hud2/HUD2FormCompass.cc
-
-# Enable Google Earth only on Mac OS and Windows with Visual Studio compiler
-macx|macx-g++|macx-g++42|win32-msvc2008|win32-msvc2010|win32-msvc2012::SOURCES += src/ui/map3D/QGCGoogleEarthView.cc
-
-# Enable OSG only if it has been found
-contains(DEPENDENCIES_PRESENT, osg) { 
-    message("Including sources for OpenSceneGraph")
-    
-    # Enable only if OpenSceneGraph is available
-    SOURCES += src/ui/map3D/gpl.cc \
-        src/ui/map3D/CameraParams.cc \
-        src/ui/map3D/ViewParamWidget.cc \
-        src/ui/map3D/SystemContainer.cc \
-        src/ui/map3D/SystemViewParams.cc \
-        src/ui/map3D/GlobalViewParams.cc \
-        src/ui/map3D/SystemGroupNode.cc \
-        src/ui/map3D/Q3DWidget.cc \
-        src/ui/map3D/ImageWindowGeode.cc \
-        src/ui/map3D/GCManipulator.cc \
-        src/ui/map3D/PixhawkCheetahNode.cc \
-        src/ui/map3D/Pixhawk3DWidget.cc \
-        src/ui/map3D/Q3DWidgetFactory.cc \
-        src/ui/map3D/WebImageCache.cc \
-        src/ui/map3D/WebImage.cc \
-        src/ui/map3D/TextureCache.cc \
-        src/ui/map3D/Texture.cc \
-        src/ui/map3D/Imagery.cc \
-        src/ui/map3D/HUDScaleGeode.cc \
-        src/ui/map3D/WaypointGroupNode.cc \
-        src/ui/map3D/TerrainParamDialog.cc \
-        src/ui/map3D/ImageryParamDialog.cc
-
-    contains(DEPENDENCIES_PRESENT, osgearth) { 
-        message("Including sources for osgEarth")
-        
-        # Enable only if OpenSceneGraph is available
-        SOURCES +=
-    }
-}
-contains(DEPENDENCIES_PRESENT, protobuf):contains(MAVLINK_CONF, pixhawk) {
-    message("Including sources for Protocol Buffers")
-
-    # Enable only if protobuf is available
-    SOURCES += libs/mavlink/share/mavlink/src/v1.0/pixhawk/pixhawk.pb.cc \
-        src/ui/map3D/ObstacleGroupNode.cc \
-        src/ui/map3D/GLOverlayGeode.cc
-}
-contains(DEPENDENCIES_PRESENT, libfreenect) { 
-    message("Including sources for libfreenect")
-    
-    # Enable only if libfreenect is available
-    SOURCES += src/input/Freenect.cc
-}
-
-# Add icons and other resources
-RESOURCES += qgroundcontrol.qrc
-
-# Include RT-LAB Library
-win32:exists(src/lib/opalrt/OpalApi.h):exists(C:/OPAL-RT/RT-LAB7.2.4/Common/bin) { 
-    message("Building support for Opal-RT")
-    LIBS += -LC:/OPAL-RT/RT-LAB7.2.4/Common/bin \
-        -lOpalApi
-    INCLUDEPATH += src/lib/opalrt
-    HEADERS += src/comm/OpalRT.h \
-        src/comm/OpalLink.h \
-        src/comm/Parameter.h \
-        src/comm/QGCParamID.h \
-        src/comm/ParameterList.h \
-        src/ui/OpalLinkConfigurationWindow.h
-    SOURCES += src/comm/OpalRT.cc \
-        src/comm/OpalLink.cc \
-        src/comm/Parameter.cc \
-        src/comm/QGCParamID.cc \
-        src/comm/ParameterList.cc \
-        src/ui/OpalLinkConfigurationWindow.cc
-    FORMS += src/ui/OpalLinkSettings.ui
-    DEFINES += OPAL_RT
-}
-TRANSLATIONS += es-MX.ts \
-    en-US.ts
-
-# xbee support
-# libxbee only supported by linux and windows systems
-win32-msvc2008|win32-msvc2010|win32-msvc2012|linux {
-    HEADERS += src/comm/XbeeLinkInterface.h \
-        src/comm/XbeeLink.h \
-        src/comm/HexSpinBox.h \
-        src/ui/XbeeConfigurationWindow.h \
-        src/comm/CallConv.h
-    SOURCES += src/comm/XbeeLink.cpp \
-        src/comm/HexSpinBox.cpp \
-        src/ui/XbeeConfigurationWindow.cpp
-    DEFINES += XBEELINK
-    INCLUDEPATH += libs/thirdParty/libxbee
-# TO DO: build library when it does not exist already
-    LIBS += -llibs/thirdParty/libxbee/lib/libxbee
-}
-
-###################################################################
-#### --- 3DConnexion 3d Mice support (e.g. spacenavigator) --- ####
-###################################################################
-
-# xdrvlib only supported by linux (theoretical all X11) systems
-# You have to install the official 3DxWare driver for linux to use 3D mouse support on linux systems!
-linux-g++|linux-g++-64{
-    exists(/usr/local/lib/libxdrvlib.so){
-        message("Including support for Magellan 3DxWare for linux system.")
-        SOURCES  += src/input/Mouse6dofInput.cpp
-        HEADERS  += src/input/Mouse6dofInput.h
-        LIBS += -L/usr/local/lib/ -lxdrvlib
-        INCLUDEPATH *= /usr/local/include
-        DEFINES += MOUSE_ENABLED_LINUX \
-                    ParameterCheck                      # Hack: Has to be defined for magellan usage
-    }
-}
-
-# Support for Windows systems
-# You have to install the official 3DxWare driver for Windows to use the 3D mouse support on Windows systems!
-win32-msvc2008|win32-msvc2010|win32-msvc2012 {
-    message("Including support for 3DxWare for Windows system.")
-    SOURCES  += libs/thirdParty/3DMouse/win/MouseParameters.cpp \
-                libs/thirdParty/3DMouse/win/Mouse3DInput.cpp \
-                src/input/Mouse6dofInput.cpp
-    HEADERS  += libs/thirdParty/3DMouse/win/I3dMouseParams.h \
-                libs/thirdParty/3DMouse/win/MouseParameters.h \
-                libs/thirdParty/3DMouse/win/Mouse3DInput.h \
-                src/input/Mouse6dofInput.h
-    INCLUDEPATH += libs/thirdParty/3DMouse/win
-    DEFINES += MOUSE_ENABLED_WIN
-}
-
-unix:!macx:!symbian: LIBS += -losg
->>>>>>> 6f7a0a87
+# -------------------------------------------------
+# QGroundControl - Micro Air Vehicle Groundstation
+# Please see our website at <http://qgroundcontrol.org>
+# Maintainer:
+# Lorenz Meier <lm@inf.ethz.ch>
+# (c) 2009-2011 QGroundControl Developers
+# This file is part of the open groundstation project
+# QGroundControl is free software: you can redistribute it and/or modify
+# it under the terms of the GNU General Public License as published by
+# the Free Software Foundation, either version 3 of the License, or
+# (at your option) any later version.
+# QGroundControl is distributed in the hope that it will be useful,
+# but WITHOUT ANY WARRANTY; without even the implied warranty of
+# MERCHANTABILITY or FITNESS FOR A PARTICULAR PURPOSE. See the
+# GNU General Public License for more details.
+# You should have received a copy of the GNU General Public License
+# along with QGroundControl. If not, see <http://www.gnu.org/licenses/>.
+# -------------------------------------------------
+
+
+# Qt configuration
+CONFIG += qt \
+    thread
+QT += network \
+    opengl \
+    svg \
+    xml \
+    phonon \
+    webkit \
+    sql
+
+TEMPLATE = app
+TARGET = qgroundcontrol
+BASEDIR = $${IN_PWD}
+linux-g++|linux-g++-64{
+    debug {
+        TARGETDIR = $${OUT_PWD}/debug
+        BUILDDIR = $${OUT_PWD}/build-debug
+    }
+    release {
+        TARGETDIR = $${OUT_PWD}/release
+        BUILDDIR = $${OUT_PWD}/build-release
+    }
+} else {
+    TARGETDIR = $${OUT_PWD}
+    BUILDDIR = $${OUT_PWD}/build
+}
+LANGUAGE = C++
+OBJECTS_DIR = $${BUILDDIR}/obj
+MOC_DIR = $${BUILDDIR}/moc
+UI_DIR = $${BUILDDIR}/ui
+RCC_DIR = $${BUILDDIR}/rcc
+MAVLINK_CONF = ""
+MAVLINKPATH = $$BASEDIR/libs/mavlink/include/mavlink/v1.0
+DEFINES += MAVLINK_NO_DATA
+
+win32 {
+    QMAKE_INCDIR_QT = $$(QTDIR)/include
+    QMAKE_LIBDIR_QT = $$(QTDIR)/lib
+    QMAKE_UIC = "$$(QTDIR)/bin/uic.exe"
+    QMAKE_MOC = "$$(QTDIR)/bin/moc.exe"
+    QMAKE_RCC = "$$(QTDIR)/bin/rcc.exe"
+    QMAKE_QMAKE = "$$(QTDIR)/bin/qmake.exe"
+	
+	# Build QAX for GoogleEarth API access
+	!exists( $(QTDIR)/src/activeqt/Makefile ) {
+		message( Making QAx (ONE TIME) )
+		system( cd $$(QTDIR)\\src\\activeqt && $$(QTDIR)\\bin\\qmake.exe )
+		system( cd $$(QTDIR)\\src\\activeqt\\container && $$(QTDIR)\\bin\\qmake.exe )
+		system( cd $$(QTDIR)\\src\\activeqt\\control && $$(QTDIR)\\bin\\qmake.exe )
+	}
+}
+
+
+
+#################################################################
+# EXTERNAL LIBRARY CONFIGURATION
+
+# EIGEN matrix library (header-only)
+INCLUDEPATH += libs/eigen
+
+# OPMapControl library (from OpenPilot)
+include(libs/utils/utils_external.pri)
+include(libs/opmapcontrol/opmapcontrol_external.pri)
+DEPENDPATH += \
+    libs/utils \
+    libs/utils/src \
+    libs/opmapcontrol \
+    libs/opmapcontrol/src \
+    libs/opmapcontrol/src/mapwidget
+
+INCLUDEPATH += \
+    libs/utils \
+    libs \
+    libs/opmapcontrol
+
+# If the user config file exists, it will be included.
+# if the variable MAVLINK_CONF contains the name of an
+# additional project, QGroundControl includes the support
+# of custom MAVLink messages of this project. It will also
+# create a QGC_USE_{AUTOPILOT_NAME}_MESSAGES macro for use
+# within the actual code.
+exists(user_config.pri) { 
+    include(user_config.pri)
+    message("----- USING CUSTOM USER QGROUNDCONTROL CONFIG FROM user_config.pri -----")
+    message("Adding support for additional MAVLink messages for: " $$MAVLINK_CONF)
+    message("------------------------------------------------------------------------")
+}
+INCLUDEPATH += $$MAVLINKPATH
+isEmpty(MAVLINK_CONF) { 
+    INCLUDEPATH += $$MAVLINKPATH/common
+} else {
+    INCLUDEPATH += $$MAVLINKPATH/$$MAVLINK_CONF
+    #DEFINES += 'MAVLINK_CONF="$${MAVLINK_CONF}.h"'
+    DEFINES += $$sprintf('QGC_USE_%1_MESSAGES', $$upper($$MAVLINK_CONF))
+}
+
+# Include general settings for QGroundControl
+# necessary as last include to override any non-acceptable settings
+# done by the plugins above
+include(qgroundcontrol.pri)
+
+# Include MAVLink generator
+# has been deprecated
+DEPENDPATH += \
+    src/apps/mavlinkgen
+
+INCLUDEPATH += \
+    src/apps/mavlinkgen \
+    src/apps/mavlinkgen/ui \
+    src/apps/mavlinkgen/generator
+
+include(src/apps/mavlinkgen/mavlinkgen.pri)
+
+
+
+# Include QWT plotting library
+include(libs/qwt/qwt.pri)
+DEPENDPATH += . \
+    plugins \
+    libs/thirdParty/qserialport/include \
+    libs/thirdParty/qserialport/include/QtSerialPort \
+    libs/thirdParty/qserialport \
+    libs/qextserialport
+
+INCLUDEPATH += . \
+    libs/thirdParty/qserialport/include \
+    libs/thirdParty/qserialport/include/QtSerialPort \
+    libs/thirdParty/qserialport/src \
+    libs/qextserialport
+# Include serial port library (QSerial)
+include(qserialport.pri)
+
+# Serial port detection (ripped-off from qextserialport library)
+macx|macx-g++|macx-g++42::SOURCES += libs/qextserialport/qextserialenumerator_osx.cpp
+linux-g++::SOURCES += libs/qextserialport/qextserialenumerator_unix.cpp
+linux-g++-64::SOURCES += libs/qextserialport/qextserialenumerator_unix.cpp
+win32-msvc2008|win32-msvc2010|win32-msvc2012::SOURCES += libs/qextserialport/qextserialenumerator_win.cpp
+# Input
+FORMS += src/ui/MainWindow.ui \
+    src/ui/CommSettings.ui \
+    src/ui/SerialSettings.ui \
+    src/ui/UASControl.ui \
+    src/ui/UASList.ui \
+    src/ui/UASInfo.ui \
+    src/ui/Linechart.ui \
+    src/ui/UASView.ui \
+    src/ui/ParameterInterface.ui \
+    src/ui/WaypointList.ui \    
+    src/ui/ObjectDetectionView.ui \
+    src/ui/JoystickWidget.ui \
+    src/ui/DebugConsole.ui \
+    src/ui/HDDisplay.ui \
+    src/ui/MAVLinkSettingsWidget.ui \
+    src/ui/AudioOutputWidget.ui \
+    src/ui/QGCSensorSettingsWidget.ui \
+    src/ui/watchdog/WatchdogControl.ui \
+    src/ui/watchdog/WatchdogProcessView.ui \
+    src/ui/watchdog/WatchdogView.ui \
+    src/ui/QGCFirmwareUpdate.ui \
+    src/ui/QGCPxImuFirmwareUpdate.ui \
+    src/ui/QGCDataPlot2D.ui \
+    src/ui/QGCRemoteControlView.ui \
+    src/ui/QMap3D.ui \
+    src/ui/QGCWebView.ui \
+    src/ui/map3D/QGCGoogleEarthView.ui \
+    src/ui/SlugsDataSensorView.ui \
+    src/ui/SlugsHilSim.ui \
+    src/ui/SlugsPadCameraControl.ui \
+    src/ui/uas/QGCUnconnectedInfoWidget.ui \
+    src/ui/designer/QGCToolWidget.ui \
+    src/ui/designer/QGCParamSlider.ui \
+    src/ui/designer/QGCActionButton.ui \
+    src/ui/designer/QGCCommandButton.ui \
+    src/ui/QGCMAVLinkLogPlayer.ui \
+    src/ui/QGCWaypointListMulti.ui \
+    src/ui/QGCUDPLinkConfiguration.ui \
+    src/ui/QGCSettingsWidget.ui \
+    src/ui/UASControlParameters.ui \
+    src/ui/map/QGCMapTool.ui \
+    src/ui/map/QGCMapToolBar.ui \
+    src/ui/QGCMAVLinkInspector.ui \
+    src/ui/WaypointViewOnlyView.ui \    
+    src/ui/WaypointEditableView.ui \    
+    src/ui/UnconnectedUASInfoWidget.ui \
+    src/ui/mavlink/QGCMAVLinkMessageSender.ui \
+    src/ui/firmwareupdate/QGCFirmwareUpdateWidget.ui \
+    src/ui/QGCPluginHost.ui \
+    src/ui/firmwareupdate/QGCPX4FirmwareUpdate.ui \
+    src/ui/mission/QGCMissionOther.ui \
+    src/ui/mission/QGCMissionNavWaypoint.ui \
+    src/ui/mission/QGCMissionDoJump.ui \
+    src/ui/mission/QGCMissionConditionDelay.ui \
+    src/ui/mission/QGCMissionNavLoiterUnlim.ui \
+    src/ui/mission/QGCMissionNavLoiterTurns.ui \
+    src/ui/mission/QGCMissionNavLoiterTime.ui \
+    src/ui/mission/QGCMissionNavReturnToLaunch.ui \
+    src/ui/mission/QGCMissionNavLand.ui \
+    src/ui/mission/QGCMissionNavTakeoff.ui \
+    src/ui/mission/QGCMissionNavSweep.ui \
+    src/ui/mission/QGCMissionDoStartSearch.ui \
+    src/ui/mission/QGCMissionDoFinishSearch.ui \
+    src/ui/QGCVehicleConfig.ui \
+    src/ui/QGCHilConfiguration.ui \
+    src/ui/QGCHilFlightGearConfiguration.ui \
+    src/ui/QGCHilJSBSimConfiguration.ui \
+    src/ui/QGCHilXPlaneConfiguration.ui \
+    src/ui/designer/QGCComboBox.ui \
+    src/ui/designer/QGCTextLabel.ui \
+    src/ui/uas/UASQuickView.ui \
+    src/ui/hud2/HUD2FormHorizon.ui \
+    src/ui/hud2/HUD2FormFps.ui \
+    src/ui/hud2/HUD2FormRibbon.ui \
+    src/ui/hud2/HUD2DialogRender.ui \
+    src/ui/hud2/HUD2DialogInstruments.ui \
+    src/ui/hud2/HUD2DialogColor.ui
+INCLUDEPATH += src \
+    src/ui \
+    src/ui/linechart \
+    src/ui/uas \
+    src/ui/map \
+    src/uas \
+    src/comm \
+    include/ui \
+    src/input \
+    src/lib/qmapcontrol \
+    src/ui/mavlink \
+    src/ui/param \
+    src/ui/watchdog \
+    src/ui/map3D \
+    src/ui/mission \
+    src/ui/designer
+HEADERS += src/MG.h \
+    src/QGCCore.h \
+    src/uas/UASInterface.h \
+    src/uas/UAS.h \
+    src/uas/UASManager.h \
+    src/comm/LinkManager.h \
+    src/comm/LinkInterface.h \
+    src/comm/SerialLinkInterface.h \
+    src/comm/SerialLink.h \
+    src/comm/ProtocolInterface.h \
+    src/comm/MAVLinkProtocol.h \
+    src/comm/QGCFlightGearLink.h \
+    src/comm/QGCJSBSimLink.h \
+    src/comm/QGCXPlaneLink.h \
+    src/ui/CommConfigurationWindow.h \
+    src/ui/SerialConfigurationWindow.h \
+    src/ui/MainWindow.h \
+    src/ui/uas/UASControlWidget.h \
+    src/ui/uas/UASListWidget.h \
+    src/ui/uas/UASInfoWidget.h \
+    src/ui/HUD.h \
+    src/ui/linechart/LinechartWidget.h \
+    src/ui/linechart/LinechartPlot.h \
+    src/ui/linechart/Scrollbar.h \
+    src/ui/linechart/ScrollZoomer.h \
+    src/configuration.h \
+    src/ui/uas/UASView.h \
+    src/ui/CameraView.h \
+    src/comm/MAVLinkSimulationLink.h \
+    src/comm/UDPLink.h \
+    src/ui/ParameterInterface.h \
+    src/ui/WaypointList.h \
+    src/Waypoint.h \   
+    src/ui/ObjectDetectionView.h \
+    src/input/JoystickInput.h \
+    src/ui/JoystickWidget.h \
+    src/ui/DebugConsole.h \
+    src/ui/HDDisplay.h \
+    src/ui/MAVLinkSettingsWidget.h \
+    src/ui/AudioOutputWidget.h \
+    src/GAudioOutput.h \
+    src/LogCompressor.h \
+    src/ui/QGCParamWidget.h \
+    src/ui/QGCSensorSettingsWidget.h \
+    src/ui/linechart/Linecharts.h \
+    src/uas/SlugsMAV.h \
+    src/uas/PxQuadMAV.h \
+    src/uas/ArduPilotMegaMAV.h \
+    src/uas/senseSoarMAV.h \
+    src/ui/watchdog/WatchdogControl.h \
+    src/ui/watchdog/WatchdogProcessView.h \
+    src/ui/watchdog/WatchdogView.h \
+    src/uas/UASWaypointManager.h \
+    src/ui/HSIDisplay.h \
+    src/QGC.h \
+    src/ui/QGCFirmwareUpdate.h \
+    src/ui/QGCPxImuFirmwareUpdate.h \
+    src/ui/QGCDataPlot2D.h \
+    src/ui/linechart/IncrementalPlot.h \
+    src/ui/QGCRemoteControlView.h \
+    src/ui/RadioCalibration/RadioCalibrationData.h \
+    src/ui/RadioCalibration/RadioCalibrationWindow.h \
+    src/ui/RadioCalibration/AirfoilServoCalibrator.h \
+    src/ui/RadioCalibration/SwitchCalibrator.h \
+    src/ui/RadioCalibration/CurveCalibrator.h \
+    src/ui/RadioCalibration/AbstractCalibrator.h \
+    src/comm/QGCMAVLink.h \
+    src/ui/QGCWebView.h \
+    src/ui/map3D/QGCWebPage.h \
+    src/ui/SlugsDataSensorView.h \
+    src/ui/SlugsHilSim.h \
+    src/ui/SlugsPadCameraControl.h \
+    src/ui/QGCMainWindowAPConfigurator.h \
+    src/comm/MAVLinkSwarmSimulationLink.h \
+    src/ui/uas/QGCUnconnectedInfoWidget.h \
+    src/ui/designer/QGCToolWidget.h \
+    src/ui/designer/QGCParamSlider.h \
+    src/ui/designer/QGCCommandButton.h \
+    src/ui/designer/QGCToolWidgetItem.h \
+    src/ui/QGCMAVLinkLogPlayer.h \
+    src/comm/MAVLinkSimulationWaypointPlanner.h \
+    src/comm/MAVLinkSimulationMAV.h \
+    src/uas/QGCMAVLinkUASFactory.h \
+    src/ui/QGCWaypointListMulti.h \
+    src/ui/QGCUDPLinkConfiguration.h \
+    src/ui/QGCSettingsWidget.h \
+    src/ui/uas/UASControlParameters.h \
+    src/uas/QGCUASParamManager.h \
+    src/ui/map/QGCMapWidget.h \
+    src/ui/map/MAV2DIcon.h \
+    src/ui/map/Waypoint2DIcon.h \
+    src/ui/map/QGCMapTool.h \
+    src/ui/map/QGCMapToolBar.h \
+    libs/qextserialport/qextserialenumerator.h \
+    src/QGCGeo.h \
+    src/ui/QGCToolBar.h \
+    src/ui/QGCStatusBar.h \
+    src/ui/QGCMAVLinkInspector.h \
+    src/ui/MAVLinkDecoder.h \
+    src/ui/WaypointViewOnlyView.h \
+    src/ui/WaypointViewOnlyView.h \
+    src/ui/WaypointEditableView.h \    
+    src/ui/UnconnectedUASInfoWidget.h \
+    src/ui/QGCRGBDView.h \
+    src/ui/mavlink/QGCMAVLinkMessageSender.h \
+    src/ui/firmwareupdate/QGCFirmwareUpdateWidget.h \
+    src/ui/QGCPluginHost.h \
+    src/ui/firmwareupdate/QGCPX4FirmwareUpdate.h \
+    src/ui/mission/QGCMissionOther.h \
+    src/ui/mission/QGCMissionNavWaypoint.h \
+    src/ui/mission/QGCMissionDoJump.h \
+    src/ui/mission/QGCMissionConditionDelay.h \
+    src/ui/mission/QGCMissionNavLoiterUnlim.h \
+    src/ui/mission/QGCMissionNavLoiterTurns.h \
+    src/ui/mission/QGCMissionNavLoiterTime.h \
+    src/ui/mission/QGCMissionNavReturnToLaunch.h \
+    src/ui/mission/QGCMissionNavLand.h \
+    src/ui/mission/QGCMissionNavTakeoff.h \
+    src/ui/mission/QGCMissionNavSweep.h \
+    src/ui/mission/QGCMissionDoStartSearch.h \
+    src/ui/mission/QGCMissionDoFinishSearch.h \
+    src/ui/QGCVehicleConfig.h \
+    src/comm/QGCHilLink.h \
+    src/ui/QGCHilConfiguration.h \
+    src/ui/QGCHilFlightGearConfiguration.h \
+    src/ui/QGCHilJSBSimConfiguration.h \
+    src/ui/QGCHilXPlaneConfiguration.h \
+    src/ui/designer/QGCComboBox.h \
+    src/ui/designer/QGCTextLabel.h \
+    src/ui/submainwindow.h \
+    src/ui/dockwidgettitlebareventfilter.h \
+    src/ui/uas/UASQuickView.h \
+    src/ui/uas/UASQuickViewItem.h \
+    src/ui/hud2/HUD2.h \
+    src/ui/hud2/HUD2Data.h \
+    src/ui/hud2/HUD2Math.h \
+    src/ui/hud2/HUD2RenderNative.h \
+    src/ui/hud2/HUD2RenderGL.h \
+    src/ui/hud2/HUD2Drawer.h \
+    src/ui/hud2/HUD2IndicatorRoll.h \
+    src/ui/hud2/HUD2IndicatorFps.h \
+    src/ui/hud2/HUD2IndicatorHorizon.h \
+    src/ui/hud2/HUD2IndicatorHorizonPitchline.h \
+    src/ui/hud2/HUD2IndicatorHorizonCrosshair.h \
+    src/ui/hud2/HUD2Ribbon.h \
+    src/ui/hud2/HUD2FormRibbon.h \
+    src/ui/hud2/HUD2FormFps.h \
+    src/ui/hud2/HUD2FormHorizon.h \
+    src/ui/hud2/HUD2DialogRender.h \
+    src/ui/hud2/HUD2DialogColor.h \
+    src/ui/hud2/HUD2DialogInstruments.h \
+    src/ui/hud2/HUD2IndicatorSpeedometer.h \
+    src/ui/hud2/HUD2IndicatorAltimeter.h \
+    src/ui/hud2/HUD2IndicatorCompass.h \
+    src/ui/hud2/HUD2IndicatorMessage.h \
+    src/ui/hud2/HUD2FormAltimeter.h \
+    src/ui/hud2/HUD2FormSpeedometer.h \
+    src/ui/hud2/HUD2FormCompass.h
+
+# Google Earth is only supported on Mac OS and Windows with Visual Studio Compiler
+macx|macx-g++|macx-g++42|win32-msvc2008|win32-msvc2010|win32-msvc2012::HEADERS += src/ui/map3D/QGCGoogleEarthView.h
+contains(DEPENDENCIES_PRESENT, osg) { 
+    message("Including headers for OpenSceneGraph")
+    
+    # Enable only if OpenSceneGraph is available
+    HEADERS += src/ui/map3D/gpl.h \
+        src/ui/map3D/CameraParams.h \
+        src/ui/map3D/ViewParamWidget.h \
+        src/ui/map3D/SystemContainer.h \
+        src/ui/map3D/SystemViewParams.h \
+        src/ui/map3D/GlobalViewParams.h \
+        src/ui/map3D/SystemGroupNode.h \
+        src/ui/map3D/Q3DWidget.h \
+        src/ui/map3D/GCManipulator.h \
+        src/ui/map3D/ImageWindowGeode.h \
+        src/ui/map3D/PixhawkCheetahNode.h \
+        src/ui/map3D/Pixhawk3DWidget.h \
+        src/ui/map3D/Q3DWidgetFactory.h \
+        src/ui/map3D/WebImageCache.h \
+        src/ui/map3D/WebImage.h \
+        src/ui/map3D/TextureCache.h \
+        src/ui/map3D/Texture.h \
+        src/ui/map3D/Imagery.h \
+        src/ui/map3D/HUDScaleGeode.h \
+        src/ui/map3D/WaypointGroupNode.h \
+        src/ui/map3D/TerrainParamDialog.h \
+        src/ui/map3D/ImageryParamDialog.h
+}
+contains(DEPENDENCIES_PRESENT, protobuf):contains(MAVLINK_CONF, pixhawk) {
+    message("Including headers for Protocol Buffers")
+
+    # Enable only if protobuf is available
+    HEADERS += libs/mavlink/include/mavlink/v1.0/pixhawk/pixhawk.pb.h \
+        src/ui/map3D/ObstacleGroupNode.h \
+        src/ui/map3D/GLOverlayGeode.h
+}
+contains(DEPENDENCIES_PRESENT, libfreenect) { 
+    message("Including headers for libfreenect")
+    
+    # Enable only if libfreenect is available
+    HEADERS += src/input/Freenect.h
+}
+SOURCES += src/main.cc \
+    src/QGCCore.cc \
+    src/uas/UASManager.cc \
+    src/uas/UAS.cc \
+    src/comm/LinkManager.cc \
+    src/comm/LinkInterface.cpp \
+    src/comm/SerialLink.cc \
+    src/comm/MAVLinkProtocol.cc \
+    src/comm/QGCFlightGearLink.cc \
+    src/comm/QGCJSBSimLink.cc \
+    src/comm/QGCXPlaneLink.cc \
+    src/ui/CommConfigurationWindow.cc \
+    src/ui/SerialConfigurationWindow.cc \
+    src/ui/MainWindow.cc \
+    src/ui/uas/UASControlWidget.cc \
+    src/ui/uas/UASListWidget.cc \
+    src/ui/uas/UASInfoWidget.cc \
+    src/ui/HUD.cc \
+    src/ui/linechart/LinechartWidget.cc \
+    src/ui/linechart/LinechartPlot.cc \
+    src/ui/linechart/Scrollbar.cc \
+    src/ui/linechart/ScrollZoomer.cc \
+    src/ui/uas/UASView.cc \
+    src/ui/CameraView.cc \
+    src/comm/MAVLinkSimulationLink.cc \
+    src/comm/UDPLink.cc \
+    src/ui/ParameterInterface.cc \
+    src/ui/WaypointList.cc \
+    src/Waypoint.cc \
+    src/ui/ObjectDetectionView.cc \
+    src/input/JoystickInput.cc \
+    src/ui/JoystickWidget.cc \
+    src/ui/DebugConsole.cc \
+    src/ui/HDDisplay.cc \
+    src/ui/MAVLinkSettingsWidget.cc \
+    src/ui/AudioOutputWidget.cc \
+    src/GAudioOutput.cc \
+    src/LogCompressor.cc \
+    src/ui/QGCParamWidget.cc \
+    src/ui/QGCSensorSettingsWidget.cc \
+    src/ui/linechart/Linecharts.cc \
+    src/uas/SlugsMAV.cc \
+    src/uas/PxQuadMAV.cc \
+    src/uas/ArduPilotMegaMAV.cc \
+    src/uas/senseSoarMAV.cpp \
+    src/ui/watchdog/WatchdogControl.cc \
+    src/ui/watchdog/WatchdogProcessView.cc \
+    src/ui/watchdog/WatchdogView.cc \
+    src/uas/UASWaypointManager.cc \
+    src/ui/HSIDisplay.cc \
+    src/QGC.cc \
+    src/ui/QGCFirmwareUpdate.cc \
+    src/ui/QGCPxImuFirmwareUpdate.cc \
+    src/ui/QGCDataPlot2D.cc \
+    src/ui/linechart/IncrementalPlot.cc \
+    src/ui/QGCRemoteControlView.cc \
+    src/ui/RadioCalibration/RadioCalibrationWindow.cc \
+    src/ui/RadioCalibration/AirfoilServoCalibrator.cc \
+    src/ui/RadioCalibration/SwitchCalibrator.cc \
+    src/ui/RadioCalibration/CurveCalibrator.cc \
+    src/ui/RadioCalibration/AbstractCalibrator.cc \
+    src/ui/RadioCalibration/RadioCalibrationData.cc \
+    src/ui/QGCWebView.cc \
+    src/ui/map3D/QGCWebPage.cc \
+    src/ui/SlugsDataSensorView.cc \
+    src/ui/SlugsHilSim.cc \
+    src/ui/SlugsPadCameraControl.cpp \
+    src/ui/QGCMainWindowAPConfigurator.cc \
+    src/comm/MAVLinkSwarmSimulationLink.cc \
+    src/ui/uas/QGCUnconnectedInfoWidget.cc \
+    src/ui/designer/QGCToolWidget.cc \
+    src/ui/designer/QGCParamSlider.cc \
+    src/ui/designer/QGCCommandButton.cc \
+    src/ui/designer/QGCToolWidgetItem.cc \
+    src/ui/QGCMAVLinkLogPlayer.cc \
+    src/comm/MAVLinkSimulationWaypointPlanner.cc \
+    src/comm/MAVLinkSimulationMAV.cc \
+    src/uas/QGCMAVLinkUASFactory.cc \
+    src/ui/QGCWaypointListMulti.cc \
+    src/ui/QGCUDPLinkConfiguration.cc \
+    src/ui/QGCSettingsWidget.cc \
+    src/ui/uas/UASControlParameters.cpp \
+    src/uas/QGCUASParamManager.cc \
+    src/ui/map/QGCMapWidget.cc \
+    src/ui/map/MAV2DIcon.cc \
+    src/ui/map/Waypoint2DIcon.cc \
+    src/ui/map/QGCMapTool.cc \
+    src/ui/map/QGCMapToolBar.cc \
+    src/ui/QGCToolBar.cc \
+    src/ui/QGCStatusBar.cc \
+    src/ui/QGCMAVLinkInspector.cc \
+    src/ui/MAVLinkDecoder.cc \
+    src/ui/WaypointViewOnlyView.cc \
+    src/ui/WaypointEditableView.cc \
+    src/ui/UnconnectedUASInfoWidget.cc \
+    src/ui/QGCRGBDView.cc \
+    src/ui/mavlink/QGCMAVLinkMessageSender.cc \
+    src/ui/firmwareupdate/QGCFirmwareUpdateWidget.cc \
+    src/ui/QGCPluginHost.cc \
+    src/ui/firmwareupdate/QGCPX4FirmwareUpdate.cc \
+    src/ui/mission/QGCMissionOther.cc \
+    src/ui/mission/QGCMissionNavWaypoint.cc \
+    src/ui/mission/QGCMissionDoJump.cc \
+    src/ui/mission/QGCMissionConditionDelay.cc \
+    src/ui/mission/QGCMissionNavLoiterUnlim.cc \
+    src/ui/mission/QGCMissionNavLoiterTurns.cc \
+    src/ui/mission/QGCMissionNavLoiterTime.cc \
+    src/ui/mission/QGCMissionNavReturnToLaunch.cc \
+    src/ui/mission/QGCMissionNavLand.cc \
+    src/ui/mission/QGCMissionNavTakeoff.cc \
+    src/ui/mission/QGCMissionNavSweep.cc \
+    src/ui/mission/QGCMissionDoStartSearch.cc \
+    src/ui/mission/QGCMissionDoFinishSearch.cc \
+    src/ui/QGCVehicleConfig.cc \
+    src/ui/QGCHilConfiguration.cc \
+    src/ui/QGCHilFlightGearConfiguration.cc \
+    src/ui/QGCHilJSBSimConfiguration.cc \
+    src/ui/QGCHilXPlaneConfiguration.cc \
+    src/ui/designer/QGCComboBox.cc \
+    src/ui/designer/QGCTextLabel.cc \
+    src/ui/submainwindow.cpp \
+    src/ui/dockwidgettitlebareventfilter.cpp \
+    src/ui/uas/UASQuickViewItem.cc \
+    src/ui/uas/UASQuickView.cc \
+    src/ui/hud2/HUD2.cc \
+    src/ui/hud2/HUD2Data.cc \
+    src/ui/hud2/HUD2Math.cc \
+    src/ui/hud2/HUD2RenderNative.cc \
+    src/ui/hud2/HUD2RenderGL.cc \
+    src/ui/hud2/HUD2Drawer.cc \
+    src/ui/hud2/HUD2IndicatorRoll.cc \
+    src/ui/hud2/HUD2IndicatorFps.cc \
+    src/ui/hud2/HUD2IndicatorHorizon.cc \
+    src/ui/hud2/HUD2IndicatorHorizonPitchline.cc \
+    src/ui/hud2/HUD2IndicatorHorizonCrosshair.cc \
+    src/ui/hud2/HUD2Ribbon.cc \
+    src/ui/hud2/HUD2FormRibbon.cc \
+    src/ui/hud2/HUD2FormFps.cc \
+    src/ui/hud2/HUD2FormHorizon.cc \
+    src/ui/hud2/HUD2DialogRender.cc \
+    src/ui/hud2/HUD2DialogInstruments.cc \
+    src/ui/hud2/HUD2DialogColor.cc \
+    src/ui/hud2/HUD2IndicatorAltimeter.cc \
+    src/ui/hud2/HUD2IndicatorCompass.cc \
+    src/ui/hud2/HUD2IndicatorSpeedometer.cc \
+    src/ui/hud2/HUD2IndicatorMessage.cc \
+    src/ui/hud2/HUD2FormAltimeter.cc \
+    src/ui/hud2/HUD2FormSpeedometer.cc \
+    src/ui/hud2/HUD2FormCompass.cc
+
+# Enable Google Earth only on Mac OS and Windows with Visual Studio compiler
+macx|macx-g++|macx-g++42|win32-msvc2008|win32-msvc2010|win32-msvc2012::SOURCES += src/ui/map3D/QGCGoogleEarthView.cc
+
+# Enable OSG only if it has been found
+contains(DEPENDENCIES_PRESENT, osg) { 
+    message("Including sources for OpenSceneGraph")
+    
+    # Enable only if OpenSceneGraph is available
+    SOURCES += src/ui/map3D/gpl.cc \
+        src/ui/map3D/CameraParams.cc \
+        src/ui/map3D/ViewParamWidget.cc \
+        src/ui/map3D/SystemContainer.cc \
+        src/ui/map3D/SystemViewParams.cc \
+        src/ui/map3D/GlobalViewParams.cc \
+        src/ui/map3D/SystemGroupNode.cc \
+        src/ui/map3D/Q3DWidget.cc \
+        src/ui/map3D/ImageWindowGeode.cc \
+        src/ui/map3D/GCManipulator.cc \
+        src/ui/map3D/PixhawkCheetahNode.cc \
+        src/ui/map3D/Pixhawk3DWidget.cc \
+        src/ui/map3D/Q3DWidgetFactory.cc \
+        src/ui/map3D/WebImageCache.cc \
+        src/ui/map3D/WebImage.cc \
+        src/ui/map3D/TextureCache.cc \
+        src/ui/map3D/Texture.cc \
+        src/ui/map3D/Imagery.cc \
+        src/ui/map3D/HUDScaleGeode.cc \
+        src/ui/map3D/WaypointGroupNode.cc \
+        src/ui/map3D/TerrainParamDialog.cc \
+        src/ui/map3D/ImageryParamDialog.cc
+
+    contains(DEPENDENCIES_PRESENT, osgearth) { 
+        message("Including sources for osgEarth")
+        
+        # Enable only if OpenSceneGraph is available
+        SOURCES +=
+    }
+}
+contains(DEPENDENCIES_PRESENT, protobuf):contains(MAVLINK_CONF, pixhawk) {
+    message("Including sources for Protocol Buffers")
+
+    # Enable only if protobuf is available
+    SOURCES += libs/mavlink/share/mavlink/src/v1.0/pixhawk/pixhawk.pb.cc \
+        src/ui/map3D/ObstacleGroupNode.cc \
+        src/ui/map3D/GLOverlayGeode.cc
+}
+contains(DEPENDENCIES_PRESENT, libfreenect) { 
+    message("Including sources for libfreenect")
+    
+    # Enable only if libfreenect is available
+    SOURCES += src/input/Freenect.cc
+}
+
+# Add icons and other resources
+RESOURCES += qgroundcontrol.qrc
+
+# Include RT-LAB Library
+win32:exists(src/lib/opalrt/OpalApi.h):exists(C:/OPAL-RT/RT-LAB7.2.4/Common/bin) { 
+    message("Building support for Opal-RT")
+    LIBS += -LC:/OPAL-RT/RT-LAB7.2.4/Common/bin \
+        -lOpalApi
+    INCLUDEPATH += src/lib/opalrt
+    HEADERS += src/comm/OpalRT.h \
+        src/comm/OpalLink.h \
+        src/comm/Parameter.h \
+        src/comm/QGCParamID.h \
+        src/comm/ParameterList.h \
+        src/ui/OpalLinkConfigurationWindow.h
+    SOURCES += src/comm/OpalRT.cc \
+        src/comm/OpalLink.cc \
+        src/comm/Parameter.cc \
+        src/comm/QGCParamID.cc \
+        src/comm/ParameterList.cc \
+        src/ui/OpalLinkConfigurationWindow.cc
+    FORMS += src/ui/OpalLinkSettings.ui
+    DEFINES += OPAL_RT
+}
+TRANSLATIONS += es-MX.ts \
+    en-US.ts
+
+# xbee support
+# libxbee only supported by linux and windows systems
+win32-msvc2008|win32-msvc2010|win32-msvc2012|linux {
+    HEADERS += src/comm/XbeeLinkInterface.h \
+        src/comm/XbeeLink.h \
+        src/comm/HexSpinBox.h \
+        src/ui/XbeeConfigurationWindow.h \
+        src/comm/CallConv.h
+    SOURCES += src/comm/XbeeLink.cpp \
+        src/comm/HexSpinBox.cpp \
+        src/ui/XbeeConfigurationWindow.cpp
+    DEFINES += XBEELINK
+    INCLUDEPATH += libs/thirdParty/libxbee
+# TO DO: build library when it does not exist already
+    LIBS += -llibs/thirdParty/libxbee/lib/libxbee
+}
+
+###################################################################
+#### --- 3DConnexion 3d Mice support (e.g. spacenavigator) --- ####
+###################################################################
+
+# xdrvlib only supported by linux (theoretical all X11) systems
+# You have to install the official 3DxWare driver for linux to use 3D mouse support on linux systems!
+linux-g++|linux-g++-64{
+    exists(/usr/local/lib/libxdrvlib.so){
+        message("Including support for Magellan 3DxWare for linux system.")
+        SOURCES  += src/input/Mouse6dofInput.cpp
+        HEADERS  += src/input/Mouse6dofInput.h
+        LIBS += -L/usr/local/lib/ -lxdrvlib
+        INCLUDEPATH *= /usr/local/include
+        DEFINES += MOUSE_ENABLED_LINUX \
+                    ParameterCheck                      # Hack: Has to be defined for magellan usage
+    }
+}
+
+# Support for Windows systems
+# You have to install the official 3DxWare driver for Windows to use the 3D mouse support on Windows systems!
+win32-msvc2008|win32-msvc2010|win32-msvc2012 {
+    message("Including support for 3DxWare for Windows system.")
+    SOURCES  += libs/thirdParty/3DMouse/win/MouseParameters.cpp \
+                libs/thirdParty/3DMouse/win/Mouse3DInput.cpp \
+                src/input/Mouse6dofInput.cpp
+    HEADERS  += libs/thirdParty/3DMouse/win/I3dMouseParams.h \
+                libs/thirdParty/3DMouse/win/MouseParameters.h \
+                libs/thirdParty/3DMouse/win/Mouse3DInput.h \
+                src/input/Mouse6dofInput.h
+    INCLUDEPATH += libs/thirdParty/3DMouse/win
+    DEFINES += MOUSE_ENABLED_WIN
+}
+
+unix:!macx:!symbian: LIBS += -losg