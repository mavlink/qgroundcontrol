# -------------------------------------------------
# QGroundControl - Micro Air Vehicle Groundstation
# Please see our website at <http://qgroundcontrol.org>
# Maintainer:
# Lorenz Meier <lm@inf.ethz.ch>
# (c) 2009-2014 QGroundControl Developers
# This file is part of the open groundstation project
# QGroundControl is free software: you can redistribute it and/or modify
# it under the terms of the GNU General Public License as published by
# the Free Software Foundation, either version 3 of the License, or
# (at your option) any later version.
# QGroundControl is distributed in the hope that it will be useful,
# but WITHOUT ANY WARRANTY; without even the implied warranty of
# MERCHANTABILITY or FITNESS FOR A PARTICULAR PURPOSE. See the
# GNU General Public License for more details.
# You should have received a copy of the GNU General Public License
# along with QGroundControl. If not, see <http://www.gnu.org/licenses/>.
# -------------------------------------------------

message(Qt version $$[QT_VERSION])

# Setup our supported build types. We do this once here and then use the defined config scopes
# to allow us to easily modify suported build types in one place instead of duplicated throughout
# the project file.

!equals(QT_MAJOR_VERSION, 5) | !greaterThan(QT_MINOR_VERSION, 1) {
    error("Unsupported Qt version, 5.2+ is required")
}

linux {
    linux-g++ | linux-g++-64 {
        message("Linux build")
        CONFIG += LinuxBuild
    } else {
        error("Unsuported Linux toolchain, only GCC 32- or 64-bit is supported")
    }
} else : win32 {
    win32-msvc2010 | win32-msvc2012 | win32-msvc2013 {
        message("Windows build")
        CONFIG += WindowsBuild
    } else {
        error("Unsupported Windows toolchain, only Visual Studio 2010, 2012, and 2013 are supported")
    }
} else : macx {
    macx-clang | macx-llvm {
        message("Mac build")
        CONFIG += MacBuild
    } else {
        error("Unsupported Mac toolchain, only 64-bit LLVM+clang is supported")
    }
} else {
    error("Unsupported build platform, only Linux, Windows, and Mac are supported")
}

# Installer configuration

installer {
    CONFIG -= debug
    CONFIG -= debug_and_release
    CONFIG += release
    message(Build Installer)
}

# Setup our supported build flavors

CONFIG(debug, debug|release) {
    message(Debug flavor)
    CONFIG += DebugBuild
} else:CONFIG(release, debug|release) {
    message(Release flavor)
    CONFIG += ReleaseBuild
} else {
    error(Unsupported build flavor)
}

# Need to special case Windows debug_and_release since VS Project creation in this case does strange things [QTBUG-40351]
win32:debug_and_release {
    CONFIG += WindowsDebugAndRelease
}

# Setup our build directories

BASEDIR = $${IN_PWD}
DebugBuild {
    DESTDIR = $${OUT_PWD}/debug
    BUILDDIR = $${OUT_PWD}/build-debug
}
ReleaseBuild {
    DESTDIR = $${OUT_PWD}/release
    BUILDDIR = $${OUT_PWD}/build-release
}
OBJECTS_DIR = $${BUILDDIR}/obj
MOC_DIR = $${BUILDDIR}/moc
UI_DIR = $${BUILDDIR}/ui
RCC_DIR = $${BUILDDIR}/rcc
LANGUAGE = C++

message(BASEDIR $$BASEDIR DESTDIR $$DESTDIR TARGET $$TARGET)

# Qt configuration
CONFIG += qt \
    thread

QT += network \
    opengl \
    svg \
    xml \
    webkit \
    concurrent \
    widgets \
    gui \
    serialport \
    sql \
    printsupport \
    webkitwidgets \
    quick

#  testlib is needed even in release flavor for QSignalSpy support
QT += testlib

# Turn off serial port warnings
DEFINES += _TTY_NOWARN_

#
# OS Specific settings
#

MacBuild {
    QMAKE_INFO_PLIST = Custom-Info.plist
    CONFIG += x86_64
    CONFIG -= x86
    QMAKE_MACOSX_DEPLOYMENT_TARGET = 10.6
    QMAKE_MAC_SDK = macosx10.9
    ICON = $$BASEDIR/files/images/icons/macx.icns
    QT += quickwidgets
}

LinuxBuild {
	DEFINES += __STDC_LIMIT_MACROS
    CONFIG += qesp_linux_udev
}

WindowsBuild {
	DEFINES += __STDC_LIMIT_MACROS

	# Specify multi-process compilation within Visual Studio.
	# (drastically improves compilation times for multi-core computers)
	QMAKE_CXXFLAGS_DEBUG += -MP
	QMAKE_CXXFLAGS_RELEASE += -MP

	RC_FILE = $$BASEDIR/qgroundcontrol.rc
}

#
# By default warnings as errors are turned off. Even so, in order for a pull request 
# to be accepted you must compile cleanly with warnings as errors turned on the default 
# set of OS builds. See http://www.qgroundcontrol.org/dev/contribute for more details. 
# You can use the WarningsAsErrorsOn CONFIG switch to turn warnings as errors on for your 
# own builds.
#

MacBuild | LinuxBuild {
	QMAKE_CXXFLAGS_WARN_ON += -Wall
    WarningsAsErrorsOn {
        QMAKE_CXXFLAGS_WARN_ON += -Werror
    }
}

WindowsBuild {
	QMAKE_CXXFLAGS_WARN_ON += /W3 \
        /wd4996 \   # silence warnings about deprecated strcpy and whatnot
        /wd4005 \   # silence warnings about macro redefinition
        /wd4290     # ignore exception specifications
    WarningsAsErrorsOn {
        QMAKE_CXXFLAGS_WARN_ON += /WX
    }
}

#
# Build-specific settings
#

DebugBuild {
    CONFIG += console
}

ReleaseBuild {
    DEFINES += QT_NO_DEBUG

	WindowsBuild {
		# Use link time code generation for better optimization (I believe this is supported in MSVC Express, but not 100% sure)
		QMAKE_LFLAGS_LTCG = /LTCG
		QMAKE_CFLAGS_LTCG = -GL
    }
}

# qextserialport should not be used by general QGroundControl code. Use QSerialPort instead. This is only
# here to support special case Firmware Upgrade code.
include(libs/qextserialport/src/qextserialport.pri)

#
# External library configuration
#

include(QGCExternalLibs.pri)

#
# Post link configuration
#

include(QGCSetup.pri)

#
# Installer targets
#

include(QGCInstaller.pri)

#
# Main QGroundControl portion of project file
#

RESOURCES += qgroundcontrol.qrc

TRANSLATIONS += \
    es-MX.ts \
    en-US.ts
    
DEPENDPATH += \
    . \
    plugins

INCLUDEPATH += .

INCLUDEPATH += \
    src \
    src/ui \
    src/ui/linechart \
    src/ui/uas \
    src/ui/map \
    src/uas \
    src/comm \
    include/ui \
    src/input \
    src/lib/qmapcontrol \
    src/ui/mavlink \
    src/ui/param \
    src/ui/map3D \
    src/ui/mission \
    src/ui/designer \
    src/ui/configuration \
    src/ui/px4_configuration \
    src/ui/main \
    src/VehicleSetup \
    src/AutoPilotPlugins

FORMS += \
    src/ui/MainWindow.ui \
    src/ui/CommSettings.ui \
    src/ui/SerialSettings.ui \
    src/ui/UASControl.ui \
    src/ui/UASList.ui \
    src/ui/UASInfo.ui \
    src/ui/Linechart.ui \
    src/ui/UASView.ui \
    src/ui/ParameterInterface.ui \
    src/ui/WaypointList.ui \
    src/ui/JoystickWidget.ui \
    src/ui/DebugConsole.ui \
    src/ui/HDDisplay.ui \
    src/ui/MAVLinkSettingsWidget.ui \
    src/ui/AudioOutputWidget.ui \
    src/ui/QGCSensorSettingsWidget.ui \
    src/ui/QGCDataPlot2D.ui \
    src/ui/QMap3D.ui \
    src/ui/QGCWebView.ui \
    src/ui/map3D/QGCGoogleEarthView.ui \
    src/ui/uas/QGCUnconnectedInfoWidget.ui \
    src/ui/designer/QGCToolWidget.ui \
    src/ui/designer/QGCParamSlider.ui \
    src/ui/designer/QGCActionButton.ui \
    src/ui/designer/QGCCommandButton.ui \
    src/ui/designer/QGCComboBox.ui \
    src/ui/designer/QGCTextLabel.ui \
    src/ui/designer/QGCXYPlot.ui \
    src/ui/QGCMAVLinkLogPlayer.ui \
    src/ui/QGCWaypointListMulti.ui \
    src/ui/QGCUASFileViewMulti.ui \
    src/ui/QGCUDPLinkConfiguration.ui \
    src/ui/QGCTCPLinkConfiguration.ui \
    src/ui/SettingsDialog.ui \
    src/ui/map/QGCMapTool.ui \
    src/ui/map/QGCMapToolBar.ui \
    src/ui/QGCMAVLinkInspector.ui \
    src/ui/WaypointViewOnlyView.ui \
    src/ui/WaypointEditableView.ui \
    src/ui/mavlink/QGCMAVLinkMessageSender.ui \
    src/ui/QGCPluginHost.ui \
    src/ui/mission/QGCMissionOther.ui \
    src/ui/mission/QGCMissionNavWaypoint.ui \
    src/ui/mission/QGCMissionDoJump.ui \
    src/ui/mission/QGCMissionConditionDelay.ui \
    src/ui/mission/QGCMissionNavLoiterUnlim.ui \
    src/ui/mission/QGCMissionNavLoiterTurns.ui \
    src/ui/mission/QGCMissionNavLoiterTime.ui \
    src/ui/mission/QGCMissionNavReturnToLaunch.ui \
    src/ui/mission/QGCMissionNavLand.ui \
    src/ui/mission/QGCMissionNavTakeoff.ui \
    src/ui/mission/QGCMissionNavSweep.ui \
    src/ui/mission/QGCMissionDoStartSearch.ui \
    src/ui/mission/QGCMissionDoFinishSearch.ui \
    src/ui/QGCHilConfiguration.ui \
    src/ui/QGCHilFlightGearConfiguration.ui \
    src/ui/QGCHilJSBSimConfiguration.ui \
    src/ui/QGCHilXPlaneConfiguration.ui \
    src/ui/uas/UASQuickView.ui \
    src/ui/uas/UASQuickViewItemSelect.ui \
    src/ui/QGCTabbedInfoView.ui \
    src/ui/UASRawStatusView.ui \
    src/ui/uas/QGCMessageView.ui \
    src/ui/JoystickButton.ui \
    src/ui/JoystickAxis.ui \
    src/ui/configuration/terminalconsole.ui \
    src/ui/configuration/SerialSettingsDialog.ui \
    src/ui/px4_configuration/QGCPX4AirframeConfig.ui \
    src/ui/px4_configuration/QGCPX4MulticopterConfig.ui \
    src/ui/px4_configuration/QGCPX4SensorCalibration.ui \
    src/ui/px4_configuration/PX4RCCalibration.ui \
    src/ui/px4_configuration/PX4FirmwareUpgrade.ui \
    src/ui/QGCUASFileView.ui

HEADERS += \
    src/MG.h \
    src/QGCApplication.h \
    src/QGCSingleton.h \
    src/uas/UASInterface.h \
    src/uas/UAS.h \
    src/uas/UASManager.h \
    src/comm/LinkManager.h \
    src/comm/LinkInterface.h \
    src/comm/SerialLinkInterface.h \
    src/comm/SerialLink.h \
    src/comm/ProtocolInterface.h \
    src/comm/MAVLinkProtocol.h \
    src/comm/QGCFlightGearLink.h \
    src/comm/QGCJSBSimLink.h \
    src/comm/QGCXPlaneLink.h \
    src/ui/CommConfigurationWindow.h \
    src/ui/SerialConfigurationWindow.h \
    src/ui/MainWindow.h \
    src/ui/uas/UASControlWidget.h \
    src/ui/uas/UASListWidget.h \
    src/ui/uas/UASInfoWidget.h \
    src/ui/HUD.h \
    src/ui/linechart/LinechartWidget.h \
    src/ui/linechart/LinechartPlot.h \
    src/ui/linechart/Scrollbar.h \
    src/ui/linechart/ScrollZoomer.h \
    src/QGCConfig.h \
    src/ui/uas/UASView.h \
    src/ui/CameraView.h \
    src/comm/MAVLinkSimulationLink.h \
    src/comm/UDPLink.h \
    src/comm/TCPLink.h \
    src/ui/ParameterInterface.h \
    src/ui/WaypointList.h \
    src/Waypoint.h \
    src/input/JoystickInput.h \
    src/ui/JoystickWidget.h \
    src/ui/DebugConsole.h \
    src/ui/HDDisplay.h \
    src/ui/MAVLinkSettingsWidget.h \
    src/ui/AudioOutputWidget.h \
    src/GAudioOutput.h \
    src/LogCompressor.h \
    src/ui/QGCParamWidget.h \
    src/ui/QGCSensorSettingsWidget.h \
    src/ui/linechart/Linecharts.h \
    src/uas/UASWaypointManager.h \
    src/ui/HSIDisplay.h \
    src/QGC.h \
    src/ui/QGCDataPlot2D.h \
    src/ui/linechart/IncrementalPlot.h \
    src/comm/QGCMAVLink.h \
    src/ui/QGCWebView.h \
    src/ui/map3D/QGCWebPage.h \
    src/ui/QGCMainWindowAPConfigurator.h \
    src/comm/MAVLinkSwarmSimulationLink.h \
    src/ui/uas/QGCUnconnectedInfoWidget.h \
    src/ui/designer/QGCToolWidget.h \
    src/ui/designer/QGCParamSlider.h \
    src/ui/designer/QGCCommandButton.h \
    src/ui/designer/QGCToolWidgetItem.h \
    src/ui/designer/QGCComboBox.h \
    src/ui/designer/QGCTextLabel.h \
    src/ui/designer/QGCRadioChannelDisplay.h \
    src/ui/designer/QGCXYPlot.h \
    src/ui/designer/RCChannelWidget.h \
    src/ui/QGCMAVLinkLogPlayer.h \
    src/comm/MAVLinkSimulationWaypointPlanner.h \
    src/comm/MAVLinkSimulationMAV.h \
    src/uas/QGCMAVLinkUASFactory.h \
    src/ui/QGCWaypointListMulti.h \
    src/ui/QGCUASFileViewMulti.h \
    src/ui/QGCUDPLinkConfiguration.h \
    src/ui/QGCTCPLinkConfiguration.h \
    src/ui/SettingsDialog.h \
    src/uas/QGCUASParamManager.h \
    src/ui/map/QGCMapWidget.h \
    src/ui/map/MAV2DIcon.h \
    src/ui/map/Waypoint2DIcon.h \
    src/ui/map/QGCMapTool.h \
    src/ui/map/QGCMapToolBar.h \
    src/QGCGeo.h \
    src/ui/QGCToolBar.h \
    src/ui/QGCStatusBar.h \
    src/ui/QGCMAVLinkInspector.h \
    src/ui/MAVLinkDecoder.h \
    src/ui/WaypointViewOnlyView.h \
    src/ui/WaypointEditableView.h \
    src/ui/QGCRGBDView.h \
    src/ui/mavlink/QGCMAVLinkMessageSender.h \
    src/ui/QGCPluginHost.h \
    src/ui/mission/QGCMissionOther.h \
    src/ui/mission/QGCMissionNavWaypoint.h \
    src/ui/mission/QGCMissionDoJump.h \
    src/ui/mission/QGCMissionConditionDelay.h \
    src/ui/mission/QGCMissionNavLoiterUnlim.h \
    src/ui/mission/QGCMissionNavLoiterTurns.h \
    src/ui/mission/QGCMissionNavLoiterTime.h \
    src/ui/mission/QGCMissionNavReturnToLaunch.h \
    src/ui/mission/QGCMissionNavLand.h \
    src/ui/mission/QGCMissionNavTakeoff.h \
    src/ui/mission/QGCMissionNavSweep.h \
    src/ui/mission/QGCMissionDoStartSearch.h \
    src/ui/mission/QGCMissionDoFinishSearch.h \
    src/comm/QGCHilLink.h \
    src/ui/QGCHilConfiguration.h \
    src/ui/QGCHilFlightGearConfiguration.h \
    src/ui/QGCHilJSBSimConfiguration.h \
    src/ui/QGCHilXPlaneConfiguration.h \
    src/ui/submainwindow.h \
    src/ui/uas/UASQuickView.h \
    src/ui/uas/UASQuickViewItem.h \
    src/ui/linechart/ChartPlot.h \
    src/ui/uas/UASQuickViewItemSelect.h \
    src/ui/uas/UASQuickViewTextItem.h \
    src/ui/uas/UASQuickViewGaugeItem.h \
    src/ui/QGCTabbedInfoView.h \
    src/ui/UASRawStatusView.h \
    src/ui/PrimaryFlightDisplay.h \
    src/ui/uas/QGCMessageView.h \
    src/ui/JoystickButton.h \
    src/ui/JoystickAxis.h \
    src/ui/configuration/console.h \
    src/ui/configuration/SerialSettingsDialog.h \
    src/ui/configuration/terminalconsole.h \
    src/ui/configuration/ApmHighlighter.h \
    src/uas/UASParameterDataModel.h \
    src/uas/UASParameterCommsMgr.h \
    src/ui/QGCPendingParamWidget.h \
    src/ui/px4_configuration/QGCPX4AirframeConfig.h \
    src/ui/QGCBaseParamWidget.h \
    src/ui/px4_configuration/QGCPX4MulticopterConfig.h \
    src/ui/px4_configuration/QGCPX4SensorCalibration.h \
    src/ui/px4_configuration/PX4RCCalibration.h \
    src/ui/px4_configuration/RCValueWidget.h \
    src/ui/px4_configuration/PX4Bootloader.h \
    src/ui/px4_configuration/PX4FirmwareUpgradeThread.h \
    src/ui/px4_configuration/PX4FirmwareUpgrade.h \
    src/ui/menuactionhelper.h \
    src/uas/UASManagerInterface.h \
    src/uas/QGCUASParamManagerInterface.h \
    src/uas/QGCUASFileManager.h \
    src/ui/QGCUASFileView.h \
    src/uas/QGCUASWorker.h \
    src/CmdLineOptParser.h \
    src/uas/QGXPX4UAS.h \
    src/QGCFileDialog.h \
<<<<<<< HEAD
    src/ui/HUDPanel.h \
    src/ui/HUDPanelWidget.h
=======
    src/QGCMessageBox.h
>>>>>>> a494d27b

SOURCES += \
    src/main.cc \
    src/QGCApplication.cc \
    src/QGCSingleton.cc \
    src/uas/UASManager.cc \
    src/uas/UAS.cc \
    src/comm/LinkManager.cc \
    src/comm/SerialLink.cc \
    src/comm/MAVLinkProtocol.cc \
    src/comm/QGCFlightGearLink.cc \
    src/comm/QGCJSBSimLink.cc \
    src/comm/QGCXPlaneLink.cc \
    src/ui/CommConfigurationWindow.cc \
    src/ui/SerialConfigurationWindow.cc \
    src/ui/MainWindow.cc \
    src/ui/uas/UASControlWidget.cc \
    src/ui/uas/UASListWidget.cc \
    src/ui/uas/UASInfoWidget.cc \
    src/ui/HUD.cc \
    src/ui/linechart/LinechartWidget.cc \
    src/ui/linechart/LinechartPlot.cc \
    src/ui/linechart/Scrollbar.cc \
    src/ui/linechart/ScrollZoomer.cc \
    src/ui/uas/UASView.cc \
    src/ui/CameraView.cc \
    src/comm/MAVLinkSimulationLink.cc \
    src/comm/UDPLink.cc \
    src/comm/TCPLink.cc \
    src/ui/ParameterInterface.cc \
    src/ui/WaypointList.cc \
    src/Waypoint.cc \
    src/input/JoystickInput.cc \
    src/ui/JoystickWidget.cc \
    src/ui/DebugConsole.cc \
    src/ui/HDDisplay.cc \
    src/ui/MAVLinkSettingsWidget.cc \
    src/ui/AudioOutputWidget.cc \
    src/GAudioOutput.cc \
    src/LogCompressor.cc \
    src/ui/QGCParamWidget.cc \
    src/ui/QGCSensorSettingsWidget.cc \
    src/ui/linechart/Linecharts.cc \
    src/uas/UASWaypointManager.cc \
    src/ui/HSIDisplay.cc \
    src/QGC.cc \
    src/ui/QGCDataPlot2D.cc \
    src/ui/linechart/IncrementalPlot.cc \
    src/ui/QGCWebView.cc \
    src/ui/map3D/QGCWebPage.cc \
    src/ui/QGCMainWindowAPConfigurator.cc \
    src/comm/MAVLinkSwarmSimulationLink.cc \
    src/ui/uas/QGCUnconnectedInfoWidget.cc \
    src/ui/designer/QGCToolWidget.cc \
    src/ui/designer/QGCParamSlider.cc \
    src/ui/designer/QGCCommandButton.cc \
    src/ui/designer/QGCToolWidgetItem.cc \
    src/ui/designer/QGCComboBox.cc \
    src/ui/designer/QGCTextLabel.cc \
    src/ui/designer/QGCRadioChannelDisplay.cpp \
    src/ui/designer/QGCXYPlot.cc \
    src/ui/designer/RCChannelWidget.cc \
    src/ui/QGCMAVLinkLogPlayer.cc \
    src/comm/MAVLinkSimulationWaypointPlanner.cc \
    src/comm/MAVLinkSimulationMAV.cc \
    src/uas/QGCMAVLinkUASFactory.cc \
    src/ui/QGCWaypointListMulti.cc \
    src/ui/QGCUASFileViewMulti.cc \
    src/ui/QGCUDPLinkConfiguration.cc \
    src/ui/QGCTCPLinkConfiguration.cc \
    src/ui/SettingsDialog.cc \
    src/uas/QGCUASParamManager.cc \
    src/ui/map/QGCMapWidget.cc \
    src/ui/map/MAV2DIcon.cc \
    src/ui/map/Waypoint2DIcon.cc \
    src/ui/map/QGCMapTool.cc \
    src/ui/map/QGCMapToolBar.cc \
    src/ui/QGCToolBar.cc \
    src/ui/QGCStatusBar.cc \
    src/ui/QGCMAVLinkInspector.cc \
    src/ui/MAVLinkDecoder.cc \
    src/ui/WaypointViewOnlyView.cc \
    src/ui/WaypointEditableView.cc \
    src/ui/QGCRGBDView.cc \
    src/ui/mavlink/QGCMAVLinkMessageSender.cc \
    src/ui/QGCPluginHost.cc \
    src/ui/mission/QGCMissionOther.cc \
    src/ui/mission/QGCMissionNavWaypoint.cc \
    src/ui/mission/QGCMissionDoJump.cc \
    src/ui/mission/QGCMissionConditionDelay.cc \
    src/ui/mission/QGCMissionNavLoiterUnlim.cc \
    src/ui/mission/QGCMissionNavLoiterTurns.cc \
    src/ui/mission/QGCMissionNavLoiterTime.cc \
    src/ui/mission/QGCMissionNavReturnToLaunch.cc \
    src/ui/mission/QGCMissionNavLand.cc \
    src/ui/mission/QGCMissionNavTakeoff.cc \
    src/ui/mission/QGCMissionNavSweep.cc \
    src/ui/mission/QGCMissionDoStartSearch.cc \
    src/ui/mission/QGCMissionDoFinishSearch.cc \
    src/ui/QGCHilConfiguration.cc \
    src/ui/QGCHilFlightGearConfiguration.cc \
    src/ui/QGCHilJSBSimConfiguration.cc \
    src/ui/QGCHilXPlaneConfiguration.cc \
    src/ui/submainwindow.cpp \
    src/ui/uas/UASQuickViewItem.cc \
    src/ui/uas/UASQuickView.cc \
    src/ui/linechart/ChartPlot.cc \
    src/ui/uas/UASQuickViewTextItem.cc \
    src/ui/uas/UASQuickViewGaugeItem.cc \
    src/ui/uas/UASQuickViewItemSelect.cc \
    src/ui/QGCTabbedInfoView.cpp \
    src/ui/UASRawStatusView.cpp \
    src/ui/PrimaryFlightDisplay.cc \
    src/ui/JoystickButton.cc \
    src/ui/JoystickAxis.cc \
    src/ui/uas/QGCMessageView.cc \
    src/ui/configuration/terminalconsole.cpp \
    src/ui/configuration/console.cpp \
    src/ui/configuration/SerialSettingsDialog.cc \
    src/ui/configuration/ApmHighlighter.cc \
    src/uas/UASParameterDataModel.cc \
    src/uas/UASParameterCommsMgr.cc \
    src/ui/QGCPendingParamWidget.cc \
    src/ui/px4_configuration/QGCPX4AirframeConfig.cc \
    src/ui/QGCBaseParamWidget.cc \
    src/ui/px4_configuration/QGCPX4MulticopterConfig.cc \
    src/ui/px4_configuration/QGCPX4SensorCalibration.cc \
    src/ui/px4_configuration/PX4RCCalibration.cc \
    src/ui/px4_configuration/RCValueWidget.cc \
    src/ui/px4_configuration/PX4Bootloader.cc \
    src/ui/px4_configuration/PX4FirmwareUpgradeThread.cc \
    src/ui/px4_configuration/PX4FirmwareUpgrade.cc \
    src/ui/menuactionhelper.cpp \
    src/uas/QGCUASFileManager.cc \
    src/ui/QGCUASFileView.cc \
    src/uas/QGCUASWorker.cc \
    src/CmdLineOptParser.cc \
    src/uas/QGXPX4UAS.cc \
    src/ui/HUDPanel.cpp \
    src/ui/HUDPanelWidget.cpp

#
# Unit Test specific configuration goes here
#
# We have to special case Windows debug_and_release builds because you can't have files
# which are only in the debug variant [QTBUG-40351]. So in this case we include unit tests 
# even in the release variant. If you want a Windows release build with no unit tests run 
# qmake with CONFIG-=debug_and_release CONFIG+=release.
#

DebugBuild|WindowsDebugAndRelease {

DEFINES += UNITTEST_BUILD

INCLUDEPATH += \
	src/qgcunittest

HEADERS += \
    src/qgcunittest/UnitTest.h \
    src/qgcunittest/MessageBoxTest.h \
	src/qgcunittest/UASUnitTest.h \
    src/qgcunittest/MockLink.h \
    src/qgcunittest/MockLinkMissionItemHandler.h \
	src/qgcunittest/MockUASManager.h \
	src/qgcunittest/MockUAS.h \
	src/qgcunittest/MockQGCUASParamManager.h \
	src/qgcunittest/MockMavlinkInterface.h \
	src/qgcunittest/MockMavlinkFileServer.h \
	src/qgcunittest/MultiSignalSpy.h \
	src/qgcunittest/FlightGearTest.h \
	src/qgcunittest/TCPLinkTest.h \
	src/qgcunittest/TCPLoopBackServer.h \
	src/qgcunittest/QGCUASFileManagerTest.h \
    src/qgcunittest/PX4RCCalibrationTest.h \
    src/qgcunittest/LinkManagerTest.h

SOURCES += \
    src/qgcunittest/UnitTest.cc \
	src/qgcunittest/UASUnitTest.cc \
    src/qgcunittest/MessageBoxTest.cc \
    src/qgcunittest/MockLink.cc \
    src/qgcunittest/MockLinkMissionItemHandler.cc \
	src/qgcunittest/MockUASManager.cc \
	src/qgcunittest/MockUAS.cc \
	src/qgcunittest/MockQGCUASParamManager.cc \
	src/qgcunittest/MockMavlinkFileServer.cc \
	src/qgcunittest/MultiSignalSpy.cc \
	src/qgcunittest/FlightGearTest.cc \
	src/qgcunittest/TCPLinkTest.cc \
	src/qgcunittest/TCPLoopBackServer.cc \
	src/qgcunittest/QGCUASFileManagerTest.cc \
    src/qgcunittest/PX4RCCalibrationTest.cc \
    src/qgcunittest/LinkManagerTest.cc
}

#
# AutoPilot Plugin Support
#
FORMS += \
    src/VehicleSetup/SetupView.ui \
    src/VehicleSetup/SummaryPage.ui \
    src/VehicleSetup/ParameterEditor.ui \
    src/ui/QGCPX4VehicleConfig.ui

HEADERS+= \
    src/VehicleSetup/SetupView.h \
    src/VehicleSetup/SummaryPage.h \
    src/VehicleSetup/ParameterEditor.h \
    src/VehicleSetup/VehicleSetupButton.h \
    src/VehicleSetup/VehicleComponentButton.h \
    src/VehicleSetup/VehicleComponent.h \
    src/AutoPilotPlugins/AutoPilotPluginManager.h \
    src/AutoPilotPlugins/AutoPilotPlugin.h \
    src/AutoPilotPlugins/Generic/GenericAutoPilotPlugin.h \
    src/AutoPilotPlugins/PX4/PX4AutoPilotPlugin.h \
    src/AutoPilotPlugins/PX4/PX4Component.h \
    src/AutoPilotPlugins/PX4/RadioComponent.h \
    src/AutoPilotPlugins/PX4/FlightModesComponent.h \
    src/AutoPilotPlugins/PX4/AirframeComponent.h \
    src/AutoPilotPlugins/PX4/SensorsComponent.h

SOURCES += \
    src/VehicleSetup/SetupView.cc \
    src/VehicleSetup/SummaryPage.cc \
    src/VehicleSetup/ParameterEditor.cc \
    src/VehicleSetup/VehicleComponent.cc \
    src/AutoPilotPlugins/AutoPilotPluginManager.cc \
    src/AutoPilotPlugins/Generic/GenericAutoPilotPlugin.cc \
    src/AutoPilotPlugins/PX4/PX4AutoPilotPlugin.cc \
    src/AutoPilotPlugins/PX4/PX4Component.cc \
    src/AutoPilotPlugins/PX4/RadioComponent.cc \
    src/AutoPilotPlugins/PX4/FlightModesComponent.cc \
    src/AutoPilotPlugins/PX4/AirframeComponent.cc \
    src/AutoPilotPlugins/PX4/SensorsComponent.cc<|MERGE_RESOLUTION|>--- conflicted
+++ resolved
@@ -476,13 +476,7 @@
     src/uas/QGCUASWorker.h \
     src/CmdLineOptParser.h \
     src/uas/QGXPX4UAS.h \
-    src/QGCFileDialog.h \
-<<<<<<< HEAD
-    src/ui/HUDPanel.h \
-    src/ui/HUDPanelWidget.h
-=======
-    src/QGCMessageBox.h
->>>>>>> a494d27b
+    src/QGCFileDialog.h
 
 SOURCES += \
     src/main.cc \
@@ -620,9 +614,7 @@
     src/ui/QGCUASFileView.cc \
     src/uas/QGCUASWorker.cc \
     src/CmdLineOptParser.cc \
-    src/uas/QGXPX4UAS.cc \
-    src/ui/HUDPanel.cpp \
-    src/ui/HUDPanelWidget.cpp
+    src/uas/QGXPX4UAS.cc
 
 #
 # Unit Test specific configuration goes here
