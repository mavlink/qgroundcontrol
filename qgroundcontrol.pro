# -------------------------------------------------
# QGroundControl - Micro Air Vehicle Groundstation
# Please see our website at <http://qgroundcontrol.org>
# Maintainer:
# Lorenz Meier <lm@inf.ethz.ch>
# (c) 2009-2015 QGroundControl Developers
# License terms set in COPYING.md
# -------------------------------------------------

exists($${OUT_PWD}/qgroundcontrol.pro) {
    error("You must use shadow build (e.g. mkdir build; cd build; qmake ../qgroundcontrol.pro).")
}

message(Qt version $$[QT_VERSION])

!equals(QT_MAJOR_VERSION, 5) | !greaterThan(QT_MINOR_VERSION, 4) {
    error("Unsupported Qt version, 5.5+ is required")
}

include(QGCCommon.pri)

TARGET   = QGroundControl
TEMPLATE = app

DebugBuild {
    DESTDIR  = $${OUT_PWD}/debug
} else {
    DESTDIR  = $${OUT_PWD}/release
}

#-------------------------------------------------------------------------------------
# Custom Build: QGC will create a QGCCustom object (exposed by your custom build) and
# call its QGCCustom::init(QGCApplication* pApp) method, which you should expose. This
# is the start of allowing custom Plugins, which will eventually use a more defined
# runtime plugin architecture and not require a separate build.
#

contains (DEFINES, QGC_DISABLE_CUSTOM) {
    CONFIG += DisableCustomBuild
    message("Disable custom build override from command line")
} else:exists(user_config.pri):infile(user_config.pri, DEFINES, QGC_DISABLE_CUSTOM) {
    CONFIG += DisableCustomBuild
    message("Disable custom build override from user_config.pri")
}

DisableCustomBuild {
    DEFINES -= CUSTOM_BUILD
    DEFINES -= MINIMALIST_QGC
    AndroidBuild {
        include(Android.pri)
    }
} else {
    exists($$PWD/custom/custom.pri) {
        message("Including custom build")
        DEFINES += CUSTOM_BUILD
        include($$PWD/custom/custom.pri)
    } else {
        AndroidBuild {
            include(Android.pri)
        }
    }
}

# Load additional config flags from user_config.pri
exists(user_config.pri):infile(user_config.pri, CONFIG) {
    CONFIG += $$fromfile(user_config.pri, CONFIG)
    message($$sprintf("Using user-supplied additional config: '%1' specified in user_config.pri", $$fromfile(user_config.pri, CONFIG)))
}

# Bluetooth
contains (DEFINES, QGC_DISABLE_BLUETOOTH) {
    message("Skipping support for Bluetooth (manual override from command line)")
    DEFINES -= QGC_ENABLE_BLUETOOTH
} else:exists(user_config.pri):infile(user_config.pri, DEFINES, QGC_DISABLE_BLUETOOTH) {
    message("Skipping support for Bluetooth (manual override from user_config.pri)")
    DEFINES -= QGC_ENABLE_BLUETOOTH
} else:exists(user_config.pri):infile(user_config.pri, DEFINES, QGC_ENABLE_BLUETOOTH) {
    message("Including support for Bluetooth (manual override from user_config.pri)")
    DEFINES += QGC_ENABLE_BLUETOOTH
}

# USB Camera and UVC Video Sources
contains (DEFINES, QGC_DISABLE_UVC) {
    message("Skipping support for UVC devices (manual override from command line)")
    DEFINES += QGC_DISABLE_UVC
} else:exists(user_config.pri):infile(user_config.pri, DEFINES, QGC_DISABLE_UVC) {
    message("Skipping support for UVC devices (manual override from user_config.pri)")
    DEFINES += QGC_DISABLE_UVC
} else:LinuxBuild {
    contains(QT_VERSION, 5.5.1) {
        message("Skipping support for UVC devices (conflict with Qt 5.5.1 on Ubuntu)")
        DEFINES += QGC_DISABLE_UVC
    }
}

LinuxBuild {
    CONFIG += link_pkgconfig
}

# Qt configuration

CONFIG += qt \
    thread \
    c++11 \

contains(DEFINES, ENABLE_VERBOSE_OUTPUT) {
    message("Enable verbose compiler output (manual override from command line)")
} else:exists(user_config.pri):infile(user_config.pri, DEFINES, ENABLE_VERBOSE_OUTPUT) {
    message("Enable verbose compiler output (manual override from user_config.pri)")
} else {
CONFIG += \
    silent
}

QT += \
    concurrent \
    gui \
    location \
    network \
    opengl \
    positioning \
    qml \
    quick \
    quickwidgets \
    sql \
    svg \
    widgets \
    xml

# Multimedia only used if UVC is enabled
!contains (DEFINES, QGC_DISABLE_UVC) {
    QT += \
        multimedia
}

!MobileBuild {
QT += \
    printsupport \
    serialport \
}

contains(DEFINES, QGC_ENABLE_BLUETOOTH) {
QT += \
    bluetooth \
}

#  testlib is needed even in release flavor for QSignalSpy support
QT += testlib
ReleaseBuild {
    # We don't need the testlib console in release mode
    QT.testlib.CONFIG -= console
}
#
# OS Specific settings
#

MacBuild {
    QMAKE_INFO_PLIST    = Custom-Info.plist
    ICON                = $${BASEDIR}/resources/icons/macx.icns
    OTHER_FILES        += Custom-Info.plist
equals(QT_MAJOR_VERSION, 5) | greaterThan(QT_MINOR_VERSION, 5) {
    LIBS               += -framework ApplicationServices
}
}

iOSBuild {
    BUNDLE.files        = $$files($$PWD/ios/AppIcon*.png) $$PWD/ios/QGCLaunchScreen.xib
    QMAKE_BUNDLE_DATA  += BUNDLE
    LIBS               += -framework AVFoundation
    #-- Info.plist (need an "official" one for the App Store)
    ForAppStore {
        message(App Store Build)
        #-- Create official, versioned Info.plist
        APP_STORE = $$system(cd $${BASEDIR} && $${BASEDIR}/tools/update_ios_version.sh $${BASEDIR}/ios/iOSForAppStore-Info-Source.plist $${BASEDIR}/ios/iOSForAppStore-Info.plist)
        APP_ERROR = $$find(APP_STORE, "Error")
        count(APP_ERROR, 1) {
            error("Error building .plist file. 'ForAppStore' builds are only possible through the official build system.")
        }
        QMAKE_INFO_PLIST  = $${BASEDIR}/ios/iOSForAppStore-Info.plist
        OTHER_FILES      += $${BASEDIR}/ios/iOSForAppStore-Info.plist
    } else {
        QMAKE_INFO_PLIST  = $${BASEDIR}/ios/iOS-Info.plist
        OTHER_FILES      += $${BASEDIR}/ios/iOS-Info.plist
    }
    #-- TODO: Add iTunesArtwork
}

LinuxBuild {
    CONFIG += qesp_linux_udev
}

RC_ICONS = resources/icons/qgroundcontrol.ico
QMAKE_TARGET_COMPANY = "qgroundcontrol.org"
QMAKE_TARGET_DESCRIPTION = "Open source ground control app provided by QGroundControl dev team"
QMAKE_TARGET_COPYRIGHT = "Copyright (C) 2016 QGroundControl Development Team. All rights reserved."
QMAKE_TARGET_PRODUCT = "QGroundControl"

#
# Build-specific settings
#

DebugBuild {
    !iOSBuild {
        CONFIG += console
    }
}

!MobileBuild {
# qextserialport should not be used by general QGroundControl code. Use QSerialPort instead. This is only
# here to support special case Firmware Upgrade code.
include(libs/qextserialport/src/qextserialport.pri)
}

#
# Our QtLocation "plugin"
#

include(src/QtLocationPlugin/QGCLocationPlugin.pri)

#
# External library configuration
#

include(QGCExternalLibs.pri)

#
# Main QGroundControl portion of project file
#

RESOURCES += \
    qgroundcontrol.qrc \
    qgcresources.qrc

DebugBuild {
    # Unit Test resources
    RESOURCES += UnitTest.qrc
}

DEPENDPATH += \
    . \
    plugins

INCLUDEPATH += .

INCLUDEPATH += \
    include/ui \
    src \
    src/AnalyzeView \
    src/AutoPilotPlugins \
    src/FlightDisplay \
    src/FlightMap \
    src/FlightMap/Widgets \
    src/FollowMe \
    src/GPS \
    src/Joystick \
    src/MissionEditor \
    src/MissionManager \
    src/PositionManager \
    src/QmlControls \
    src/QtLocationPlugin \
    src/QtLocationPlugin/QMLControl \
    src/VehicleSetup \
    src/ViewWidgets \
    src/audio \
    src/comm \
    src/input \
    src/lib/qmapcontrol \
    src/uas \
    src/ui \
    src/ui/linechart \
    src/ui/map \
    src/ui/mapdisplay \
    src/ui/mission \
    src/ui/px4_configuration \
    src/ui/toolbar \
    src/ui/uas \

FORMS += \
    src/ui/MainWindow.ui \
    src/QGCQmlWidgetHolder.ui \

!MobileBuild {
    FORMS += \
        src/ui/uas/QGCUnconnectedInfoWidget.ui \
        src/ui/uas/UASMessageView.ui \
        src/ui/Linechart.ui \
        src/ui/MultiVehicleDockWidget.ui \
        src/ui/QGCDataPlot2D.ui \
        src/ui/QGCHilConfiguration.ui \
        src/ui/QGCHilFlightGearConfiguration.ui \
        src/ui/QGCHilJSBSimConfiguration.ui \
        src/ui/QGCHilXPlaneConfiguration.ui \
        src/ui/QGCMapRCToParamDialog.ui \
        src/ui/QGCMAVLinkInspector.ui \
        src/ui/QGCMAVLinkLogPlayer.ui \
        src/ui/QGCTabbedInfoView.ui \
        src/ui/QGCUASFileView.ui \
        src/ui/QGCUASFileViewMulti.ui \
        src/ui/uas/UASQuickView.ui \
        src/ui/uas/UASQuickViewItemSelect.ui \
}

HEADERS += \
    src/AutoPilotPlugins/APM/APMAirframeLoader.h \
    src/AutoPilotPlugins/PX4/PX4AirframeLoader.h \
    src/CmdLineOptParser.h \
    src/FlightDisplay/VideoManager.h \
    src/FlightMap/FlightMapSettings.h \
    src/FlightMap/Widgets/ValuesWidgetController.h \
    src/FollowMe/FollowMe.h \
    src/GAudioOutput.h \
    src/HomePositionManager.h \
    src/Joystick/Joystick.h \
    src/Joystick/JoystickManager.h \
    src/JsonHelper.h \
    src/LogCompressor.h \
    src/MG.h \
    src/MissionManager/ComplexMissionItem.h \
    src/MissionManager/GeoFenceController.h \
    src/MissionManager/GeoFenceManager.h \
    src/MissionManager/MissionCommandList.h \
    src/MissionManager/MissionCommandTree.h \
    src/MissionManager/MissionCommandUIInfo.h \
    src/MissionManager/MissionController.h \
    src/MissionManager/MissionItem.h \
    src/MissionManager/MissionManager.h \
    src/MissionManager/PlanElementController.h \
    src/MissionManager/QGCMapPolygon.h \
    src/MissionManager/RallyPoint.h \
    src/MissionManager/RallyPointController.h \
    src/MissionManager/RallyPointManager.h \
    src/MissionManager/SimpleMissionItem.h \
    src/MissionManager/SurveyMissionItem.h \
    src/MissionManager/VisualMissionItem.h \
    src/PositionManager/PositionManager.h \
    src/PositionManager/SimulatedPosition.h \
    src/QGC.h \
    src/QGCApplication.h \
    src/QGCComboBox.h \
    src/QGCConfig.h \
    src/QGCDockWidget.h \
    src/QGCFileDownload.h \
    src/QGCGeo.h \
    src/QGCLoggingCategory.h \
    src/QGCMapPalette.h \
    src/QGCMobileFileDialogController.h \
    src/QGCPalette.h \
    src/QGCQmlWidgetHolder.h \
    src/QGCQuickWidget.h \
    src/QGCTemporaryFile.h \
    src/QGCToolbox.h \
    src/QmlControls/AppMessages.h \
    src/QmlControls/CoordinateVector.h \
    src/QmlControls/MavlinkQmlSingleton.h \
    src/QmlControls/ParameterEditorController.h \
    src/QmlControls/QGCImageProvider.h \
    src/QmlControls/QGroundControlQmlGlobal.h \
    src/QmlControls/QmlObjectListModel.h \
    src/QmlControls/RCChannelMonitorController.h \
    src/QmlControls/ScreenToolsController.h \
    src/QtLocationPlugin/QMLControl/QGCMapEngineManager.h \
    src/Vehicle/MAVLinkLogManager.h \
    src/VehicleSetup/JoystickConfigController.h \
    src/audio/QGCAudioWorker.h \
    src/comm/LinkConfiguration.h \
    src/comm/LinkInterface.h \
    src/comm/LinkManager.h \
    src/comm/MAVLinkProtocol.h \
    src/comm/ProtocolInterface.h \
    src/comm/QGCMAVLink.h \
    src/comm/TCPLink.h \
    src/comm/UDPLink.h \
    src/uas/UAS.h \
    src/uas/UASInterface.h \
    src/uas/UASMessageHandler.h \
    src/ui/toolbar/MainToolBarController.h \
<<<<<<< HEAD
=======
    src/AutoPilotPlugins/PX4/PX4AirframeLoader.h \
    src/AutoPilotPlugins/APM/APMAirframeLoader.h \
    src/QmlControls/QGCImageProvider.h \
    src/QtLocationPlugin/QMLControl/QGCMapEngineManager.h \
    src/PositionManager/PositionManager.h \
    src/AnalyzeView/ExifParser.h

AndroidBuild {
HEADERS += \
}
>>>>>>> d1cc23a2

DebugBuild {
HEADERS += \
    src/comm/MockLink.h \
    src/comm/MockLinkFileServer.h \
    src/comm/MockLinkMissionItemHandler.h \
}

WindowsBuild {
    PRECOMPILED_HEADER += src/stable_headers.h
    HEADERS += src/stable_headers.h
    CONFIG -= silent
    OTHER_FILES += .appveyor.yml
}

contains(DEFINES, QGC_ENABLE_BLUETOOTH) {
    HEADERS += \
    src/comm/BluetoothLink.h \
}

!NoSerialBuild {
HEADERS += \
    src/comm/QGCSerialPortInfo.h \
    src/comm/SerialLink.h \
}

!MobileBuild {
    HEADERS += \
        src/AnalyzeView/GeoTagController.h \
        src/AnalyzeView/LogDownloadController.h \
        src/comm/LogReplayLink.h \
        src/comm/QGCFlightGearLink.h \
        src/comm/QGCHilLink.h \
        src/comm/QGCJSBSimLink.h \
        src/comm/QGCXPlaneLink.h \
        src/Joystick/JoystickSDL.h \
        src/QGCFileDialog.h \
        src/QGCMessageBox.h \
        src/uas/FileManager.h \
        src/ui/HILDockWidget.h \
        src/ui/linechart/ChartPlot.h \
        src/ui/linechart/IncrementalPlot.h \
        src/ui/linechart/LinechartPlot.h \
        src/ui/linechart/Linecharts.h \
        src/ui/linechart/LinechartWidget.h \
        src/ui/linechart/Scrollbar.h \
        src/ui/linechart/ScrollZoomer.h \
        src/ui/MainWindow.h \
        src/ui/MAVLinkDecoder.h \
        src/ui/MultiVehicleDockWidget.h \
        src/ui/QGCMAVLinkLogPlayer.h \
        src/ui/QGCMapRCToParamDialog.h \
        src/ui/uas/UASMessageView.h \
        src/ui/uas/QGCUnconnectedInfoWidget.h \
        src/ui/QGCDataPlot2D.h \
        src/ui/QGCHilConfiguration.h \
        src/ui/QGCHilFlightGearConfiguration.h \
        src/ui/QGCHilJSBSimConfiguration.h \
        src/ui/QGCHilXPlaneConfiguration.h \
        src/ui/QGCMAVLinkInspector.h \
        src/ui/QGCTabbedInfoView.h \
        src/ui/QGCUASFileView.h \
        src/ui/QGCUASFileViewMulti.h \
        src/ui/uas/UASQuickView.h \
        src/ui/uas/UASQuickViewGaugeItem.h \
        src/ui/uas/UASQuickViewItem.h \
        src/ui/uas/UASQuickViewItemSelect.h \
        src/ui/uas/UASQuickViewTextItem.h \
        src/GPS/Drivers/src/gps_helper.h \
        src/GPS/Drivers/src/ubx.h \
        src/GPS/definitions.h \
        src/GPS/vehicle_gps_position.h \
        src/GPS/satellite_info.h \
        src/GPS/RTCM/RTCMMavlink.h \
        src/GPS/GPSManager.h \
        src/GPS/GPSPositionMessage.h \
        src/GPS/GPSProvider.h \
        src/ViewWidgets/CustomCommandWidget.h \
        src/ViewWidgets/CustomCommandWidgetController.h \
        src/ViewWidgets/ViewWidgetController.h \
}

iOSBuild {
    OBJECTIVE_SOURCES += \
        src/audio/QGCAudioWorker_iOS.mm \
        src/MobileScreenMgr.mm \
}

AndroidBuild {
    SOURCES += src/MobileScreenMgr.cc \
}

SOURCES += \
    src/audio/QGCAudioWorker.cpp \
    src/CmdLineOptParser.cc \
    src/comm/LinkConfiguration.cc \
    src/comm/LinkManager.cc \
    src/comm/MAVLinkProtocol.cc \
    src/comm/QGCMAVLink.cc \
    src/comm/TCPLink.cc \
    src/comm/UDPLink.cc \
    src/FlightDisplay/VideoManager.cc \
    src/FlightMap/FlightMapSettings.cc \
    src/FlightMap/Widgets/ValuesWidgetController.cc \
    src/GAudioOutput.cc \
    src/HomePositionManager.cc \
    src/Joystick/Joystick.cc \
    src/Joystick/JoystickManager.cc \
    src/VehicleSetup/JoystickConfigController.cc \
    src/JsonHelper.cc \
    src/FollowMe/FollowMe.cc \
    src/LogCompressor.cc \
    src/main.cc \
    src/MissionManager/ComplexMissionItem.cc \
    src/MissionManager/GeoFenceController.cc \
    src/MissionManager/GeoFenceManager.cc \
    src/MissionManager/MissionCommandList.cc \
    src/MissionManager/MissionCommandTree.cc \
    src/MissionManager/MissionCommandUIInfo.cc \
    src/MissionManager/MissionController.cc \
    src/MissionManager/MissionItem.cc \
    src/MissionManager/MissionManager.cc \
    src/MissionManager/PlanElementController.cc \
    src/MissionManager/QGCMapPolygon.cc \
    src/MissionManager/RallyPoint.cc \
    src/MissionManager/RallyPointController.cc \
    src/MissionManager/RallyPointManager.cc \
    src/MissionManager/SimpleMissionItem.cc \
    src/MissionManager/SurveyMissionItem.cc \
    src/MissionManager/VisualMissionItem.cc \
    src/QGC.cc \
    src/QGCApplication.cc \
    src/QGCComboBox.cc \
    src/QGCDockWidget.cc \
    src/QGCFileDownload.cc \
    src/QGCLoggingCategory.cc \
    src/QGCMapPalette.cc \
    src/QGCMobileFileDialogController.cc \
    src/QGCPalette.cc \
    src/QGCQuickWidget.cc \
    src/QGCQmlWidgetHolder.cpp \
    src/QGCTemporaryFile.cc \
    src/QGCToolbox.cc \
    src/QGCGeo.cc \
    src/QmlControls/AppMessages.cc \
    src/QmlControls/CoordinateVector.cc \
    src/QmlControls/ParameterEditorController.cc \
    src/QmlControls/RCChannelMonitorController.cc \
    src/QmlControls/ScreenToolsController.cc \
    src/QmlControls/QGroundControlQmlGlobal.cc \
    src/QmlControls/QmlObjectListModel.cc \
    src/uas/UAS.cc \
    src/uas/UASMessageHandler.cc \
    src/Vehicle/MAVLinkLogManager.cc \
    src/ui/toolbar/MainToolBarController.cc \
    src/AutoPilotPlugins/PX4/PX4AirframeLoader.cc \
    src/AutoPilotPlugins/APM/APMAirframeLoader.cc \
    src/QmlControls/QGCImageProvider.cc \
    src/QtLocationPlugin/QMLControl/QGCMapEngineManager.cc \
    src/PositionManager/SimulatedPosition.cc \
    src/PositionManager/PositionManager.cpp \
    src/AnalyzeView/ExifParser.cc

DebugBuild {
SOURCES += \
    src/comm/MockLink.cc \
    src/comm/MockLinkFileServer.cc \
    src/comm/MockLinkMissionItemHandler.cc \
}

!NoSerialBuild {
SOURCES += \
    src/comm/QGCSerialPortInfo.cc \
    src/comm/SerialLink.cc \
}

contains(DEFINES, QGC_ENABLE_BLUETOOTH) {
    SOURCES += \
    src/comm/BluetoothLink.cc \
}

!MobileBuild {
    SOURCES += \
        src/AnalyzeView/GeoTagController.cc \
        src/AnalyzeView/LogDownloadController.cc \
        src/ui/uas/UASMessageView.cc \
        src/uas/FileManager.cc \
        src/ui/uas/QGCUnconnectedInfoWidget.cc \
        src/ui/MAVLinkDecoder.cc \
        src/ui/QGCMapRCToParamDialog.cpp \
        src/comm/LogReplayLink.cc \
        src/QGCFileDialog.cc \
        src/ui/QGCMAVLinkLogPlayer.cc \
        src/comm/QGCFlightGearLink.cc \
        src/comm/QGCJSBSimLink.cc \
        src/comm/QGCXPlaneLink.cc \
        src/Joystick/JoystickSDL.cc \
        src/ui/HILDockWidget.cc \
        src/ui/linechart/ChartPlot.cc \
        src/ui/linechart/IncrementalPlot.cc \
        src/ui/linechart/LinechartPlot.cc \
        src/ui/linechart/Linecharts.cc \
        src/ui/linechart/LinechartWidget.cc \
        src/ui/linechart/Scrollbar.cc \
        src/ui/linechart/ScrollZoomer.cc \
        src/ui/MainWindow.cc \
        src/ui/MultiVehicleDockWidget.cc \
        src/ui/QGCDataPlot2D.cc \
        src/ui/QGCHilConfiguration.cc \
        src/ui/QGCHilFlightGearConfiguration.cc \
        src/ui/QGCHilJSBSimConfiguration.cc \
        src/ui/QGCHilXPlaneConfiguration.cc \
        src/ui/QGCMAVLinkInspector.cc \
        src/ui/QGCTabbedInfoView.cpp \
        src/ui/QGCUASFileView.cc \
        src/ui/QGCUASFileViewMulti.cc \
        src/ui/uas/UASQuickView.cc \
        src/ui/uas/UASQuickViewGaugeItem.cc \
        src/ui/uas/UASQuickViewItem.cc \
        src/ui/uas/UASQuickViewItemSelect.cc \
        src/ui/uas/UASQuickViewTextItem.cc \
        src/GPS/Drivers/src/gps_helper.cpp \
        src/GPS/Drivers/src/ubx.cpp \
        src/GPS/RTCM/RTCMMavlink.cc \
        src/GPS/GPSManager.cc \
        src/GPS/GPSProvider.cc \
        src/ViewWidgets/CustomCommandWidget.cc \
        src/ViewWidgets/CustomCommandWidgetController.cc \
        src/ViewWidgets/ViewWidgetController.cc
}

#
# Unit Test specific configuration goes here
#

DebugBuild {
    HEADERS += src/QmlControls/QmlTestWidget.h
    SOURCES += src/QmlControls/QmlTestWidget.cc
    !MobileBuild {
        INCLUDEPATH += \
            src/qgcunittest

        HEADERS += \
            src/AnalyzeView/LogDownloadTest.h \
            src/FactSystem/FactSystemTestBase.h \
            src/FactSystem/FactSystemTestGeneric.h \
            src/FactSystem/FactSystemTestPX4.h \
            src/FactSystem/ParameterManagerTest.h \
            src/MissionManager/ComplexMissionItemTest.h \
            src/MissionManager/MissionCommandTreeTest.h \
            src/MissionManager/MissionControllerTest.h \
            src/MissionManager/MissionControllerManagerTest.h \
            src/MissionManager/MissionItemTest.h \
            src/MissionManager/MissionManagerTest.h \
            src/MissionManager/SimpleMissionItemTest.h \
            src/qgcunittest/GeoTest.h \
            src/qgcunittest/FileDialogTest.h \
            src/qgcunittest/FileManagerTest.h \
            src/qgcunittest/FlightGearTest.h \
            src/qgcunittest/LinkManagerTest.h \
            src/qgcunittest/MainWindowTest.h \
            src/qgcunittest/MavlinkLogTest.h \
            src/qgcunittest/MessageBoxTest.h \
            src/qgcunittest/MultiSignalSpy.h \
            src/qgcunittest/RadioConfigTest.h \
            src/qgcunittest/TCPLinkTest.h \
            src/qgcunittest/TCPLoopBackServer.h \
            src/qgcunittest/UnitTest.h \

        SOURCES += \
            src/AnalyzeView/LogDownloadTest.cc \
            src/FactSystem/FactSystemTestBase.cc \
            src/FactSystem/FactSystemTestGeneric.cc \
            src/FactSystem/FactSystemTestPX4.cc \
            src/FactSystem/ParameterManagerTest.cc \
            src/MissionManager/ComplexMissionItemTest.cc \
            src/MissionManager/MissionCommandTreeTest.cc \
            src/MissionManager/MissionControllerTest.cc \
            src/MissionManager/MissionControllerManagerTest.cc \
            src/MissionManager/MissionItemTest.cc \
            src/MissionManager/MissionManagerTest.cc \
            src/MissionManager/SimpleMissionItemTest.cc \
            src/qgcunittest/GeoTest.cc \
            src/qgcunittest/FileDialogTest.cc \
            src/qgcunittest/FileManagerTest.cc \
            src/qgcunittest/FlightGearTest.cc \
            src/qgcunittest/LinkManagerTest.cc \
            src/qgcunittest/MainWindowTest.cc \
            src/qgcunittest/MavlinkLogTest.cc \
            src/qgcunittest/MessageBoxTest.cc \
            src/qgcunittest/MultiSignalSpy.cc \
            src/qgcunittest/RadioConfigTest.cc \
            src/qgcunittest/TCPLinkTest.cc \
            src/qgcunittest/TCPLoopBackServer.cc \
            src/qgcunittest/UnitTest.cc \
            src/qgcunittest/UnitTestList.cc \
    } # !MobileBuild
} # DebugBuild

#
# Firmware Plugin Support
#

INCLUDEPATH += \
    src/AutoPilotPlugins/APM \
    src/AutoPilotPlugins/Common \
    src/AutoPilotPlugins/PX4 \
    src/FirmwarePlugin \
    src/FirmwarePlugin/APM \
    src/FirmwarePlugin/PX4 \
    src/Vehicle \
    src/VehicleSetup \

HEADERS+= \
    src/AutoPilotPlugins/AutoPilotPlugin.h \
    src/AutoPilotPlugins/AutoPilotPluginManager.h \
    src/AutoPilotPlugins/APM/APMAutoPilotPlugin.h \
    src/AutoPilotPlugins/APM/APMAirframeComponent.h \
    src/AutoPilotPlugins/APM/APMAirframeComponentController.h \
    src/AutoPilotPlugins/APM/APMAirframeComponentAirframes.h \
    src/AutoPilotPlugins/APM/APMCameraComponent.h \
    src/AutoPilotPlugins/APM/APMLightsComponent.h \
    src/AutoPilotPlugins/APM/APMCompassCal.h \
    src/AutoPilotPlugins/APM/APMFlightModesComponent.h \
    src/AutoPilotPlugins/APM/APMFlightModesComponentController.h \
    src/AutoPilotPlugins/APM/APMPowerComponent.h \
    src/AutoPilotPlugins/APM/APMRadioComponent.h \
    src/AutoPilotPlugins/APM/APMSafetyComponent.h \
    src/AutoPilotPlugins/APM/APMSensorsComponent.h \
    src/AutoPilotPlugins/APM/APMSensorsComponentController.h \
    src/AutoPilotPlugins/APM/APMTuningComponent.h \
    src/AutoPilotPlugins/Common/MotorComponent.h \
    src/AutoPilotPlugins/Common/RadioComponentController.h \
    src/AutoPilotPlugins/Common/ESP8266ComponentController.h \
    src/AutoPilotPlugins/Common/ESP8266Component.h \
    src/AutoPilotPlugins/Generic/GenericAutoPilotPlugin.h \
    src/AutoPilotPlugins/PX4/AirframeComponent.h \
    src/AutoPilotPlugins/PX4/AirframeComponentAirframes.h \
    src/AutoPilotPlugins/PX4/AirframeComponentController.h \
    src/AutoPilotPlugins/PX4/FlightModesComponent.h \
    src/AutoPilotPlugins/PX4/PX4AdvancedFlightModesController.h \
    src/AutoPilotPlugins/PX4/PX4SimpleFlightModesController.h \
    src/AutoPilotPlugins/PX4/PowerComponent.h \
    src/AutoPilotPlugins/PX4/PowerComponentController.h \
    src/AutoPilotPlugins/PX4/PX4AutoPilotPlugin.h \
    src/AutoPilotPlugins/PX4/PX4RadioComponent.h \
    src/AutoPilotPlugins/PX4/CameraComponent.h \
    src/AutoPilotPlugins/PX4/SafetyComponent.h \
    src/AutoPilotPlugins/PX4/SensorsComponent.h \
    src/AutoPilotPlugins/PX4/SensorsComponentController.h \
    src/AutoPilotPlugins/PX4/PX4TuningComponent.h \
    src/FirmwarePlugin/FirmwarePluginManager.h \
    src/FirmwarePlugin/FirmwarePlugin.h \
    src/FirmwarePlugin/APM/APMFirmwarePlugin.h \
    src/FirmwarePlugin/APM/APMGeoFenceManager.h \
    src/FirmwarePlugin/APM/APMParameterMetaData.h \
    src/FirmwarePlugin/APM/APMRallyPointManager.h \
    src/FirmwarePlugin/APM/ArduCopterFirmwarePlugin.h \
    src/FirmwarePlugin/APM/ArduPlaneFirmwarePlugin.h \
    src/FirmwarePlugin/APM/ArduRoverFirmwarePlugin.h \
    src/FirmwarePlugin/APM/ArduSubFirmwarePlugin.h \
    src/FirmwarePlugin/PX4/px4_custom_mode.h \
    src/FirmwarePlugin/PX4/PX4FirmwarePlugin.h \
    src/FirmwarePlugin/PX4/PX4GeoFenceManager.h \
    src/FirmwarePlugin/PX4/PX4ParameterMetaData.h \
    src/Vehicle/MultiVehicleManager.h \
    src/Vehicle/Vehicle.h \
    src/VehicleSetup/VehicleComponent.h \

!MobileBuild {
    HEADERS += \
        src/VehicleSetup/FirmwareUpgradeController.h \
        src/VehicleSetup/Bootloader.h \
        src/VehicleSetup/PX4FirmwareUpgradeThread.h \
        src/VehicleSetup/FirmwareImage.h \
}

SOURCES += \
    src/AutoPilotPlugins/AutoPilotPlugin.cc \
    src/AutoPilotPlugins/AutoPilotPluginManager.cc \
    src/AutoPilotPlugins/APM/APMAutoPilotPlugin.cc \
    src/AutoPilotPlugins/APM/APMAirframeComponent.cc \
    src/AutoPilotPlugins/APM/APMAirframeComponentController.cc \
    src/AutoPilotPlugins/APM/APMCameraComponent.cc \
    src/AutoPilotPlugins/APM/APMLightsComponent.cc \
    src/AutoPilotPlugins/APM/APMCompassCal.cc \
    src/AutoPilotPlugins/APM/APMFlightModesComponent.cc \
    src/AutoPilotPlugins/APM/APMFlightModesComponentController.cc \
    src/AutoPilotPlugins/APM/APMPowerComponent.cc \
    src/AutoPilotPlugins/APM/APMRadioComponent.cc \
    src/AutoPilotPlugins/APM/APMSafetyComponent.cc \
    src/AutoPilotPlugins/APM/APMSensorsComponent.cc \
    src/AutoPilotPlugins/APM/APMSensorsComponentController.cc \
    src/AutoPilotPlugins/APM/APMTuningComponent.cc \
    src/AutoPilotPlugins/Common/MotorComponent.cc \
    src/AutoPilotPlugins/Common/RadioComponentController.cc \
    src/AutoPilotPlugins/Common/ESP8266ComponentController.cc \
    src/AutoPilotPlugins/Common/ESP8266Component.cc \
    src/AutoPilotPlugins/APM/APMAirframeComponentAirframes.cc \
    src/AutoPilotPlugins/Generic/GenericAutoPilotPlugin.cc \
    src/AutoPilotPlugins/PX4/AirframeComponent.cc \
    src/AutoPilotPlugins/PX4/AirframeComponentAirframes.cc \
    src/AutoPilotPlugins/PX4/AirframeComponentController.cc \
    src/AutoPilotPlugins/PX4/FlightModesComponent.cc \
    src/AutoPilotPlugins/PX4/PX4AdvancedFlightModesController.cc \
    src/AutoPilotPlugins/PX4/PX4SimpleFlightModesController.cc \
    src/AutoPilotPlugins/PX4/PowerComponent.cc \
    src/AutoPilotPlugins/PX4/PowerComponentController.cc \
    src/AutoPilotPlugins/PX4/PX4AutoPilotPlugin.cc \
    src/AutoPilotPlugins/PX4/PX4RadioComponent.cc \
    src/AutoPilotPlugins/PX4/CameraComponent.cc \
    src/AutoPilotPlugins/PX4/SafetyComponent.cc \
    src/AutoPilotPlugins/PX4/SensorsComponent.cc \
    src/AutoPilotPlugins/PX4/SensorsComponentController.cc \
    src/AutoPilotPlugins/PX4/PX4TuningComponent.cc \
    src/FirmwarePlugin/APM/APMFirmwarePlugin.cc \
    src/FirmwarePlugin/APM/APMGeoFenceManager.cc \
    src/FirmwarePlugin/APM/APMParameterMetaData.cc \
    src/FirmwarePlugin/APM/APMRallyPointManager.cc \
    src/FirmwarePlugin/APM/ArduCopterFirmwarePlugin.cc \
    src/FirmwarePlugin/APM/ArduPlaneFirmwarePlugin.cc \
    src/FirmwarePlugin/APM/ArduRoverFirmwarePlugin.cc \
    src/FirmwarePlugin/APM/ArduSubFirmwarePlugin.cc \
    src/FirmwarePlugin/FirmwarePlugin.cc \
    src/FirmwarePlugin/FirmwarePluginManager.cc \
    src/FirmwarePlugin/PX4/PX4FirmwarePlugin.cc \
    src/FirmwarePlugin/PX4/PX4GeoFenceManager.cc \
    src/FirmwarePlugin/PX4/PX4ParameterMetaData.cc \
    src/Vehicle/MultiVehicleManager.cc \
    src/Vehicle/Vehicle.cc \
    src/VehicleSetup/VehicleComponent.cc \

!MobileBuild {
    SOURCES += \
        src/VehicleSetup/FirmwareUpgradeController.cc \
        src/VehicleSetup/Bootloader.cc \
        src/VehicleSetup/PX4FirmwareUpgradeThread.cc \
        src/VehicleSetup/FirmwareImage.cc \
}

# Fact System code

INCLUDEPATH += \
    src/FactSystem \
    src/FactSystem/FactControls \

HEADERS += \
    src/FactSystem/Fact.h \
    src/FactSystem/FactGroup.h \
    src/FactSystem/FactControls/FactPanelController.h \
    src/FactSystem/FactMetaData.h \
    src/FactSystem/FactSystem.h \
    src/FactSystem/FactValidator.h \
    src/FactSystem/ParameterManager.h \
    src/FactSystem/SettingsFact.h \

SOURCES += \
    src/FactSystem/Fact.cc \
    src/FactSystem/FactGroup.cc \
    src/FactSystem/FactControls/FactPanelController.cc \
    src/FactSystem/FactMetaData.cc \
    src/FactSystem/FactSystem.cc \
    src/FactSystem/FactValidator.cc \
    src/FactSystem/ParameterManager.cc \
    src/FactSystem/SettingsFact.cc \

#-------------------------------------------------------------------------------------
# Video Streaming

INCLUDEPATH += \
    src/VideoStreaming

HEADERS += \
    src/VideoStreaming/VideoItem.h \
    src/VideoStreaming/VideoReceiver.h \
    src/VideoStreaming/VideoStreaming.h \
    src/VideoStreaming/VideoSurface.h \
    src/VideoStreaming/VideoSurface_p.h \

SOURCES += \
    src/VideoStreaming/VideoItem.cc \
    src/VideoStreaming/VideoReceiver.cc \
    src/VideoStreaming/VideoStreaming.cc \
    src/VideoStreaming/VideoSurface.cc \

contains (CONFIG, DISABLE_VIDEOSTREAMING) {
    message("Skipping support for video streaming (manual override from command line)")
# Otherwise the user can still disable this feature in the user_config.pri file.
} else:exists(user_config.pri):infile(user_config.pri, DEFINES, DISABLE_VIDEOSTREAMING) {
    message("Skipping support for video streaming (manual override from user_config.pri)")
} else {
    include(src/VideoStreaming/VideoStreaming.pri)
}

#-------------------------------------------------------------------------------------
#
# Post link configuration
#

include(QGCSetup.pri)

#
# Installer targets
#

include(QGCInstaller.pri)<|MERGE_RESOLUTION|>--- conflicted
+++ resolved
@@ -374,19 +374,12 @@
     src/uas/UASInterface.h \
     src/uas/UASMessageHandler.h \
     src/ui/toolbar/MainToolBarController.h \
-<<<<<<< HEAD
-=======
     src/AutoPilotPlugins/PX4/PX4AirframeLoader.h \
     src/AutoPilotPlugins/APM/APMAirframeLoader.h \
     src/QmlControls/QGCImageProvider.h \
     src/QtLocationPlugin/QMLControl/QGCMapEngineManager.h \
     src/PositionManager/PositionManager.h \
     src/AnalyzeView/ExifParser.h
-
-AndroidBuild {
-HEADERS += \
-}
->>>>>>> d1cc23a2
 
 DebugBuild {
 HEADERS += \
