# -------------------------------------------------
# QGroundControl - Micro Air Vehicle Groundstation
# Please see our website at <http://qgroundcontrol.org>
# Maintainer:
# Lorenz Meier <lm@inf.ethz.ch>
# (c) 2009-2011 QGroundControl Developers
# This file is part of the open groundstation project
# QGroundControl is free software: you can redistribute it and/or modify
# it under the terms of the GNU General Public License as published by
# the Free Software Foundation, either version 3 of the License, or
# (at your option) any later version.
# QGroundControl is distributed in the hope that it will be useful,
# but WITHOUT ANY WARRANTY; without even the implied warranty of
# MERCHANTABILITY or FITNESS FOR A PARTICULAR PURPOSE. See the
# GNU General Public License for more details.
# You should have received a copy of the GNU General Public License
# along with QGroundControl. If not, see <http://www.gnu.org/licenses/>.
# -------------------------------------------------


# Qt configuration
CONFIG += qt \
    thread
#    serialport

QT += network \
    opengl \
    svg \
    xml \
    phonon \
    webkit \
    sql \
    declarative

TEMPLATE = app
TARGET = apmplanner2
BASEDIR = $${IN_PWD}
linux-g++|linux-g++-64{
    debug {
        TARGETDIR = $${OUT_PWD}/debug
        BUILDDIR = $${OUT_PWD}/build-debug
    }
    release {
        TARGETDIR = $${OUT_PWD}/release
        BUILDDIR = $${OUT_PWD}/build-release
    }
} else {
    TARGETDIR = $${OUT_PWD}
    BUILDDIR = $${OUT_PWD}/build
}

DESTDIR = $${TARGETDIR}

LANGUAGE = C++
OBJECTS_DIR = $${BUILDDIR}/obj
MOC_DIR = $${BUILDDIR}/moc
UI_DIR = $${BUILDDIR}/ui
RCC_DIR = $${BUILDDIR}/rcc
MAVLINK_CONF = ""
MAVLINKPATH = $$BASEDIR/libs/mavlink/include/mavlink/v1.0
DEFINES += MAVLINK_NO_DATA

win32 {
    QMAKE_INCDIR_QT = $$(QTDIR)/include
    QMAKE_LIBDIR_QT = $$(QTDIR)/lib
    QMAKE_UIC = "$$(QTDIR)/bin/uic.exe"
    QMAKE_MOC = "$$(QTDIR)/bin/moc.exe"
    QMAKE_RCC = "$$(QTDIR)/bin/rcc.exe"
    QMAKE_QMAKE = "$$(QTDIR)/bin/qmake.exe"
	
	# Build QAX for GoogleEarth API access
	!exists( $(QTDIR)/src/activeqt/Makefile ) {
		message( Making QAx (ONE TIME) )
		system( cd $$(QTDIR)\\src\\activeqt && $$(QTDIR)\\bin\\qmake.exe )
		system( cd $$(QTDIR)\\src\\activeqt\\container && $$(QTDIR)\\bin\\qmake.exe )
		system( cd $$(QTDIR)\\src\\activeqt\\control && $$(QTDIR)\\bin\\qmake.exe )
                system( cd $$(QTDIR)\\src\\activeqt && nmake )
	}
}



#################################################################
# EXTERNAL LIBRARY CONFIGURATION

# EIGEN matrix library (header-only)
INCLUDEPATH += libs/eigen

# OPMapControl library (from OpenPilot)
include(libs/utils/utils_external.pri)
include(libs/opmapcontrol/opmapcontrol_external.pri)
DEPENDPATH += \
    libs/utils \
    libs/utils/src \
    libs/opmapcontrol \
    libs/opmapcontrol/src \
    libs/opmapcontrol/src/mapwidget

INCLUDEPATH += \
    libs/utils \
    libs \
    libs/opmapcontrol \

# If the user config file exists, it will be included.
# if the variable MAVLINK_CONF contains the name of an
# additional project, QGroundControl includes the support
# of custom MAVLink messages of this project. It will also
# create a QGC_USE_{AUTOPILOT_NAME}_MESSAGES macro for use
# within the actual code.
exists(user_config.pri) { 
    include(user_config.pri)
    message("----- USING CUSTOM USER QGROUNDCONTROL CONFIG FROM user_config.pri -----")
    message("Adding support for additional MAVLink messages for: " $$MAVLINK_CONF)
    message("------------------------------------------------------------------------")
} else {
    MAVLINK_CONF += ardupilotmega
}
INCLUDEPATH += $$MAVLINKPATH
isEmpty(MAVLINK_CONF) { 
    INCLUDEPATH += $$MAVLINKPATH/common
} else {
    INCLUDEPATH += $$MAVLINKPATH/$$MAVLINK_CONF
    #DEFINES += 'MAVLINK_CONF="$${MAVLINK_CONF}.h"'
    DEFINES += $$sprintf('QGC_USE_%1_MESSAGES', $$upper($$MAVLINK_CONF))
}

# Include general settings for QGroundControl
# necessary as last include to override any non-acceptable settings
# done by the plugins above
include(qgroundcontrol.pri)

# Include MAVLink generator
# has been deprecated
DEPENDPATH += \
    src/apps/mavlinkgen

INCLUDEPATH += \
    src/apps/mavlinkgen \
    src/apps/mavlinkgen/ui \
    src/apps/mavlinkgen/generator

include(src/apps/mavlinkgen/mavlinkgen.pri)

# Include QWT plotting library
include(libs/qwt/qwt.pri)

DEPENDPATH += . \
    plugins

INCLUDEPATH += .

# Include serial port library (QSerialPort)
include(libs/serialport/apmserial.pri)

## Serial port detection (ripped-off from qextserialport library)
#macx|macx-g++|macx-g++42::SOURCES += libs/qextserialport/qextserialenumerator_osx.cpp
#linux-g++::SOURCES += libs/qextserialport/qextserialenumerator_unix.cpp
#linux-g++-64::SOURCES += libs/qextserialport/qextserialenumerator_unix.cpp
#win32-msvc2008|win32-msvc2010|win32-msvc2012::SOURCES += libs/qextserialport/qextserialenumerator_win.cpp

# Input
FORMS += src/ui/MainWindow.ui \
    src/ui/CommSettings.ui \
    src/ui/SerialSettings.ui \
    src/ui/UASControl.ui \
    src/ui/UASList.ui \
    src/ui/UASInfo.ui \
    src/ui/Linechart.ui \
    src/ui/UASView.ui \
    src/ui/ParameterInterface.ui \
    src/ui/WaypointList.ui \    
    src/ui/ObjectDetectionView.ui \
    src/ui/JoystickWidget.ui \
    src/ui/DebugConsole.ui \
    src/ui/HDDisplay.ui \
    src/ui/MAVLinkSettingsWidget.ui \
    src/ui/AudioOutputWidget.ui \
    src/ui/QGCSensorSettingsWidget.ui \
    src/ui/watchdog/WatchdogControl.ui \
    src/ui/watchdog/WatchdogProcessView.ui \
    src/ui/watchdog/WatchdogView.ui \
    src/ui/QGCFirmwareUpdate.ui \
    src/ui/QGCPxImuFirmwareUpdate.ui \
    src/ui/QGCDataPlot2D.ui \
    src/ui/QGCRemoteControlView.ui \
    src/ui/QMap3D.ui \
    src/ui/QGCWebView.ui \
    src/ui/map3D/QGCGoogleEarthView.ui \
    src/ui/SlugsDataSensorView.ui \
    src/ui/SlugsHilSim.ui \
    src/ui/SlugsPadCameraControl.ui \
    src/ui/uas/QGCUnconnectedInfoWidget.ui \
    src/ui/designer/QGCToolWidget.ui \
    src/ui/designer/QGCParamSlider.ui \
    src/ui/designer/QGCActionButton.ui \
    src/ui/designer/QGCCommandButton.ui \
    src/ui/QGCMAVLinkLogPlayer.ui \
    src/ui/QGCWaypointListMulti.ui \
    src/ui/QGCUDPLinkConfiguration.ui \
    src/ui/QGCSettingsWidget.ui \
    src/ui/UASControlParameters.ui \
    src/ui/map/QGCMapTool.ui \
    src/ui/map/QGCMapToolBar.ui \
    src/ui/QGCMAVLinkInspector.ui \
    src/ui/WaypointViewOnlyView.ui \    
    src/ui/WaypointEditableView.ui \    
    src/ui/UnconnectedUASInfoWidget.ui \
    src/ui/mavlink/QGCMAVLinkMessageSender.ui \
    src/ui/firmwareupdate/QGCFirmwareUpdateWidget.ui \
    src/ui/QGCPluginHost.ui \
    src/ui/firmwareupdate/QGCPX4FirmwareUpdate.ui \
    src/ui/mission/QGCMissionOther.ui \
    src/ui/mission/QGCMissionNavWaypoint.ui \
    src/ui/mission/QGCMissionDoJump.ui \
    src/ui/mission/QGCMissionConditionDelay.ui \
    src/ui/mission/QGCMissionNavLoiterUnlim.ui \
    src/ui/mission/QGCMissionNavLoiterTurns.ui \
    src/ui/mission/QGCMissionNavLoiterTime.ui \
    src/ui/mission/QGCMissionNavReturnToLaunch.ui \
    src/ui/mission/QGCMissionNavLand.ui \
    src/ui/mission/QGCMissionNavTakeoff.ui \
    src/ui/mission/QGCMissionNavSweep.ui \
    src/ui/mission/QGCMissionDoStartSearch.ui \
    src/ui/mission/QGCMissionDoFinishSearch.ui \
    src/ui/QGCVehicleConfig.ui \
    src/ui/QGCHilConfiguration.ui \
    src/ui/QGCHilFlightGearConfiguration.ui \
    src/ui/QGCHilJSBSimConfiguration.ui \
    src/ui/QGCHilXPlaneConfiguration.ui \
    src/ui/designer/QGCComboBox.ui \
    src/ui/designer/QGCTextLabel.ui \
    src/ui/uas/UASQuickView.ui \
    src/ui/uas/UASQuickViewItemSelect.ui \
    src/ui/uas/UASActionsWidget.ui \
    src/ui/QGCTabbedInfoView.ui \
    src/ui/UASRawStatusView.ui \
    src/ui/uas/QGCMessageView.ui \
    src/ui/configuration/ApmHardwareConfig.ui \
    src/ui/configuration/ApmSoftwareConfig.ui \
    src/ui/configuration/FrameTypeConfig.ui \
    src/ui/configuration/CompassConfig.ui \
    src/ui/configuration/AccelCalibrationConfig.ui \
    src/ui/configuration/RadioCalibrationConfig.ui \
    src/ui/configuration/FlightModeConfig.ui \
    src/ui/configuration/Radio3DRConfig.ui \
    src/ui/configuration/BatteryMonitorConfig.ui \
    src/ui/configuration/SonarConfig.ui \
    src/ui/configuration/AirspeedConfig.ui \
    src/ui/configuration/OpticalFlowConfig.ui \
    src/ui/configuration/OsdConfig.ui \
    src/ui/configuration/AntennaTrackerConfig.ui \
    src/ui/configuration/CameraGimbalConfig.ui \
    src/ui/configuration/BasicPidConfig.ui \
    src/ui/configuration/StandardParamConfig.ui \
    src/ui/configuration/GeoFenceConfig.ui \
    src/ui/configuration/FailSafeConfig.ui \
    src/ui/configuration/AdvancedParamConfig.ui \
    src/ui/configuration/ArduCopterPidConfig.ui \
    src/ui/configuration/ApmPlaneLevel.ui \
    src/ui/configuration/ParamWidget.ui \
    src/ui/configuration/ArduPlanePidConfig.ui \
    src/ui/configuration/AdvParameterList.ui \
    src/ui/configuration/ArduRoverPidConfig.ui
INCLUDEPATH += src \
    src/ui \
    src/ui/linechart \
    src/ui/uas \
    src/ui/map \
    src/uas \
    src/comm \
    include/ui \
    src/input \
    src/lib/qmapcontrol \
    src/ui/mavlink \
    src/ui/param \
    src/ui/watchdog \
    src/ui/map3D \
    src/ui/mission \
    src/ui/designer \
    src/ui/configuration
HEADERS += src/MG.h \
    src/QGCCore.h \
    src/uas/UASInterface.h \
    src/uas/UAS.h \
    src/uas/UASManager.h \
    src/comm/LinkManager.h \
    src/comm/LinkInterface.h \
    src/comm/SerialLinkInterface.h \
    src/comm/SerialLink.h \
    src/comm/ProtocolInterface.h \
    src/comm/MAVLinkProtocol.h \
    src/comm/QGCFlightGearLink.h \
    src/comm/QGCJSBSimLink.h \
    src/comm/QGCXPlaneLink.h \
    src/ui/CommConfigurationWindow.h \
    src/ui/SerialConfigurationWindow.h \
    src/ui/MainWindow.h \
    src/ui/uas/UASControlWidget.h \
    src/ui/uas/UASListWidget.h \
    src/ui/uas/UASInfoWidget.h \
    src/ui/HUD.h \
    src/ui/linechart/LinechartWidget.h \
    src/ui/linechart/LinechartPlot.h \
    src/ui/linechart/Scrollbar.h \
    src/ui/linechart/ScrollZoomer.h \
    src/configuration.h \
    src/ui/uas/UASView.h \
    src/ui/CameraView.h \
    src/comm/MAVLinkSimulationLink.h \
    src/comm/UDPLink.h \
    src/ui/ParameterInterface.h \
    src/ui/WaypointList.h \
    src/Waypoint.h \   
    src/ui/ObjectDetectionView.h \
    src/input/JoystickInput.h \
    src/ui/JoystickWidget.h \
    src/ui/DebugConsole.h \
    src/ui/HDDisplay.h \
    src/ui/MAVLinkSettingsWidget.h \
    src/ui/AudioOutputWidget.h \
    src/GAudioOutput.h \
    src/LogCompressor.h \
    src/ui/QGCParamWidget.h \
    src/ui/QGCSensorSettingsWidget.h \
    src/ui/linechart/Linecharts.h \
    src/uas/SlugsMAV.h \
    src/uas/PxQuadMAV.h \
    src/uas/ArduPilotMegaMAV.h \
    src/uas/senseSoarMAV.h \
    src/ui/watchdog/WatchdogControl.h \
    src/ui/watchdog/WatchdogProcessView.h \
    src/ui/watchdog/WatchdogView.h \
    src/uas/UASWaypointManager.h \
    src/ui/HSIDisplay.h \
    src/QGC.h \
    src/ui/QGCFirmwareUpdate.h \
    src/ui/QGCPxImuFirmwareUpdate.h \
    src/ui/QGCDataPlot2D.h \
    src/ui/linechart/IncrementalPlot.h \
    src/ui/QGCRemoteControlView.h \
    src/ui/RadioCalibration/RadioCalibrationData.h \
    src/ui/RadioCalibration/RadioCalibrationWindow.h \
    src/ui/RadioCalibration/AirfoilServoCalibrator.h \
    src/ui/RadioCalibration/SwitchCalibrator.h \
    src/ui/RadioCalibration/CurveCalibrator.h \
    src/ui/RadioCalibration/AbstractCalibrator.h \
    src/comm/QGCMAVLink.h \
    src/ui/QGCWebView.h \
    src/ui/map3D/QGCWebPage.h \
    src/ui/SlugsDataSensorView.h \
    src/ui/SlugsHilSim.h \
    src/ui/SlugsPadCameraControl.h \
    src/ui/QGCMainWindowAPConfigurator.h \
    src/comm/MAVLinkSwarmSimulationLink.h \
    src/ui/uas/QGCUnconnectedInfoWidget.h \
    src/ui/designer/QGCToolWidget.h \
    src/ui/designer/QGCParamSlider.h \
    src/ui/designer/QGCCommandButton.h \
    src/ui/designer/QGCToolWidgetItem.h \
    src/ui/QGCMAVLinkLogPlayer.h \
    src/comm/MAVLinkSimulationWaypointPlanner.h \
    src/comm/MAVLinkSimulationMAV.h \
    src/uas/QGCMAVLinkUASFactory.h \
    src/ui/QGCWaypointListMulti.h \
    src/ui/QGCUDPLinkConfiguration.h \
    src/ui/QGCSettingsWidget.h \
    src/ui/uas/UASControlParameters.h \
    src/uas/QGCUASParamManager.h \
    src/ui/map/QGCMapWidget.h \
    src/ui/map/MAV2DIcon.h \
    src/ui/map/Waypoint2DIcon.h \
    src/ui/map/QGCMapTool.h \
    src/ui/map/QGCMapToolBar.h \
#    libs/qextserialport/qextserialenumerator.h \
    src/QGCGeo.h \
    src/ui/QGCToolBar.h \
    src/ui/QGCStatusBar.h \
    src/ui/QGCMAVLinkInspector.h \
    src/ui/MAVLinkDecoder.h \
    src/ui/WaypointViewOnlyView.h \
    src/ui/WaypointViewOnlyView.h \
    src/ui/WaypointEditableView.h \    
    src/ui/UnconnectedUASInfoWidget.h \
    src/ui/QGCRGBDView.h \
    src/ui/mavlink/QGCMAVLinkMessageSender.h \
    src/ui/firmwareupdate/QGCFirmwareUpdateWidget.h \
    src/ui/QGCPluginHost.h \
    src/ui/firmwareupdate/QGCPX4FirmwareUpdate.h \
    src/ui/mission/QGCMissionOther.h \
    src/ui/mission/QGCMissionNavWaypoint.h \
    src/ui/mission/QGCMissionDoJump.h \
    src/ui/mission/QGCMissionConditionDelay.h \
    src/ui/mission/QGCMissionNavLoiterUnlim.h \
    src/ui/mission/QGCMissionNavLoiterTurns.h \
    src/ui/mission/QGCMissionNavLoiterTime.h \
    src/ui/mission/QGCMissionNavReturnToLaunch.h \
    src/ui/mission/QGCMissionNavLand.h \
    src/ui/mission/QGCMissionNavTakeoff.h \
    src/ui/mission/QGCMissionNavSweep.h \
    src/ui/mission/QGCMissionDoStartSearch.h \
    src/ui/mission/QGCMissionDoFinishSearch.h \
    src/ui/QGCVehicleConfig.h \
    src/comm/QGCHilLink.h \
    src/ui/QGCHilConfiguration.h \
    src/ui/QGCHilFlightGearConfiguration.h \
    src/ui/QGCHilJSBSimConfiguration.h \
    src/ui/QGCHilXPlaneConfiguration.h \
    src/ui/designer/QGCComboBox.h \
    src/ui/designer/QGCTextLabel.h \
    src/ui/submainwindow.h \
    src/ui/dockwidgettitlebareventfilter.h \
    src/ui/uas/UASQuickView.h \
    src/ui/uas/UASQuickViewItem.h \
    src/ui/uas/UASQuickViewItemSelect.h \
    src/ui/uas/UASQuickViewTextItem.h \
    src/ui/uas/UASQuickViewGaugeItem.h \
    src/ui/uas/UASActionsWidget.h \
    src/ui/designer/QGCRadioChannelDisplay.h \
    src/ui/QGCTabbedInfoView.h \
    src/ui/UASRawStatusView.h \
    src/ui/PrimaryFlightDisplay.h \
    src/ui/uas/QGCMessageView.h \
    src/ui/configuration/ApmHardwareConfig.h \
    src/ui/configuration/ApmSoftwareConfig.h \
    src/ui/configuration/FrameTypeConfig.h \
    src/ui/configuration/CompassConfig.h \
    src/ui/configuration/AccelCalibrationConfig.h \
    src/ui/configuration/RadioCalibrationConfig.h \
    src/ui/configuration/FlightModeConfig.h \
    src/ui/configuration/Radio3DRConfig.h \
    src/ui/configuration/BatteryMonitorConfig.h \
    src/ui/configuration/SonarConfig.h \
    src/ui/configuration/AirspeedConfig.h \
    src/ui/configuration/OpticalFlowConfig.h \
    src/ui/configuration/OsdConfig.h \
    src/ui/configuration/AntennaTrackerConfig.h \
    src/ui/configuration/CameraGimbalConfig.h \
    src/ui/configuration/AP2ConfigWidget.h \
    src/ui/configuration/BasicPidConfig.h \
    src/ui/configuration/StandardParamConfig.h \
    src/ui/configuration/GeoFenceConfig.h \
    src/ui/configuration/FailSafeConfig.h \
    src/ui/configuration/AdvancedParamConfig.h \
    src/ui/configuration/ArduCopterPidConfig.h \
<<<<<<< HEAD
    src/ui/apmtoolbar.h
=======
    src/ui/configuration/ApmPlaneLevel.h \
    src/ui/configuration/ParamWidget.h \
    src/ui/configuration/ArduPlanePidConfig.h \
    src/ui/configuration/AdvParameterList.h \
    src/ui/configuration/ArduRoverPidConfig.h
>>>>>>> 98dc9dfc

# Google Earth is only supported on Mac OS and Windows with Visual Studio Compiler
macx|macx-g++|macx-g++42|win32-msvc2008|win32-msvc2010|win32-msvc2012::HEADERS += src/ui/map3D/QGCGoogleEarthView.h
contains(DEPENDENCIES_PRESENT, osg) { 
    message("Including headers for OpenSceneGraph")
    
    # Enable only if OpenSceneGraph is available
    HEADERS += src/ui/map3D/gpl.h \
        src/ui/map3D/CameraParams.h \
        src/ui/map3D/ViewParamWidget.h \
        src/ui/map3D/SystemContainer.h \
        src/ui/map3D/SystemViewParams.h \
        src/ui/map3D/GlobalViewParams.h \
        src/ui/map3D/SystemGroupNode.h \
        src/ui/map3D/Q3DWidget.h \
        src/ui/map3D/GCManipulator.h \
        src/ui/map3D/ImageWindowGeode.h \
        src/ui/map3D/PixhawkCheetahNode.h \
        src/ui/map3D/Pixhawk3DWidget.h \
        src/ui/map3D/Q3DWidgetFactory.h \
        src/ui/map3D/WebImageCache.h \
        src/ui/map3D/WebImage.h \
        src/ui/map3D/TextureCache.h \
        src/ui/map3D/Texture.h \
        src/ui/map3D/Imagery.h \
        src/ui/map3D/HUDScaleGeode.h \
        src/ui/map3D/WaypointGroupNode.h \
        src/ui/map3D/TerrainParamDialog.h \
        src/ui/map3D/ImageryParamDialog.h
}
contains(DEPENDENCIES_PRESENT, protobuf):contains(MAVLINK_CONF, pixhawk) {
    message("Including headers for Protocol Buffers")

    # Enable only if protobuf is available
    HEADERS += libs/mavlink/include/mavlink/v1.0/pixhawk/pixhawk.pb.h \
        src/ui/map3D/ObstacleGroupNode.h \
        src/ui/map3D/GLOverlayGeode.h
}
contains(DEPENDENCIES_PRESENT, libfreenect) { 
    message("Including headers for libfreenect")
    
    # Enable only if libfreenect is available
    HEADERS += src/input/Freenect.h
}
SOURCES += src/main.cc \
    src/QGCCore.cc \
    src/uas/UASManager.cc \
    src/uas/UAS.cc \
    src/comm/LinkManager.cc \
    src/comm/LinkInterface.cpp \
    src/comm/SerialLink.cc \
    src/comm/MAVLinkProtocol.cc \
    src/comm/QGCFlightGearLink.cc \
    src/comm/QGCJSBSimLink.cc \
    src/comm/QGCXPlaneLink.cc \
    src/ui/CommConfigurationWindow.cc \
    src/ui/SerialConfigurationWindow.cc \
    src/ui/MainWindow.cc \
    src/ui/uas/UASControlWidget.cc \
    src/ui/uas/UASListWidget.cc \
    src/ui/uas/UASInfoWidget.cc \
    src/ui/HUD.cc \
    src/ui/linechart/LinechartWidget.cc \
    src/ui/linechart/LinechartPlot.cc \
    src/ui/linechart/Scrollbar.cc \
    src/ui/linechart/ScrollZoomer.cc \
    src/ui/uas/UASView.cc \
    src/ui/CameraView.cc \
    src/comm/MAVLinkSimulationLink.cc \
    src/comm/UDPLink.cc \
    src/ui/ParameterInterface.cc \
    src/ui/WaypointList.cc \
    src/Waypoint.cc \
    src/ui/ObjectDetectionView.cc \
    src/input/JoystickInput.cc \
    src/ui/JoystickWidget.cc \
    src/ui/DebugConsole.cc \
    src/ui/HDDisplay.cc \
    src/ui/MAVLinkSettingsWidget.cc \
    src/ui/AudioOutputWidget.cc \
    src/GAudioOutput.cc \
    src/LogCompressor.cc \
    src/ui/QGCParamWidget.cc \
    src/ui/QGCSensorSettingsWidget.cc \
    src/ui/linechart/Linecharts.cc \
    src/uas/SlugsMAV.cc \
    src/uas/PxQuadMAV.cc \
    src/uas/ArduPilotMegaMAV.cc \
    src/uas/senseSoarMAV.cpp \
    src/ui/watchdog/WatchdogControl.cc \
    src/ui/watchdog/WatchdogProcessView.cc \
    src/ui/watchdog/WatchdogView.cc \
    src/uas/UASWaypointManager.cc \
    src/ui/HSIDisplay.cc \
    src/QGC.cc \
    src/ui/QGCFirmwareUpdate.cc \
    src/ui/QGCPxImuFirmwareUpdate.cc \
    src/ui/QGCDataPlot2D.cc \
    src/ui/linechart/IncrementalPlot.cc \
    src/ui/QGCRemoteControlView.cc \
    src/ui/RadioCalibration/RadioCalibrationWindow.cc \
    src/ui/RadioCalibration/AirfoilServoCalibrator.cc \
    src/ui/RadioCalibration/SwitchCalibrator.cc \
    src/ui/RadioCalibration/CurveCalibrator.cc \
    src/ui/RadioCalibration/AbstractCalibrator.cc \
    src/ui/RadioCalibration/RadioCalibrationData.cc \
    src/ui/QGCWebView.cc \
    src/ui/map3D/QGCWebPage.cc \
    src/ui/SlugsDataSensorView.cc \
    src/ui/SlugsHilSim.cc \
    src/ui/SlugsPadCameraControl.cpp \
    src/ui/QGCMainWindowAPConfigurator.cc \
    src/comm/MAVLinkSwarmSimulationLink.cc \
    src/ui/uas/QGCUnconnectedInfoWidget.cc \
    src/ui/designer/QGCToolWidget.cc \
    src/ui/designer/QGCParamSlider.cc \
    src/ui/designer/QGCCommandButton.cc \
    src/ui/designer/QGCToolWidgetItem.cc \
    src/ui/QGCMAVLinkLogPlayer.cc \
    src/comm/MAVLinkSimulationWaypointPlanner.cc \
    src/comm/MAVLinkSimulationMAV.cc \
    src/uas/QGCMAVLinkUASFactory.cc \
    src/ui/QGCWaypointListMulti.cc \
    src/ui/QGCUDPLinkConfiguration.cc \
    src/ui/QGCSettingsWidget.cc \
    src/ui/uas/UASControlParameters.cpp \
    src/uas/QGCUASParamManager.cc \
    src/ui/map/QGCMapWidget.cc \
    src/ui/map/MAV2DIcon.cc \
    src/ui/map/Waypoint2DIcon.cc \
    src/ui/map/QGCMapTool.cc \
    src/ui/map/QGCMapToolBar.cc \
    src/ui/QGCToolBar.cc \
    src/ui/QGCStatusBar.cc \
    src/ui/QGCMAVLinkInspector.cc \
    src/ui/MAVLinkDecoder.cc \
    src/ui/WaypointViewOnlyView.cc \
    src/ui/WaypointEditableView.cc \
    src/ui/UnconnectedUASInfoWidget.cc \
    src/ui/QGCRGBDView.cc \
    src/ui/mavlink/QGCMAVLinkMessageSender.cc \
    src/ui/firmwareupdate/QGCFirmwareUpdateWidget.cc \
    src/ui/QGCPluginHost.cc \
    src/ui/firmwareupdate/QGCPX4FirmwareUpdate.cc \
    src/ui/mission/QGCMissionOther.cc \
    src/ui/mission/QGCMissionNavWaypoint.cc \
    src/ui/mission/QGCMissionDoJump.cc \
    src/ui/mission/QGCMissionConditionDelay.cc \
    src/ui/mission/QGCMissionNavLoiterUnlim.cc \
    src/ui/mission/QGCMissionNavLoiterTurns.cc \
    src/ui/mission/QGCMissionNavLoiterTime.cc \
    src/ui/mission/QGCMissionNavReturnToLaunch.cc \
    src/ui/mission/QGCMissionNavLand.cc \
    src/ui/mission/QGCMissionNavTakeoff.cc \
    src/ui/mission/QGCMissionNavSweep.cc \
    src/ui/mission/QGCMissionDoStartSearch.cc \
    src/ui/mission/QGCMissionDoFinishSearch.cc \
    src/ui/QGCVehicleConfig.cc \
    src/ui/QGCHilConfiguration.cc \
    src/ui/QGCHilFlightGearConfiguration.cc \
    src/ui/QGCHilJSBSimConfiguration.cc \
    src/ui/QGCHilXPlaneConfiguration.cc \
    src/ui/designer/QGCComboBox.cc \
    src/ui/designer/QGCTextLabel.cc \
    src/ui/submainwindow.cpp \
    src/ui/dockwidgettitlebareventfilter.cpp \
    src/ui/uas/UASQuickViewItem.cc \
    src/ui/uas/UASQuickView.cc \
    src/ui/uas/UASQuickViewTextItem.cc \
    src/ui/uas/UASQuickViewGaugeItem.cc \
    src/ui/uas/UASQuickViewItemSelect.cc \
    src/ui/uas/UASActionsWidget.cpp \
    src/ui/designer/QGCRadioChannelDisplay.cpp \
    src/ui/QGCTabbedInfoView.cpp \
    src/ui/UASRawStatusView.cpp \
    src/ui/PrimaryFlightDisplay.cpp \
    src/ui/uas/QGCMessageView.cc \
    src/ui/configuration/ApmHardwareConfig.cc \
    src/ui/configuration/ApmSoftwareConfig.cc \
    src/ui/configuration/FrameTypeConfig.cc \
    src/ui/configuration/CompassConfig.cc \
    src/ui/configuration/AccelCalibrationConfig.cc \
    src/ui/configuration/RadioCalibrationConfig.cc \
    src/ui/configuration/FlightModeConfig.cc \
    src/ui/configuration/Radio3DRConfig.cc \
    src/ui/configuration/BatteryMonitorConfig.cc \
    src/ui/configuration/SonarConfig.cc \
    src/ui/configuration/AirspeedConfig.cc \
    src/ui/configuration/OpticalFlowConfig.cc \
    src/ui/configuration/OsdConfig.cc \
    src/ui/configuration/AntennaTrackerConfig.cc \
    src/ui/configuration/CameraGimbalConfig.cc \
    src/ui/configuration/AP2ConfigWidget.cc \
    src/ui/configuration/BasicPidConfig.cc \
    src/ui/configuration/StandardParamConfig.cc \
    src/ui/configuration/GeoFenceConfig.cc \
    src/ui/configuration/FailSafeConfig.cc \
    src/ui/configuration/AdvancedParamConfig.cc \
    src/ui/configuration/ArduCopterPidConfig.cc \
<<<<<<< HEAD
    src/ui/apmtoolbar.cpp
=======
    src/ui/configuration/ApmPlaneLevel.cc \
    src/ui/configuration/ParamWidget.cc \
    src/ui/configuration/ArduPlanePidConfig.cc \
    src/ui/configuration/AdvParameterList.cc \
    src/ui/configuration/ArduRoverPidConfig.cc
>>>>>>> 98dc9dfc

# Enable Google Earth only on Mac OS and Windows with Visual Studio compiler
macx|macx-g++|macx-g++42|win32-msvc2008|win32-msvc2010|win32-msvc2012::SOURCES += src/ui/map3D/QGCGoogleEarthView.cc

# Enable OSG only if it has been found
contains(DEPENDENCIES_PRESENT, osg) { 
    message("Including sources for OpenSceneGraph")
    
    # Enable only if OpenSceneGraph is available
    SOURCES += src/ui/map3D/gpl.cc \
        src/ui/map3D/CameraParams.cc \
        src/ui/map3D/ViewParamWidget.cc \
        src/ui/map3D/SystemContainer.cc \
        src/ui/map3D/SystemViewParams.cc \
        src/ui/map3D/GlobalViewParams.cc \
        src/ui/map3D/SystemGroupNode.cc \
        src/ui/map3D/Q3DWidget.cc \
        src/ui/map3D/ImageWindowGeode.cc \
        src/ui/map3D/GCManipulator.cc \
        src/ui/map3D/PixhawkCheetahNode.cc \
        src/ui/map3D/Pixhawk3DWidget.cc \
        src/ui/map3D/Q3DWidgetFactory.cc \
        src/ui/map3D/WebImageCache.cc \
        src/ui/map3D/WebImage.cc \
        src/ui/map3D/TextureCache.cc \
        src/ui/map3D/Texture.cc \
        src/ui/map3D/Imagery.cc \
        src/ui/map3D/HUDScaleGeode.cc \
        src/ui/map3D/WaypointGroupNode.cc \
        src/ui/map3D/TerrainParamDialog.cc \
        src/ui/map3D/ImageryParamDialog.cc

    contains(DEPENDENCIES_PRESENT, osgearth) { 
        message("Including sources for osgEarth")
        
        # Enable only if OpenSceneGraph is available
        SOURCES +=
    }
}
contains(DEPENDENCIES_PRESENT, protobuf):contains(MAVLINK_CONF, pixhawk) {
    message("Including sources for Protocol Buffers")

    # Enable only if protobuf is available
    SOURCES += libs/mavlink/share/mavlink/src/v1.0/pixhawk/pixhawk.pb.cc \
        src/ui/map3D/ObstacleGroupNode.cc \
        src/ui/map3D/GLOverlayGeode.cc
}
contains(DEPENDENCIES_PRESENT, libfreenect) { 
    message("Including sources for libfreenect")
    
    # Enable only if libfreenect is available
    SOURCES += src/input/Freenect.cc
}

# Add icons and other resources
RESOURCES += qgroundcontrol.qrc

# Include RT-LAB Library
win32:exists(src/lib/opalrt/OpalApi.h):exists(C:/OPAL-RT/RT-LAB7.2.4/Common/bin) { 
    message("Building support for Opal-RT")
    LIBS += -LC:/OPAL-RT/RT-LAB7.2.4/Common/bin \
        -lOpalApi
    INCLUDEPATH += src/lib/opalrt
    HEADERS += src/comm/OpalRT.h \
        src/comm/OpalLink.h \
        src/comm/Parameter.h \
        src/comm/QGCParamID.h \
        src/comm/ParameterList.h \
        src/ui/OpalLinkConfigurationWindow.h
    SOURCES += src/comm/OpalRT.cc \
        src/comm/OpalLink.cc \
        src/comm/Parameter.cc \
        src/comm/QGCParamID.cc \
        src/comm/ParameterList.cc \
        src/ui/OpalLinkConfigurationWindow.cc
    FORMS += src/ui/OpalLinkSettings.ui
    DEFINES += OPAL_RT
}
TRANSLATIONS += es-MX.ts \
    en-US.ts

# xbee support
# libxbee only supported by linux and windows systems
win32-msvc2008|win32-msvc2010|win32-msvc2012|linux {
    HEADERS += src/comm/XbeeLinkInterface.h \
        src/comm/XbeeLink.h \
        src/comm/HexSpinBox.h \
        src/ui/XbeeConfigurationWindow.h \
        src/comm/CallConv.h
    SOURCES += src/comm/XbeeLink.cpp \
        src/comm/HexSpinBox.cpp \
        src/ui/XbeeConfigurationWindow.cpp
    DEFINES += XBEELINK
    INCLUDEPATH += libs/thirdParty/libxbee
# TO DO: build library when it does not exist already
    LIBS += -llibs/thirdParty/libxbee/lib/libxbee
}

###################################################################
#### --- 3DConnexion 3d Mice support (e.g. spacenavigator) --- ####
###################################################################

# xdrvlib only supported by linux (theoretical all X11) systems
# You have to install the official 3DxWare driver for linux to use 3D mouse support on linux systems!
linux-g++|linux-g++-64{
    exists(/usr/local/lib/libxdrvlib.so){
        message("Including support for Magellan 3DxWare for linux system.")
        SOURCES  += src/input/Mouse6dofInput.cpp
        HEADERS  += src/input/Mouse6dofInput.h
        LIBS += -L/usr/local/lib/ -lxdrvlib
        INCLUDEPATH *= /usr/local/include
        DEFINES += MOUSE_ENABLED_LINUX \
                    ParameterCheck                      # Hack: Has to be defined for magellan usage
    }
}

# Support for Windows systems
# You have to install the official 3DxWare driver for Windows to use the 3D mouse support on Windows systems!
win32-msvc2008|win32-msvc2010|win32-msvc2012 {
    message("Including support for 3DxWare for Windows system.")
    SOURCES  += libs/thirdParty/3DMouse/win/MouseParameters.cpp \
                libs/thirdParty/3DMouse/win/Mouse3DInput.cpp \
                src/input/Mouse6dofInput.cpp
    HEADERS  += libs/thirdParty/3DMouse/win/I3dMouseParams.h \
                libs/thirdParty/3DMouse/win/MouseParameters.h \
                libs/thirdParty/3DMouse/win/Mouse3DInput.h \
                src/input/Mouse6dofInput.h
    INCLUDEPATH += libs/thirdParty/3DMouse/win
    DEFINES += MOUSE_ENABLED_WIN
}

unix:!macx:!symbian: LIBS += -losg

OTHER_FILES += \
    dongfang_notes.txt \
    src/ui/dongfang-scrapyard.txt \
    qml/components/DigitalDisplay.qml

OTHER_FILES += \
    qml/ApmToolBar.qml \
    qml/components/Button.qml \
    qml/components/TextButton.qml \
    qml/resources/apmplanner/toolbar/connect.png \
    qml/resources/apmplanner/toolbar/flightplanner.png \
    qml/resources/apmplanner/toolbar/helpwizard.png \
    qml/resources/apmplanner/toolbar/softwareconfig.png \
    qml/resources/apmplanner/toolbar/terminal.png \
    qml/resources/apmplanner/toolbar/simulation.png \
    qml/resources/apmplanner/toolbar/hardwareconfig.png \
    qml/resources/apmplanner/toolbar/flightdata.png \
    qml/resources/apmplanner/toolbar/disconnect.png \
    qml/resources/apmplanner/toolbar/donate.png \


#qmlcomponents.path    += $${DESTDIR}$${TARGET}/components
#qmlcomponents.files   += ./components/Button.qml

#sources.files       += ApmToolBar.qml
#sources.path        += $$DESTDIR/qml
#target.path         += apmplanner2
#INSTALLS            += sources target

message( BASEDIR $$BASEDIR DESTDIR $$DESTDIR TARGET $$TARGET TARGETDIR $$TARGETDIR)<|MERGE_RESOLUTION|>--- conflicted
+++ resolved
@@ -442,15 +442,12 @@
     src/ui/configuration/FailSafeConfig.h \
     src/ui/configuration/AdvancedParamConfig.h \
     src/ui/configuration/ArduCopterPidConfig.h \
-<<<<<<< HEAD
-    src/ui/apmtoolbar.h
-=======
+    src/ui/apmtoolbar.h \
     src/ui/configuration/ApmPlaneLevel.h \
     src/ui/configuration/ParamWidget.h \
     src/ui/configuration/ArduPlanePidConfig.h \
     src/ui/configuration/AdvParameterList.h \
     src/ui/configuration/ArduRoverPidConfig.h
->>>>>>> 98dc9dfc
 
 # Google Earth is only supported on Mac OS and Windows with Visual Studio Compiler
 macx|macx-g++|macx-g++42|win32-msvc2008|win32-msvc2010|win32-msvc2012::HEADERS += src/ui/map3D/QGCGoogleEarthView.h
@@ -650,15 +647,12 @@
     src/ui/configuration/FailSafeConfig.cc \
     src/ui/configuration/AdvancedParamConfig.cc \
     src/ui/configuration/ArduCopterPidConfig.cc \
-<<<<<<< HEAD
-    src/ui/apmtoolbar.cpp
-=======
+    src/ui/apmtoolbar.cpp \
     src/ui/configuration/ApmPlaneLevel.cc \
     src/ui/configuration/ParamWidget.cc \
     src/ui/configuration/ArduPlanePidConfig.cc \
     src/ui/configuration/AdvParameterList.cc \
     src/ui/configuration/ArduRoverPidConfig.cc
->>>>>>> 98dc9dfc
 
 # Enable Google Earth only on Mac OS and Windows with Visual Studio compiler
 macx|macx-g++|macx-g++42|win32-msvc2008|win32-msvc2010|win32-msvc2012::SOURCES += src/ui/map3D/QGCGoogleEarthView.cc
