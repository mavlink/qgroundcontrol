--- conflicted
+++ resolved
@@ -485,11 +485,8 @@
     src/QGCMessageBox.h \
     src/QGCComboBox.h \
     src/QGCTemporaryFile.h \
-<<<<<<< HEAD
-    src/audio/QGCAudioWorker.h
-=======
+    src/audio/QGCAudioWorker.h \
     src/QGCQuickWidget.h
->>>>>>> e7d85710
 
 SOURCES += \
     src/main.cc \
@@ -628,12 +625,8 @@
     src/QGCFileDialog.cc \
     src/QGCComboBox.cc \
     src/QGCTemporaryFile.cc \
-<<<<<<< HEAD
-    src/audio/QGCAudioWorker.cpp
-
-=======
+    src/audio/QGCAudioWorker.cpp \
     src/QGCQuickWidget.cc
->>>>>>> e7d85710
 
 #
 # Unit Test specific configuration goes here
