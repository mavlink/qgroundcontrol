# -------------------------------------------------
# QGroundControl - Micro Air Vehicle Groundstation
# Please see our website at <http://qgroundcontrol.org>
# Maintainer:
# Lorenz Meier <lm@inf.ethz.ch>
# (c) 2009-2011 QGroundControl Developers
# This file is part of the open groundstation project
# QGroundControl is free software: you can redistribute it and/or modify
# it under the terms of the GNU General Public License as published by
# the Free Software Foundation, either version 3 of the License, or
# (at your option) any later version.
# QGroundControl is distributed in the hope that it will be useful,
# but WITHOUT ANY WARRANTY; without even the implied warranty of
# MERCHANTABILITY or FITNESS FOR A PARTICULAR PURPOSE. See the
# GNU General Public License for more details.
# You should have received a copy of the GNU General Public License
# along with QGroundControl. If not, see <http://www.gnu.org/licenses/>.
# -------------------------------------------------


# Qt configuration
CONFIG += qt \
    thread \
    console
#    serialport

QT += network \
    opengl \
    svg \
    xml \
    phonon \
    webkit \
    sql \
    declarative

TEMPLATE = app
TARGET = qgroundcontrol
BASEDIR = $${IN_PWD}
linux-g++|linux-g++-64{
    debug {
        TARGETDIR = $${OUT_PWD}/debug
        BUILDDIR = $${OUT_PWD}/build-debug
    }
    release {
        TARGETDIR = $${OUT_PWD}/release
        BUILDDIR = $${OUT_PWD}/build-release
    }
} else {
    TARGETDIR = $${OUT_PWD}
    BUILDDIR = $${OUT_PWD}/build
}



LANGUAGE = C++
OBJECTS_DIR = $${BUILDDIR}/obj
MOC_DIR = $${BUILDDIR}/moc
UI_DIR = $${BUILDDIR}/ui
RCC_DIR = $${BUILDDIR}/rcc
MAVLINK_CONF = ""
MAVLINKPATH = $$BASEDIR/libs/mavlink/include/mavlink/v1.0
DEFINES += MAVLINK_NO_DATA

win32 {
    QMAKE_INCDIR_QT = $$(QTDIR)/include
    QMAKE_LIBDIR_QT = $$(QTDIR)/lib
    QMAKE_UIC = "$$(QTDIR)/bin/uic.exe"
    QMAKE_MOC = "$$(QTDIR)/bin/moc.exe"
    QMAKE_RCC = "$$(QTDIR)/bin/rcc.exe"
    QMAKE_QMAKE = "$$(QTDIR)/bin/qmake.exe"
	
	# Build QAX for GoogleEarth API access
	!exists( $(QTDIR)/src/activeqt/Makefile ) {
		message( Making QAx (ONE TIME) )
		system( cd $$(QTDIR)\\src\\activeqt && $$(QTDIR)\\bin\\qmake.exe )
		system( cd $$(QTDIR)\\src\\activeqt\\container && $$(QTDIR)\\bin\\qmake.exe )
		system( cd $$(QTDIR)\\src\\activeqt\\control && $$(QTDIR)\\bin\\qmake.exe )
                system( cd $$(QTDIR)\\src\\activeqt && nmake )
	}
}



#################################################################
# EXTERNAL LIBRARY CONFIGURATION

# EIGEN matrix library (header-only)
INCLUDEPATH += libs/eigen

# OPMapControl library (from OpenPilot)
include(libs/utils/utils_external.pri)
include(libs/opmapcontrol/opmapcontrol_external.pri)
DEPENDPATH += \
    libs/utils \
    libs/utils/src \
    libs/opmapcontrol \
    libs/opmapcontrol/src \
    libs/opmapcontrol/src/mapwidget

INCLUDEPATH += \
    libs/utils \
    libs \
    libs/opmapcontrol \

# If the user config file exists, it will be included.
# if the variable MAVLINK_CONF contains the name of an
# additional project, QGroundControl includes the support
# of custom MAVLink messages of this project. It will also
# create a QGC_USE_{AUTOPILOT_NAME}_MESSAGES macro for use
# within the actual code.
exists(user_config.pri) {
    include(user_config.pri)
    message("----- USING CUSTOM USER QGROUNDCONTROL CONFIG FROM user_config.pri -----")
    message("Adding support for additional MAVLink messages for: " $$MAVLINK_CONF)
    message("------------------------------------------------------------------------")
} else {
    MAVLINK_CONF += ardupilotmega
}
INCLUDEPATH += $$MAVLINKPATH
isEmpty(MAVLINK_CONF) {
    INCLUDEPATH += $$MAVLINKPATH/common
} else {
    INCLUDEPATH += $$MAVLINKPATH/$$MAVLINK_CONF
    #DEFINES += 'MAVLINK_CONF="$${MAVLINK_CONF}.h"'
    DEFINES += $$sprintf('QGC_USE_%1_MESSAGES', $$upper($$MAVLINK_CONF))
}

# Include general settings for QGroundControl
# necessary as last include to override any non-acceptable settings
# done by the plugins above
include(qgroundcontrol.pri)

# Include MAVLink generator
# has been deprecated
DEPENDPATH += \
    src/apps/mavlinkgen

INCLUDEPATH += \
    src/apps/mavlinkgen \
    src/apps/mavlinkgen/ui \
    src/apps/mavlinkgen/generator

include(src/apps/mavlinkgen/mavlinkgen.pri)

<<<<<<< HEAD
=======
# Include QUpgrade tool
exists(qupgrade) {
    SOURCES += qupgrade/src/apps/qupgrade/qgcfirmwareupgradeworker.cpp \
               qupgrade/src/apps/qupgrade/uploader.cpp \
               qupgrade/src/apps/qupgrade/dialog_bare.cpp \
               qupgrade/src/apps/qupgrade/boardwidget.cpp

    HEADERS += qupgrade/src/apps/qupgrade/qgcfirmwareupgradeworker.h \
               qupgrade/src/apps/qupgrade/uploader.h \
               qupgrade/src/apps/qupgrade/dialog_bare.h \
               qupgrade/src/apps/qupgrade/boardwidget.h

    FORMS += qupgrade/src/apps/qupgrade/dialog_bare.ui \
             qupgrade/src/apps/qupgrade/boardwidget.ui

    RESOURCES += qupgrade/qupgrade.qrc

    linux*:CONFIG += qesp_linux_udev

    include(qupgrade/libs/qextserialport/src/qextserialport.pri)

    INCLUDEPATH += qupgrade/src/apps/qupgrade

    DEFINES += "QUPGRADE_SUPPORT"
}

# Include GLC library
#include(libs/GLC_lib/glc_lib.pri)

>>>>>>> 5ac868e5
# Include QWT plotting library
include(libs/qwt/qwt.pri)

DEPENDPATH += . \
    plugins

INCLUDEPATH += .

# Include serial port library (QSerialPort)
include(libs/serialport/qserialport.pri)

<<<<<<< HEAD
## Serial port detection (ripped-off from qextserialport library)
#macx|macx-g++|macx-g++42::SOURCES += libs/qextserialport/qextserialenumerator_osx.cpp
#linux-g++::SOURCES += libs/qextserialport/qextserialenumerator_unix.cpp
#linux-g++-64::SOURCES += libs/qextserialport/qextserialenumerator_unix.cpp
#win32-msvc2008|win32-msvc2010|win32-msvc2012::SOURCES += libs/qextserialport/qextserialenumerator_win.cpp

=======
>>>>>>> 5ac868e5
# Input
FORMS += src/ui/MainWindow.ui \
    src/ui/CommSettings.ui \
    src/ui/SerialSettings.ui \
    src/ui/UASControl.ui \
    src/ui/UASList.ui \
    src/ui/UASInfo.ui \
    src/ui/Linechart.ui \
    src/ui/UASView.ui \
    src/ui/ParameterInterface.ui \
    src/ui/WaypointList.ui \
    src/ui/ObjectDetectionView.ui \
    src/ui/JoystickWidget.ui \
    src/ui/DebugConsole.ui \
    src/ui/HDDisplay.ui \
    src/ui/MAVLinkSettingsWidget.ui \
    src/ui/AudioOutputWidget.ui \
    src/ui/QGCSensorSettingsWidget.ui \
    src/ui/watchdog/WatchdogControl.ui \
    src/ui/watchdog/WatchdogProcessView.ui \
    src/ui/watchdog/WatchdogView.ui \
    src/ui/QGCFirmwareUpdate.ui \
    src/ui/QGCPxImuFirmwareUpdate.ui \
    src/ui/QGCDataPlot2D.ui \
    src/ui/QGCRemoteControlView.ui \
    src/ui/QMap3D.ui \
    src/ui/QGCWebView.ui \
    src/ui/map3D/QGCGoogleEarthView.ui \
    src/ui/SlugsDataSensorView.ui \
    src/ui/SlugsHilSim.ui \
    src/ui/SlugsPadCameraControl.ui \
    src/ui/uas/QGCUnconnectedInfoWidget.ui \
    src/ui/designer/QGCToolWidget.ui \
    src/ui/designer/QGCParamSlider.ui \
    src/ui/designer/QGCActionButton.ui \
    src/ui/designer/QGCCommandButton.ui \
    src/ui/QGCMAVLinkLogPlayer.ui \
    src/ui/QGCWaypointListMulti.ui \
    src/ui/QGCUDPLinkConfiguration.ui \
    src/ui/QGCSettingsWidget.ui \
    src/ui/UASControlParameters.ui \
    src/ui/map/QGCMapTool.ui \
    src/ui/map/QGCMapToolBar.ui \
    src/ui/QGCMAVLinkInspector.ui \
    src/ui/WaypointViewOnlyView.ui \
    src/ui/WaypointEditableView.ui \
    src/ui/mavlink/QGCMAVLinkMessageSender.ui \
    src/ui/firmwareupdate/QGCFirmwareUpdateWidget.ui \
    src/ui/QGCPluginHost.ui \
    src/ui/firmwareupdate/QGCPX4FirmwareUpdate.ui \
    src/ui/mission/QGCMissionOther.ui \
    src/ui/mission/QGCMissionNavWaypoint.ui \
    src/ui/mission/QGCMissionDoJump.ui \
    src/ui/mission/QGCMissionConditionDelay.ui \
    src/ui/mission/QGCMissionNavLoiterUnlim.ui \
    src/ui/mission/QGCMissionNavLoiterTurns.ui \
    src/ui/mission/QGCMissionNavLoiterTime.ui \
    src/ui/mission/QGCMissionNavReturnToLaunch.ui \
    src/ui/mission/QGCMissionNavLand.ui \
    src/ui/mission/QGCMissionNavTakeoff.ui \
    src/ui/mission/QGCMissionNavSweep.ui \
    src/ui/mission/QGCMissionDoStartSearch.ui \
    src/ui/mission/QGCMissionDoFinishSearch.ui \
    src/ui/QGCVehicleConfig.ui \
    src/ui/QGCPX4VehicleConfig.ui \
    src/ui/QGCHilConfiguration.ui \
    src/ui/QGCHilFlightGearConfiguration.ui \
    src/ui/QGCHilJSBSimConfiguration.ui \
    src/ui/QGCHilXPlaneConfiguration.ui \
    src/ui/designer/QGCComboBox.ui \
    src/ui/designer/QGCTextLabel.ui \
    src/ui/uas/UASQuickView.ui \
    src/ui/uas/UASQuickViewItemSelect.ui \
    src/ui/uas/UASActionsWidget.ui \
    src/ui/QGCTabbedInfoView.ui \
    src/ui/UASRawStatusView.ui \
    src/ui/uas/QGCMessageView.ui \
    src/ui/JoystickButton.ui \
    src/ui/JoystickAxis.ui \
    src/ui/configuration/ApmHardwareConfig.ui \
    src/ui/configuration/ApmSoftwareConfig.ui \
    src/ui/configuration/FrameTypeConfig.ui \
    src/ui/configuration/CompassConfig.ui \
    src/ui/configuration/AccelCalibrationConfig.ui \
    src/ui/configuration/RadioCalibrationConfig.ui \
    src/ui/configuration/FlightModeConfig.ui \
    src/ui/configuration/Radio3DRConfig.ui \
    src/ui/configuration/BatteryMonitorConfig.ui \
    src/ui/configuration/SonarConfig.ui \
    src/ui/configuration/AirspeedConfig.ui \
    src/ui/configuration/OpticalFlowConfig.ui \
    src/ui/configuration/OsdConfig.ui \
    src/ui/configuration/AntennaTrackerConfig.ui \
    src/ui/configuration/CameraGimbalConfig.ui \
    src/ui/configuration/BasicPidConfig.ui \
    src/ui/configuration/StandardParamConfig.ui \
    src/ui/configuration/GeoFenceConfig.ui \
    src/ui/configuration/FailSafeConfig.ui \
    src/ui/configuration/AdvancedParamConfig.ui \
    src/ui/configuration/ArduCopterPidConfig.ui \
    src/ui/configuration/ApmPlaneLevel.ui \
    src/ui/configuration/ParamWidget.ui \
    src/ui/configuration/ArduPlanePidConfig.ui \
    src/ui/configuration/AdvParameterList.ui \
    src/ui/configuration/ArduRoverPidConfig.ui \
    src/ui/QGCConfigView.ui \
    src/ui/main/QGCViewModeSelection.ui \
    src/ui/main/QGCWelcomeMainWindow.ui \
    src/ui/configuration/terminalconsole.ui \
    src/ui/configuration/SerialSettingsDialog.ui \
<<<<<<< HEAD
    src/ui/configuration/ApmFirmwareConfig.ui
=======
    src/ui/configuration/ApmFirmwareConfig.ui \
    src/ui/px4_configuration/QGCPX4AirframeConfig.ui \
    src/ui/px4_configuration/QGCPX4MulticopterConfig.ui \
    src/ui/px4_configuration/QGCPX4SensorCalibration.ui
>>>>>>> 5ac868e5

INCLUDEPATH += src \
    src/ui \
    src/ui/linechart \
    src/ui/uas \
    src/ui/map \
    src/uas \
    src/comm \
    include/ui \
    src/input \
    src/lib/qmapcontrol \
    src/ui/mavlink \
    src/ui/param \
    src/ui/watchdog \
    src/ui/map3D \
    src/ui/mission \
    src/ui/designer \
    src/ui/configuration \
    src/ui/main
HEADERS += src/MG.h \
    src/QGCCore.h \
    src/uas/UASInterface.h \
    src/uas/UAS.h \
    src/uas/UASManager.h \
    src/comm/LinkManager.h \
    src/comm/LinkInterface.h \
    src/comm/SerialLinkInterface.h \
    src/comm/SerialLink.h \
    src/comm/ProtocolInterface.h \
    src/comm/MAVLinkProtocol.h \
    src/comm/QGCFlightGearLink.h \
    src/comm/QGCJSBSimLink.h \
    src/comm/QGCXPlaneLink.h \
    src/ui/CommConfigurationWindow.h \
    src/ui/SerialConfigurationWindow.h \
    src/ui/MainWindow.h \
    src/ui/uas/UASControlWidget.h \
    src/ui/uas/UASListWidget.h \
    src/ui/uas/UASInfoWidget.h \
    src/ui/HUD.h \
    src/ui/linechart/LinechartWidget.h \
    src/ui/linechart/LinechartPlot.h \
    src/ui/linechart/Scrollbar.h \
    src/ui/linechart/ScrollZoomer.h \
    src/configuration.h \
    src/ui/uas/UASView.h \
    src/ui/CameraView.h \
    src/comm/MAVLinkSimulationLink.h \
    src/comm/UDPLink.h \
    src/ui/ParameterInterface.h \
    src/ui/WaypointList.h \
    src/Waypoint.h \
    src/ui/ObjectDetectionView.h \
    src/input/JoystickInput.h \
    src/ui/JoystickWidget.h \
    src/ui/DebugConsole.h \
    src/ui/HDDisplay.h \
    src/ui/MAVLinkSettingsWidget.h \
    src/ui/AudioOutputWidget.h \
    src/GAudioOutput.h \
    src/LogCompressor.h \
    src/ui/QGCParamWidget.h \
    src/ui/QGCSensorSettingsWidget.h \
    src/ui/linechart/Linecharts.h \
    src/uas/SlugsMAV.h \
    src/uas/PxQuadMAV.h \
    src/uas/ArduPilotMegaMAV.h \
    src/uas/senseSoarMAV.h \
    src/ui/watchdog/WatchdogControl.h \
    src/ui/watchdog/WatchdogProcessView.h \
    src/ui/watchdog/WatchdogView.h \
    src/uas/UASWaypointManager.h \
    src/ui/HSIDisplay.h \
    src/QGC.h \
    src/ui/QGCFirmwareUpdate.h \
    src/ui/QGCPxImuFirmwareUpdate.h \
    src/ui/QGCDataPlot2D.h \
    src/ui/linechart/IncrementalPlot.h \
    src/ui/QGCRemoteControlView.h \
    src/ui/RadioCalibration/RadioCalibrationData.h \
    src/ui/RadioCalibration/RadioCalibrationWindow.h \
    src/ui/RadioCalibration/AirfoilServoCalibrator.h \
    src/ui/RadioCalibration/SwitchCalibrator.h \
    src/ui/RadioCalibration/CurveCalibrator.h \
    src/ui/RadioCalibration/AbstractCalibrator.h \
    src/comm/QGCMAVLink.h \
    src/ui/QGCWebView.h \
    src/ui/map3D/QGCWebPage.h \
    src/ui/SlugsDataSensorView.h \
    src/ui/SlugsHilSim.h \
    src/ui/SlugsPadCameraControl.h \
    src/ui/QGCMainWindowAPConfigurator.h \
    src/comm/MAVLinkSwarmSimulationLink.h \
    src/ui/uas/QGCUnconnectedInfoWidget.h \
    src/ui/designer/QGCToolWidget.h \
    src/ui/designer/QGCParamSlider.h \
    src/ui/designer/QGCCommandButton.h \
    src/ui/designer/QGCToolWidgetItem.h \
    src/ui/QGCMAVLinkLogPlayer.h \
    src/comm/MAVLinkSimulationWaypointPlanner.h \
    src/comm/MAVLinkSimulationMAV.h \
    src/uas/QGCMAVLinkUASFactory.h \
    src/ui/QGCWaypointListMulti.h \
    src/ui/QGCUDPLinkConfiguration.h \
    src/ui/QGCSettingsWidget.h \
    src/ui/uas/UASControlParameters.h \
    src/uas/QGCUASParamManager.h \
    src/ui/map/QGCMapWidget.h \
    src/ui/map/MAV2DIcon.h \
    src/ui/map/Waypoint2DIcon.h \
    src/ui/map/QGCMapTool.h \
    src/ui/map/QGCMapToolBar.h \
    src/QGCGeo.h \
    src/ui/QGCToolBar.h \
    src/ui/QGCStatusBar.h \
    src/ui/QGCMAVLinkInspector.h \
    src/ui/MAVLinkDecoder.h \
    src/ui/WaypointViewOnlyView.h \
    src/ui/WaypointEditableView.h \    
    src/ui/UnconnectedUASInfoWidget.h \
    src/ui/QGCRGBDView.h \
    src/ui/mavlink/QGCMAVLinkMessageSender.h \
    src/ui/firmwareupdate/QGCFirmwareUpdateWidget.h \
    src/ui/QGCPluginHost.h \
    src/ui/firmwareupdate/QGCPX4FirmwareUpdate.h \
    src/ui/mission/QGCMissionOther.h \
    src/ui/mission/QGCMissionNavWaypoint.h \
    src/ui/mission/QGCMissionDoJump.h \
    src/ui/mission/QGCMissionConditionDelay.h \
    src/ui/mission/QGCMissionNavLoiterUnlim.h \
    src/ui/mission/QGCMissionNavLoiterTurns.h \
    src/ui/mission/QGCMissionNavLoiterTime.h \
    src/ui/mission/QGCMissionNavReturnToLaunch.h \
    src/ui/mission/QGCMissionNavLand.h \
    src/ui/mission/QGCMissionNavTakeoff.h \
    src/ui/mission/QGCMissionNavSweep.h \
    src/ui/mission/QGCMissionDoStartSearch.h \
    src/ui/mission/QGCMissionDoFinishSearch.h \
    src/ui/QGCVehicleConfig.h \
    src/ui/QGCPX4VehicleConfig.h \
    src/comm/QGCHilLink.h \
    src/ui/QGCHilConfiguration.h \
    src/ui/QGCHilFlightGearConfiguration.h \
    src/ui/QGCHilJSBSimConfiguration.h \
    src/ui/QGCHilXPlaneConfiguration.h \
    src/ui/designer/QGCComboBox.h \
    src/ui/designer/QGCTextLabel.h \
    src/ui/submainwindow.h \
    src/ui/dockwidgettitlebareventfilter.h \
    src/ui/uas/UASQuickView.h \
    src/ui/uas/UASQuickViewItem.h \
    src/ui/linechart/ChartPlot.h \
    src/ui/uas/UASQuickViewItemSelect.h \
    src/ui/uas/UASQuickViewTextItem.h \
    src/ui/uas/UASQuickViewGaugeItem.h \
    src/ui/uas/UASActionsWidget.h \
    src/ui/designer/QGCRadioChannelDisplay.h \
    src/ui/QGCTabbedInfoView.h \
    src/ui/UASRawStatusView.h \
    src/ui/PrimaryFlightDisplay.h \
    src/ui/uas/QGCMessageView.h \
    src/ui/JoystickButton.h \
    src/ui/JoystickAxis.h \
    src/ui/configuration/ApmHardwareConfig.h \
    src/ui/configuration/ApmSoftwareConfig.h \
    src/ui/configuration/FrameTypeConfig.h \
    src/ui/configuration/CompassConfig.h \
    src/ui/configuration/AccelCalibrationConfig.h \
    src/ui/configuration/RadioCalibrationConfig.h \
    src/ui/configuration/FlightModeConfig.h \
    src/ui/configuration/Radio3DRConfig.h \
    src/ui/configuration/BatteryMonitorConfig.h \
    src/ui/configuration/SonarConfig.h \
    src/ui/configuration/AirspeedConfig.h \
    src/ui/configuration/OpticalFlowConfig.h \
    src/ui/configuration/OsdConfig.h \
    src/ui/configuration/AntennaTrackerConfig.h \
    src/ui/configuration/CameraGimbalConfig.h \
    src/ui/configuration/AP2ConfigWidget.h \
    src/ui/configuration/BasicPidConfig.h \
    src/ui/configuration/StandardParamConfig.h \
    src/ui/configuration/GeoFenceConfig.h \
    src/ui/configuration/FailSafeConfig.h \
    src/ui/configuration/AdvancedParamConfig.h \
    src/ui/configuration/ArduCopterPidConfig.h \
    src/ui/apmtoolbar.h \
    src/ui/configuration/ApmPlaneLevel.h \
    src/ui/configuration/ParamWidget.h \
    src/ui/configuration/ArduPlanePidConfig.h \
    src/ui/configuration/AdvParameterList.h \
    src/ui/configuration/ArduRoverPidConfig.h \
    src/ui/QGCConfigView.h \
    src/ui/main/QGCViewModeSelection.h \
    src/ui/main/QGCWelcomeMainWindow.h \
    src/ui/configuration/console.h \
    src/ui/configuration/SerialSettingsDialog.h \
    src/ui/configuration/terminalconsole.h \
    src/ui/configuration/ApmHighlighter.h \
    src/ui/configuration/ApmFirmwareConfig.h \
    src/uas/UASParameterDataModel.h \
    src/uas/UASParameterCommsMgr.h \
<<<<<<< HEAD
    src/ui/QGCPendingParamWidget.h
=======
    src/ui/QGCPendingParamWidget.h \
    src/ui/px4_configuration/QGCPX4AirframeConfig.h \
    src/ui/QGCBaseParamWidget.h \
    src/ui/px4_configuration/QGCPX4MulticopterConfig.h \
    src/ui/px4_configuration/QGCPX4SensorCalibration.h
>>>>>>> 5ac868e5

# Google Earth is only supported on Mac OS and Windows with Visual Studio Compiler
macx|macx-g++|macx-g++42|win32-msvc2008|win32-msvc2010|win32-msvc2012::HEADERS += src/ui/map3D/QGCGoogleEarthView.h
contains(DEPENDENCIES_PRESENT, osg) {
    message("Including headers for OpenSceneGraph")

    # Enable only if OpenSceneGraph is available
    HEADERS += src/ui/map3D/gpl.h \
        src/ui/map3D/CameraParams.h \
        src/ui/map3D/ViewParamWidget.h \
        src/ui/map3D/SystemContainer.h \
        src/ui/map3D/SystemViewParams.h \
        src/ui/map3D/GlobalViewParams.h \
        src/ui/map3D/SystemGroupNode.h \
        src/ui/map3D/Q3DWidget.h \
        src/ui/map3D/GCManipulator.h \
        src/ui/map3D/ImageWindowGeode.h \
        src/ui/map3D/PixhawkCheetahNode.h \
        src/ui/map3D/Pixhawk3DWidget.h \
        src/ui/map3D/Q3DWidgetFactory.h \
        src/ui/map3D/WebImageCache.h \
        src/ui/map3D/WebImage.h \
        src/ui/map3D/TextureCache.h \
        src/ui/map3D/Texture.h \
        src/ui/map3D/Imagery.h \
        src/ui/map3D/HUDScaleGeode.h \
        src/ui/map3D/WaypointGroupNode.h \
        src/ui/map3D/TerrainParamDialog.h \
        src/ui/map3D/ImageryParamDialog.h
}
contains(DEPENDENCIES_PRESENT, protobuf):contains(MAVLINK_CONF, pixhawk) {
    message("Including headers for Protocol Buffers")

    # Enable only if protobuf is available
    HEADERS += libs/mavlink/include/mavlink/v1.0/pixhawk/pixhawk.pb.h \
        src/ui/map3D/ObstacleGroupNode.h \
        src/ui/map3D/GLOverlayGeode.h
}
contains(DEPENDENCIES_PRESENT, libfreenect) {
    message("Including headers for libfreenect")

    # Enable only if libfreenect is available
    HEADERS += src/input/Freenect.h
}
SOURCES += src/main.cc \
    src/QGCCore.cc \
    src/uas/UASManager.cc \
    src/uas/UAS.cc \
    src/comm/LinkManager.cc \
    src/comm/SerialLink.cc \
    src/comm/MAVLinkProtocol.cc \
    src/comm/QGCFlightGearLink.cc \
    src/comm/QGCJSBSimLink.cc \
    src/comm/QGCXPlaneLink.cc \
    src/ui/CommConfigurationWindow.cc \
    src/ui/SerialConfigurationWindow.cc \
    src/ui/MainWindow.cc \
    src/ui/uas/UASControlWidget.cc \
    src/ui/uas/UASListWidget.cc \
    src/ui/uas/UASInfoWidget.cc \
    src/ui/HUD.cc \
    src/ui/linechart/LinechartWidget.cc \
    src/ui/linechart/LinechartPlot.cc \
    src/ui/linechart/Scrollbar.cc \
    src/ui/linechart/ScrollZoomer.cc \
    src/ui/uas/UASView.cc \
    src/ui/CameraView.cc \
    src/comm/MAVLinkSimulationLink.cc \
    src/comm/UDPLink.cc \
    src/ui/ParameterInterface.cc \
    src/ui/WaypointList.cc \
    src/Waypoint.cc \
    src/ui/ObjectDetectionView.cc \
    src/input/JoystickInput.cc \
    src/ui/JoystickWidget.cc \
    src/ui/DebugConsole.cc \
    src/ui/HDDisplay.cc \
    src/ui/MAVLinkSettingsWidget.cc \
    src/ui/AudioOutputWidget.cc \
    src/GAudioOutput.cc \
    src/LogCompressor.cc \
    src/ui/QGCParamWidget.cc \
    src/ui/QGCSensorSettingsWidget.cc \
    src/ui/linechart/Linecharts.cc \
    src/uas/SlugsMAV.cc \
    src/uas/PxQuadMAV.cc \
    src/uas/ArduPilotMegaMAV.cc \
    src/uas/senseSoarMAV.cpp \
    src/ui/watchdog/WatchdogControl.cc \
    src/ui/watchdog/WatchdogProcessView.cc \
    src/ui/watchdog/WatchdogView.cc \
    src/uas/UASWaypointManager.cc \
    src/ui/HSIDisplay.cc \
    src/QGC.cc \
    src/ui/QGCFirmwareUpdate.cc \
    src/ui/QGCPxImuFirmwareUpdate.cc \
    src/ui/QGCDataPlot2D.cc \
    src/ui/linechart/IncrementalPlot.cc \
    src/ui/QGCRemoteControlView.cc \
    src/ui/RadioCalibration/RadioCalibrationWindow.cc \
    src/ui/RadioCalibration/AirfoilServoCalibrator.cc \
    src/ui/RadioCalibration/SwitchCalibrator.cc \
    src/ui/RadioCalibration/CurveCalibrator.cc \
    src/ui/RadioCalibration/AbstractCalibrator.cc \
    src/ui/RadioCalibration/RadioCalibrationData.cc \
    src/ui/QGCWebView.cc \
    src/ui/map3D/QGCWebPage.cc \
    src/ui/SlugsDataSensorView.cc \
    src/ui/SlugsHilSim.cc \
    src/ui/SlugsPadCameraControl.cpp \
    src/ui/QGCMainWindowAPConfigurator.cc \
    src/comm/MAVLinkSwarmSimulationLink.cc \
    src/ui/uas/QGCUnconnectedInfoWidget.cc \
    src/ui/designer/QGCToolWidget.cc \
    src/ui/designer/QGCParamSlider.cc \
    src/ui/designer/QGCCommandButton.cc \
    src/ui/designer/QGCToolWidgetItem.cc \
    src/ui/QGCMAVLinkLogPlayer.cc \
    src/comm/MAVLinkSimulationWaypointPlanner.cc \
    src/comm/MAVLinkSimulationMAV.cc \
    src/uas/QGCMAVLinkUASFactory.cc \
    src/ui/QGCWaypointListMulti.cc \
    src/ui/QGCUDPLinkConfiguration.cc \
    src/ui/QGCSettingsWidget.cc \
    src/ui/uas/UASControlParameters.cpp \
    src/uas/QGCUASParamManager.cc \
    src/ui/map/QGCMapWidget.cc \
    src/ui/map/MAV2DIcon.cc \
    src/ui/map/Waypoint2DIcon.cc \
    src/ui/map/QGCMapTool.cc \
    src/ui/map/QGCMapToolBar.cc \
    src/ui/QGCToolBar.cc \
    src/ui/QGCStatusBar.cc \
    src/ui/QGCMAVLinkInspector.cc \
    src/ui/MAVLinkDecoder.cc \
    src/ui/WaypointViewOnlyView.cc \
    src/ui/WaypointEditableView.cc \
    src/ui/QGCRGBDView.cc \
    src/ui/mavlink/QGCMAVLinkMessageSender.cc \
    src/ui/firmwareupdate/QGCFirmwareUpdateWidget.cc \
    src/ui/QGCPluginHost.cc \
    src/ui/firmwareupdate/QGCPX4FirmwareUpdate.cc \
    src/ui/mission/QGCMissionOther.cc \
    src/ui/mission/QGCMissionNavWaypoint.cc \
    src/ui/mission/QGCMissionDoJump.cc \
    src/ui/mission/QGCMissionConditionDelay.cc \
    src/ui/mission/QGCMissionNavLoiterUnlim.cc \
    src/ui/mission/QGCMissionNavLoiterTurns.cc \
    src/ui/mission/QGCMissionNavLoiterTime.cc \
    src/ui/mission/QGCMissionNavReturnToLaunch.cc \
    src/ui/mission/QGCMissionNavLand.cc \
    src/ui/mission/QGCMissionNavTakeoff.cc \
    src/ui/mission/QGCMissionNavSweep.cc \
    src/ui/mission/QGCMissionDoStartSearch.cc \
    src/ui/mission/QGCMissionDoFinishSearch.cc \
    src/ui/QGCVehicleConfig.cc \
    src/ui/QGCPX4VehicleConfig.cc \
    src/ui/QGCHilConfiguration.cc \
    src/ui/QGCHilFlightGearConfiguration.cc \
    src/ui/QGCHilJSBSimConfiguration.cc \
    src/ui/QGCHilXPlaneConfiguration.cc \
    src/ui/designer/QGCComboBox.cc \
    src/ui/designer/QGCTextLabel.cc \
    src/ui/submainwindow.cpp \
    src/ui/dockwidgettitlebareventfilter.cpp \
    src/ui/uas/UASQuickViewItem.cc \
    src/ui/uas/UASQuickView.cc \
    src/ui/linechart/ChartPlot.cc \
    src/ui/uas/UASQuickViewTextItem.cc \
    src/ui/uas/UASQuickViewGaugeItem.cc \
    src/ui/uas/UASQuickViewItemSelect.cc \
    src/ui/uas/UASActionsWidget.cpp \
    src/ui/designer/QGCRadioChannelDisplay.cpp \
    src/ui/QGCTabbedInfoView.cpp \
    src/ui/UASRawStatusView.cpp \
    src/ui/PrimaryFlightDisplay.cc \
    src/ui/JoystickButton.cc \
    src/ui/JoystickAxis.cc \
    src/ui/uas/QGCMessageView.cc \
    src/ui/configuration/ApmHardwareConfig.cc \
    src/ui/configuration/ApmSoftwareConfig.cc \
    src/ui/configuration/FrameTypeConfig.cc \
    src/ui/configuration/CompassConfig.cc \
    src/ui/configuration/AccelCalibrationConfig.cc \
    src/ui/configuration/RadioCalibrationConfig.cc \
    src/ui/configuration/FlightModeConfig.cc \
    src/ui/configuration/Radio3DRConfig.cc \
    src/ui/configuration/BatteryMonitorConfig.cc \
    src/ui/configuration/SonarConfig.cc \
    src/ui/configuration/AirspeedConfig.cc \
    src/ui/configuration/OpticalFlowConfig.cc \
    src/ui/configuration/OsdConfig.cc \
    src/ui/configuration/AntennaTrackerConfig.cc \
    src/ui/configuration/CameraGimbalConfig.cc \
    src/ui/configuration/AP2ConfigWidget.cc \
    src/ui/configuration/BasicPidConfig.cc \
    src/ui/configuration/StandardParamConfig.cc \
    src/ui/configuration/GeoFenceConfig.cc \
    src/ui/configuration/FailSafeConfig.cc \
    src/ui/configuration/AdvancedParamConfig.cc \
    src/ui/configuration/ArduCopterPidConfig.cc \
    src/ui/apmtoolbar.cpp \
    src/ui/configuration/ApmPlaneLevel.cc \
    src/ui/configuration/ParamWidget.cc \
    src/ui/configuration/ArduPlanePidConfig.cc \
    src/ui/configuration/AdvParameterList.cc \
    src/ui/configuration/ArduRoverPidConfig.cc \
    src/ui/QGCConfigView.cc \
    src/ui/main/QGCViewModeSelection.cc \
    src/ui/main/QGCWelcomeMainWindow.cc \
    src/ui/configuration/terminalconsole.cpp \
    src/ui/configuration/console.cpp \
    src/ui/configuration/SerialSettingsDialog.cc \
    src/ui/configuration/ApmHighlighter.cc \
    src/ui/configuration/ApmFirmwareConfig.cc \
    src/uas/UASParameterDataModel.cc \
    src/uas/UASParameterCommsMgr.cc \
<<<<<<< HEAD
    src/ui/QGCPendingParamWidget.cc
=======
    src/ui/QGCPendingParamWidget.cc \
    src/ui/px4_configuration/QGCPX4AirframeConfig.cc \
    src/ui/QGCBaseParamWidget.cc \
    src/ui/px4_configuration/QGCPX4MulticopterConfig.cc \
    src/ui/px4_configuration/QGCPX4SensorCalibration.cc
>>>>>>> 5ac868e5

# Enable Google Earth only on Mac OS and Windows with Visual Studio compiler
macx|macx-g++|macx-g++42|win32-msvc2008|win32-msvc2010|win32-msvc2012::SOURCES += src/ui/map3D/QGCGoogleEarthView.cc

# Enable OSG only if it has been found
contains(DEPENDENCIES_PRESENT, osg) {
    message("Including sources for OpenSceneGraph")

    # Enable only if OpenSceneGraph is available
    SOURCES += src/ui/map3D/gpl.cc \
        src/ui/map3D/CameraParams.cc \
        src/ui/map3D/ViewParamWidget.cc \
        src/ui/map3D/SystemContainer.cc \
        src/ui/map3D/SystemViewParams.cc \
        src/ui/map3D/GlobalViewParams.cc \
        src/ui/map3D/SystemGroupNode.cc \
        src/ui/map3D/Q3DWidget.cc \
        src/ui/map3D/ImageWindowGeode.cc \
        src/ui/map3D/GCManipulator.cc \
        src/ui/map3D/PixhawkCheetahNode.cc \
        src/ui/map3D/Pixhawk3DWidget.cc \
        src/ui/map3D/Q3DWidgetFactory.cc \
        src/ui/map3D/WebImageCache.cc \
        src/ui/map3D/WebImage.cc \
        src/ui/map3D/TextureCache.cc \
        src/ui/map3D/Texture.cc \
        src/ui/map3D/Imagery.cc \
        src/ui/map3D/HUDScaleGeode.cc \
        src/ui/map3D/WaypointGroupNode.cc \
        src/ui/map3D/TerrainParamDialog.cc \
        src/ui/map3D/ImageryParamDialog.cc

    contains(DEPENDENCIES_PRESENT, osgearth) {
        message("Including sources for osgEarth")

        # Enable only if OpenSceneGraph is available
        SOURCES +=
    }
}
contains(DEPENDENCIES_PRESENT, protobuf):contains(MAVLINK_CONF, pixhawk) {
    message("Including sources for Protocol Buffers")

    # Enable only if protobuf is available
    SOURCES += libs/mavlink/share/mavlink/src/v1.0/pixhawk/pixhawk.pb.cc \
        src/ui/map3D/ObstacleGroupNode.cc \
        src/ui/map3D/GLOverlayGeode.cc
}
contains(DEPENDENCIES_PRESENT, libfreenect) {
    message("Including sources for libfreenect")

    # Enable only if libfreenect is available
    SOURCES += src/input/Freenect.cc
}

# Add icons and other resources
RESOURCES += qgroundcontrol.qrc

# Include RT-LAB Library
win32:exists(src/lib/opalrt/OpalApi.h):exists(C:/OPAL-RT/RT-LAB7.2.4/Common/bin) {
    message("Building support for Opal-RT")
    LIBS += -LC:/OPAL-RT/RT-LAB7.2.4/Common/bin \
        -lOpalApi
    INCLUDEPATH += src/lib/opalrt
    HEADERS += src/comm/OpalRT.h \
        src/comm/OpalLink.h \
        src/comm/Parameter.h \
        src/comm/QGCParamID.h \
        src/comm/ParameterList.h \
        src/ui/OpalLinkConfigurationWindow.h
    SOURCES += src/comm/OpalRT.cc \
        src/comm/OpalLink.cc \
        src/comm/Parameter.cc \
        src/comm/QGCParamID.cc \
        src/comm/ParameterList.cc \
        src/ui/OpalLinkConfigurationWindow.cc
    FORMS += src/ui/OpalLinkSettings.ui
    DEFINES += OPAL_RT
}
TRANSLATIONS += es-MX.ts \
    en-US.ts

# xbee support
# libxbee only supported by linux and windows systems
win32-msvc2008|win32-msvc2010|win32-msvc2012|linux {
    HEADERS += src/comm/XbeeLinkInterface.h \
        src/comm/XbeeLink.h \
        src/comm/HexSpinBox.h \
        src/ui/XbeeConfigurationWindow.h \
        src/comm/CallConv.h
    SOURCES += src/comm/XbeeLink.cpp \
        src/comm/HexSpinBox.cpp \
        src/ui/XbeeConfigurationWindow.cpp
    DEFINES += XBEELINK
    INCLUDEPATH += libs/thirdParty/libxbee
# TO DO: build library when it does not exist already
    LIBS += -llibs/thirdParty/libxbee/lib/libxbee
}

###################################################################
#### --- 3DConnexion 3d Mice support (e.g. spacenavigator) --- ####
###################################################################

# xdrvlib only supported by linux (theoretical all X11) systems
# You have to install the official 3DxWare driver for linux to use 3D mouse support on linux systems!
linux-g++|linux-g++-64{
    exists(/usr/local/lib/libxdrvlib.so){
        message("Including support for Magellan 3DxWare for linux system.")
        SOURCES  += src/input/Mouse6dofInput.cpp
        HEADERS  += src/input/Mouse6dofInput.h
        LIBS += -L/usr/local/lib/ -lxdrvlib
        INCLUDEPATH *= /usr/local/include
        DEFINES += MOUSE_ENABLED_LINUX \
                    ParameterCheck                      # Hack: Has to be defined for magellan usage
    }
}

# Support for Windows systems
# You have to install the official 3DxWare driver for Windows to use the 3D mouse support on Windows systems!
win32-msvc2008|win32-msvc2010|win32-msvc2012 {
    message("Including support for 3DxWare for Windows system.")
    SOURCES  += libs/thirdParty/3DMouse/win/MouseParameters.cpp \
                libs/thirdParty/3DMouse/win/Mouse3DInput.cpp \
                src/input/Mouse6dofInput.cpp
    HEADERS  += libs/thirdParty/3DMouse/win/I3dMouseParams.h \
                libs/thirdParty/3DMouse/win/MouseParameters.h \
                libs/thirdParty/3DMouse/win/Mouse3DInput.h \
                src/input/Mouse6dofInput.h
    INCLUDEPATH += libs/thirdParty/3DMouse/win
    DEFINES += MOUSE_ENABLED_WIN
}

unix:!macx:!symbian: LIBS += -losg

OTHER_FILES += \
    dongfang_notes.txt \
    src/ui/dongfang-scrapyard.txt \
    qml/components/DigitalDisplay.qml \
    qml/components/StatusDisplay.qml

OTHER_FILES += \
    qml/ApmToolBar.qml \
    qml/components/Button.qml \
    qml/components/TextButton.qml \
    qml/resources/qgroundcontrol/toolbar/connect.png \
    qml/resources/qgroundcontrol/toolbar/flightplanner.png \
    qml/resources/qgroundcontrol/toolbar/helpwizard.png \
    qml/resources/qgroundcontrol/toolbar/softwareconfig.png \
    qml/resources/qgroundcontrol/toolbar/terminal.png \
    qml/resources/qgroundcontrol/toolbar/simulation.png \
    qml/resources/qgroundcontrol/toolbar/hardwareconfig.png \
    qml/resources/qgroundcontrol/toolbar/flightdata.png \
    qml/resources/qgroundcontrol/toolbar/disconnect.png \
    qml/resources/qgroundcontrol/toolbar/donate.png \


#qmlcomponents.path    += $${DESTDIR}$${TARGET}/components
#qmlcomponents.files   += ./components/Button.qml

#sources.files       += ApmToolBar.qml
#sources.path        += $$DESTDIR/qml
#target.path         += qgroundcontrol
#INSTALLS            += sources target

message( BASEDIR $$BASEDIR DESTDIR $$DESTDIR TARGET $$TARGET TARGETDIR $$TARGETDIR)<|MERGE_RESOLUTION|>--- conflicted
+++ resolved
@@ -142,8 +142,6 @@
 
 include(src/apps/mavlinkgen/mavlinkgen.pri)
 
-<<<<<<< HEAD
-=======
 # Include QUpgrade tool
 exists(qupgrade) {
     SOURCES += qupgrade/src/apps/qupgrade/qgcfirmwareupgradeworker.cpp \
@@ -173,7 +171,6 @@
 # Include GLC library
 #include(libs/GLC_lib/glc_lib.pri)
 
->>>>>>> 5ac868e5
 # Include QWT plotting library
 include(libs/qwt/qwt.pri)
 
@@ -185,15 +182,6 @@
 # Include serial port library (QSerialPort)
 include(libs/serialport/qserialport.pri)
 
-<<<<<<< HEAD
-## Serial port detection (ripped-off from qextserialport library)
-#macx|macx-g++|macx-g++42::SOURCES += libs/qextserialport/qextserialenumerator_osx.cpp
-#linux-g++::SOURCES += libs/qextserialport/qextserialenumerator_unix.cpp
-#linux-g++-64::SOURCES += libs/qextserialport/qextserialenumerator_unix.cpp
-#win32-msvc2008|win32-msvc2010|win32-msvc2012::SOURCES += libs/qextserialport/qextserialenumerator_win.cpp
-
-=======
->>>>>>> 5ac868e5
 # Input
 FORMS += src/ui/MainWindow.ui \
     src/ui/CommSettings.ui \
@@ -304,14 +292,10 @@
     src/ui/main/QGCWelcomeMainWindow.ui \
     src/ui/configuration/terminalconsole.ui \
     src/ui/configuration/SerialSettingsDialog.ui \
-<<<<<<< HEAD
-    src/ui/configuration/ApmFirmwareConfig.ui
-=======
     src/ui/configuration/ApmFirmwareConfig.ui \
     src/ui/px4_configuration/QGCPX4AirframeConfig.ui \
     src/ui/px4_configuration/QGCPX4MulticopterConfig.ui \
     src/ui/px4_configuration/QGCPX4SensorCalibration.ui
->>>>>>> 5ac868e5
 
 INCLUDEPATH += src \
     src/ui \
@@ -430,8 +414,7 @@
     src/ui/QGCMAVLinkInspector.h \
     src/ui/MAVLinkDecoder.h \
     src/ui/WaypointViewOnlyView.h \
-    src/ui/WaypointEditableView.h \    
-    src/ui/UnconnectedUASInfoWidget.h \
+    src/ui/WaypointEditableView.h \
     src/ui/QGCRGBDView.h \
     src/ui/mavlink/QGCMAVLinkMessageSender.h \
     src/ui/firmwareupdate/QGCFirmwareUpdateWidget.h \
@@ -513,15 +496,11 @@
     src/ui/configuration/ApmFirmwareConfig.h \
     src/uas/UASParameterDataModel.h \
     src/uas/UASParameterCommsMgr.h \
-<<<<<<< HEAD
-    src/ui/QGCPendingParamWidget.h
-=======
     src/ui/QGCPendingParamWidget.h \
     src/ui/px4_configuration/QGCPX4AirframeConfig.h \
     src/ui/QGCBaseParamWidget.h \
     src/ui/px4_configuration/QGCPX4MulticopterConfig.h \
     src/ui/px4_configuration/QGCPX4SensorCalibration.h
->>>>>>> 5ac868e5
 
 # Google Earth is only supported on Mac OS and Windows with Visual Studio Compiler
 macx|macx-g++|macx-g++42|win32-msvc2008|win32-msvc2010|win32-msvc2012::HEADERS += src/ui/map3D/QGCGoogleEarthView.h
@@ -739,15 +718,11 @@
     src/ui/configuration/ApmFirmwareConfig.cc \
     src/uas/UASParameterDataModel.cc \
     src/uas/UASParameterCommsMgr.cc \
-<<<<<<< HEAD
-    src/ui/QGCPendingParamWidget.cc
-=======
     src/ui/QGCPendingParamWidget.cc \
     src/ui/px4_configuration/QGCPX4AirframeConfig.cc \
     src/ui/QGCBaseParamWidget.cc \
     src/ui/px4_configuration/QGCPX4MulticopterConfig.cc \
     src/ui/px4_configuration/QGCPX4SensorCalibration.cc
->>>>>>> 5ac868e5
 
 # Enable Google Earth only on Mac OS and Windows with Visual Studio compiler
 macx|macx-g++|macx-g++42|win32-msvc2008|win32-msvc2010|win32-msvc2012::SOURCES += src/ui/map3D/QGCGoogleEarthView.cc
