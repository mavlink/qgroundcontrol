--- conflicted
+++ resolved
@@ -1,479 +1,3 @@
-<<<<<<< HEAD
-# -------------------------------------------------
-# QGroundControl - Micro Air Vehicle Groundstation
-# Please see our website at <http://qgroundcontrol.org>
-# Author:
-# Lorenz Meier <mavteam@student.ethz.ch>
-# (c) 2009-2010 PIXHAWK Team
-# This file is part of the mav groundstation project
-# QGroundControl is free software: you can redistribute it and/or modify
-# it under the terms of the GNU General Public License as published by
-# the Free Software Foundation, either version 3 of the License, or
-# (at your option) any later version.
-# QGroundControl is distributed in the hope that it will be useful,
-# but WITHOUT ANY WARRANTY; without even the implied warranty of
-# MERCHANTABILITY or FITNESS FOR A PARTICULAR PURPOSE. See the
-# GNU General Public License for more details.
-# You should have received a copy of the GNU General Public License
-# along with QGroundControl. If not, see <http://www.gnu.org/licenses/>.
-# -------------------------------------------------
-# Include QMapControl map library
-# prefer version from external directory /
-# from http://github.com/pixhawk/qmapcontrol/
-# over bundled version in lib directory
-# Version from GIT repository is preferred
-# include ( "../qmapcontrol/QMapControl/QMapControl.pri" ) #{
-# Include bundled version if necessary
-
-include(lib/QMapControl/QMapControl.pri)
-include(lib/nmea/nmea.pri)
-
-# message("Including bundled QMapControl version as FALLBACK. This is fine on Linux and MacOS, but not the best choice in Windows")
-QT += network \
-    opengl \
-    svg \
-    xml \
-    phonon \
-    webkit
-TEMPLATE = app
-TARGET = qgroundcontrol
-BASEDIR = $$IN_PWD
-TARGETDIR = $$OUT_PWD
-BUILDDIR = $$TARGETDIR/build
-LANGUAGE = C++
-OBJECTS_DIR = $$BUILDDIR/obj
-MOC_DIR = $$BUILDDIR/moc
-UI_HEADERS_DIR = src/ui/generated
-MAVLINK_CONF = ""
-
-# If the user config file exists, it will be included.
-# if the variable MAVLINK_CONF contains the name of an
-# additional project, QGroundControl includes the support
-# of custom MAVLink messages of this project
-exists(user_config.pri) { 
-    include(user_config.pri)
-    message("----- USING CUSTOM USER QGROUNDCONTROL CONFIG FROM user_config.pri -----")
-    message("Adding support for additional MAVLink messages for: " $$MAVLINK_CONF)
-    message("------------------------------------------------------------------------")
-}
-
-INCLUDEPATH += $$BASEDIR/../mavlink/include/common
-contains(MAVLINK_CONF, pixhawk) { 
-    # Remove the default set - it is included anyway
-    INCLUDEPATH -= $$BASEDIR/../mavlink/include/common
-    
-    # PIXHAWK SPECIAL MESSAGES
-    INCLUDEPATH += $$BASEDIR/../mavlink/include/pixhawk
-    DEFINES += QGC_USE_PIXHAWK_MESSAGES
-}
-contains(MAVLINK_CONF, slugs) { 
-    # Remove the default set - it is included anyway
-    INCLUDEPATH -= $$BASEDIR/../mavlink/include/common
-    
-    # SLUGS SPECIAL MESSAGES
-    INCLUDEPATH += $$BASEDIR/../mavlink/include/slugs
-    DEFINES += QGC_USE_SLUGS_MESSAGES
-}
-contains(MAVLINK_CONF, ualberta) { 
-    # Remove the default set - it is included anyway
-    INCLUDEPATH -= $$BASEDIR/../mavlink/include/common
-    
-    # UALBERTA SPECIAL MESSAGES
-    INCLUDEPATH += $$BASEDIR/../mavlink/include/ualberta
-    DEFINES += QGC_USE_UALBERTA_MESSAGES
-}
-contains(MAVLINK_CONF, ardupilotmega) { 
-    # Remove the default set - it is included anyway
-    INCLUDEPATH -= $$BASEDIR/../mavlink/include/common
-    
-    # UALBERTA SPECIAL MESSAGES
-    INCLUDEPATH += $$BASEDIR/../mavlink/include/ardupilotmega
-    DEFINES += QGC_USE_ARDUPILOTMEGA_MESSAGES
-}
-
-# }
-# Include general settings for MAVGround
-# necessary as last include to override any non-acceptable settings
-# done by the plugins above
-include(qgroundcontrol.pri)
-
-# QWT plot and QExtSerial depend on paths set by qgroundcontrol.pri
-# Include serial port library
-include(src/lib/qextserialport/qextserialport.pri)
-
-# Include QWT plotting library
-include(src/lib/qwt/qwt.pri)
-DEPENDPATH += . \
-    lib/QMapControl \
-    lib/QMapControl/src \
-    plugins
-INCLUDEPATH += . \
-    lib/QMapControl \
-    $$BASEDIR/../mavlink/include
-
-# ../mavlink/include \
-# MAVLink/include \
-# mavlink/include
-# Input
-FORMS += src/ui/MainWindow.ui \
-    src/ui/CommSettings.ui \
-    src/ui/SerialSettings.ui \
-    src/ui/UASControl.ui \
-    src/ui/UASList.ui \
-    src/ui/UASInfo.ui \
-    src/ui/Linechart.ui \
-    src/ui/UASView.ui \
-    src/ui/ParameterInterface.ui \
-    src/ui/WaypointList.ui \
-    src/ui/WaypointView.ui \
-    src/ui/ObjectDetectionView.ui \
-    src/ui/JoystickWidget.ui \
-    src/ui/DebugConsole.ui \
-    src/ui/MapWidget.ui \
-    src/ui/XMLCommProtocolWidget.ui \
-    src/ui/HDDisplay.ui \
-    src/ui/MAVLinkSettingsWidget.ui \
-    src/ui/AudioOutputWidget.ui \
-    src/ui/QGCSensorSettingsWidget.ui \
-    src/ui/watchdog/WatchdogControl.ui \
-    src/ui/watchdog/WatchdogProcessView.ui \
-    src/ui/watchdog/WatchdogView.ui \
-    src/ui/QGCFirmwareUpdate.ui \
-    src/ui/QGCPxImuFirmwareUpdate.ui \
-    src/ui/QGCDataPlot2D.ui \
-    src/ui/QGCRemoteControlView.ui \
-    src/ui/QMap3D.ui \
-    src/ui/QGCWebView.ui \
-    src/ui/map3D/QGCGoogleEarthView.ui \
-    src/ui/SlugsDataSensorView.ui \
-    src/ui/SlugsHilSim.ui \
-    src/ui/SlugsPIDControl.ui \
-    src/ui/SlugsVideoCamControl.ui \
-    src/ui/SlugsPadCameraControl.ui \
-    src/ui/uas/QGCUnconnectedInfoWidget.ui \
-    src/ui/designer/QGCToolWidget.ui \
-    src/ui/designer/QGCParamSlider.ui \
-    src/ui/designer/QGCActionButton.ui \
-    src/ui/designer/QGCCommandButton.ui \
-    src/ui/QGCMAVLinkLogPlayer.ui \
-    src/ui/QGCWaypointListMulti.ui \
-    src/ui/mission/QGCCustomWaypointAction.ui \
-    src/ui/QGCUDPLinkConfiguration.ui \
-    src/ui/QGCSettingsWidget.ui \
-    src/ui/mission/QGCMissionDoWidget.ui \
-    src/ui/mission/QGCMissionConditionWidget.ui
-
-INCLUDEPATH += src \
-    src/ui \
-    src/ui/linechart \
-    src/ui/uas \
-    src/ui/map \
-    src/uas \
-    src/comm \
-    include/ui \
-    src/input \
-    src/lib/qmapcontrol \
-    src/ui/mavlink \
-    src/ui/param \
-    src/ui/watchdog \
-    src/ui/map3D \
-    src/ui/designer
-
-HEADERS += src/MG.h \
-    src/Core.h \
-    src/uas/UASInterface.h \
-    src/uas/UAS.h \
-    src/uas/UASManager.h \
-    src/comm/LinkManager.h \
-    src/comm/LinkInterface.h \
-    src/comm/SerialLinkInterface.h \
-    src/comm/SerialLink.h \
-    src/comm/SerialSimulationLink.h \
-    src/comm/ProtocolInterface.h \
-    src/comm/MAVLinkProtocol.h \
-    src/comm/AS4Protocol.h \
-    src/ui/CommConfigurationWindow.h \
-    src/ui/SerialConfigurationWindow.h \
-    src/ui/MainWindow.h \
-    src/ui/uas/UASControlWidget.h \
-    src/ui/uas/UASListWidget.h \
-    src/ui/uas/UASInfoWidget.h \
-    src/ui/HUD.h \
-    src/ui/linechart/LinechartWidget.h \
-    src/ui/linechart/LinechartPlot.h \
-    src/ui/linechart/Scrollbar.h \
-    src/ui/linechart/ScrollZoomer.h \
-    src/configuration.h \
-    src/ui/uas/UASView.h \
-    src/ui/CameraView.h \
-    src/comm/MAVLinkSimulationLink.h \
-    src/comm/UDPLink.h \
-    src/ui/ParameterInterface.h \
-    src/ui/WaypointList.h \
-    src/Waypoint.h \
-    src/ui/WaypointView.h \
-    src/ui/ObjectDetectionView.h \
-    src/input/JoystickInput.h \
-    src/ui/JoystickWidget.h \
-    src/ui/DebugConsole.h \
-    src/ui/MapWidget.h \
-    src/ui/XMLCommProtocolWidget.h \
-    src/ui/mavlink/DomItem.h \
-    src/ui/mavlink/DomModel.h \
-    src/comm/MAVLinkXMLParser.h \
-    src/ui/HDDisplay.h \
-    src/ui/MAVLinkSettingsWidget.h \
-    src/ui/AudioOutputWidget.h \
-    src/GAudioOutput.h \
-    src/LogCompressor.h \
-    src/ui/QGCParamWidget.h \
-    src/ui/QGCSensorSettingsWidget.h \
-    src/ui/linechart/Linecharts.h \
-    src/uas/SlugsMAV.h \
-    src/uas/PxQuadMAV.h \
-    src/uas/ArduPilotMegaMAV.h \
-    src/comm/MAVLinkSyntaxHighlighter.h \
-    src/ui/watchdog/WatchdogControl.h \
-    src/ui/watchdog/WatchdogProcessView.h \
-    src/ui/watchdog/WatchdogView.h \
-    src/uas/UASWaypointManager.h \
-    src/ui/HSIDisplay.h \
-    src/QGC.h \
-    src/ui/QGCFirmwareUpdate.h \
-    src/ui/QGCPxImuFirmwareUpdate.h \
-    src/ui/QGCDataPlot2D.h \
-    src/ui/linechart/IncrementalPlot.h \
-    src/ui/map/Waypoint2DIcon.h \
-    src/ui/map/MAV2DIcon.h \
-    src/ui/QGCRemoteControlView.h \
-    src/ui/RadioCalibration/RadioCalibrationData.h \
-    src/ui/RadioCalibration/RadioCalibrationWindow.h \
-    src/ui/RadioCalibration/AirfoilServoCalibrator.h \
-    src/ui/RadioCalibration/SwitchCalibrator.h \
-    src/ui/RadioCalibration/CurveCalibrator.h \
-    src/ui/RadioCalibration/AbstractCalibrator.h \
-    src/comm/QGCMAVLink.h \
-    src/ui/QGCWebView.h \
-    src/ui/map3D/QGCWebPage.h \
-    src/ui/SlugsDataSensorView.h \
-    src/ui/SlugsHilSim.h \
-    src/ui/SlugsPIDControl.h \
-    src/ui/SlugsVideoCamControl.h \
-    src/ui/SlugsPadCameraControl.h \
-    src/ui/QGCMainWindowAPConfigurator.h \
-    src/comm/MAVLinkSwarmSimulationLink.h \
-    src/ui/uas/QGCUnconnectedInfoWidget.h \
-    src/ui/designer/QGCToolWidget.h \
-    src/ui/designer/QGCParamSlider.h \
-    src/ui/designer/QGCActionButton.h \
-    src/ui/designer/QGCCommandButton.h \
-    src/ui/designer/QGCToolWidgetItem.h \
-    src/ui/QGCMAVLinkLogPlayer.h \
-    src/comm/MAVLinkSimulationWaypointPlanner.h \
-    src/comm/MAVLinkSimulationMAV.h \
-    src/uas/QGCMAVLinkUASFactory.h \
-    src/ui/QGCWaypointListMulti.h \
-    src/ui/QGCUDPLinkConfiguration.h \
-    src/ui/QGCSettingsWidget.h \
-    src/ui/mission/QGCMissionDoWidget.h \
-    src/ui/mission/QGCMissionConditionWidget.h \
-    src/uas/QGCUASParamManager.h
-
-# Google Earth is only supported on Mac OS and Windows with Visual Studio Compiler
-macx|win32-msvc2008: {
-    HEADERS +=    src/ui/map3D/QGCGoogleEarthView.h
-}
-
-contains(DEPENDENCIES_PRESENT, osg) { 
-    message("Including headers for OpenSceneGraph")
-    
-    # Enable only if OpenSceneGraph is available
-    HEADERS += src/ui/map3D/Q3DWidget.h \
-        src/ui/map3D/GCManipulator.h \
-        src/ui/map3D/ImageWindowGeode.h \
-        src/ui/map3D/QOSGWidget.h \
-        src/ui/map3D/PixhawkCheetahGeode.h \
-        src/ui/map3D/Pixhawk3DWidget.h \
-        src/ui/map3D/Q3DWidgetFactory.h \
-        src/ui/map3D/WebImageCache.h \
-        src/ui/map3D/WebImage.h \
-        src/ui/map3D/TextureCache.h \
-        src/ui/map3D/Texture.h \
-        src/ui/map3D/Imagery.h \
-        src/ui/map3D/HUDScaleGeode.h \
-        src/ui/map3D/WaypointGroupNode.h
-    contains(DEPENDENCIES_PRESENT, osgearth) { 
-        message("Including headers for OSGEARTH")
-        
-        # Enable only if OpenSceneGraph is available
-        HEADERS += src/ui/map3D/QMap3D.h
-    }
-}
-contains(DEPENDENCIES_PRESENT, libfreenect) { 
-    message("Including headers for libfreenect")
-    
-    # Enable only if libfreenect is available
-    HEADERS += src/input/Freenect.h
-}
-
-SOURCES += src/main.cc \
-    src/Core.cc \
-    src/uas/UASManager.cc \
-    src/uas/UAS.cc \
-    src/comm/LinkManager.cc \
-    src/comm/SerialLink.cc \
-    src/comm/SerialSimulationLink.cc \
-    src/comm/MAVLinkProtocol.cc \
-    src/comm/AS4Protocol.cc \
-    src/ui/CommConfigurationWindow.cc \
-    src/ui/SerialConfigurationWindow.cc \
-    src/ui/MainWindow.cc \
-    src/ui/uas/UASControlWidget.cc \
-    src/ui/uas/UASListWidget.cc \
-    src/ui/uas/UASInfoWidget.cc \
-    src/ui/HUD.cc \
-    src/ui/linechart/LinechartWidget.cc \
-    src/ui/linechart/LinechartPlot.cc \
-    src/ui/linechart/Scrollbar.cc \
-    src/ui/linechart/ScrollZoomer.cc \
-    src/ui/uas/UASView.cc \
-    src/ui/CameraView.cc \
-    src/comm/MAVLinkSimulationLink.cc \
-    src/comm/UDPLink.cc \
-    src/ui/ParameterInterface.cc \
-    src/ui/WaypointList.cc \
-    src/Waypoint.cc \
-    src/ui/WaypointView.cc \
-    src/ui/ObjectDetectionView.cc \
-    src/input/JoystickInput.cc \
-    src/ui/JoystickWidget.cc \
-    src/ui/DebugConsole.cc \
-    src/ui/MapWidget.cc \
-    src/ui/XMLCommProtocolWidget.cc \
-    src/ui/mavlink/DomItem.cc \
-    src/ui/mavlink/DomModel.cc \
-    src/comm/MAVLinkXMLParser.cc \
-    src/ui/HDDisplay.cc \
-    src/ui/MAVLinkSettingsWidget.cc \
-    src/ui/AudioOutputWidget.cc \
-    src/GAudioOutput.cc \
-    src/LogCompressor.cc \
-    src/ui/QGCParamWidget.cc \
-    src/ui/QGCSensorSettingsWidget.cc \
-    src/ui/linechart/Linecharts.cc \
-    src/uas/SlugsMAV.cc \
-    src/uas/PxQuadMAV.cc \
-    src/uas/ArduPilotMegaMAV.cc \
-    src/comm/MAVLinkSyntaxHighlighter.cc \
-    src/ui/watchdog/WatchdogControl.cc \
-    src/ui/watchdog/WatchdogProcessView.cc \
-    src/ui/watchdog/WatchdogView.cc \
-    src/uas/UASWaypointManager.cc \
-    src/ui/HSIDisplay.cc \
-    src/QGC.cc \
-    src/ui/QGCFirmwareUpdate.cc \
-    src/ui/QGCPxImuFirmwareUpdate.cc \
-    src/ui/QGCDataPlot2D.cc \
-    src/ui/linechart/IncrementalPlot.cc \
-    src/ui/map/Waypoint2DIcon.cc \
-    src/ui/map/MAV2DIcon.cc \
-    src/ui/QGCRemoteControlView.cc \
-    src/ui/RadioCalibration/RadioCalibrationWindow.cc \
-    src/ui/RadioCalibration/AirfoilServoCalibrator.cc \
-    src/ui/RadioCalibration/SwitchCalibrator.cc \
-    src/ui/RadioCalibration/CurveCalibrator.cc \
-    src/ui/RadioCalibration/AbstractCalibrator.cc \
-    src/ui/RadioCalibration/RadioCalibrationData.cc \
-    src/ui/QGCWebView.cc \
-    src/ui/map3D/QGCWebPage.cc \
-    src/ui/SlugsDataSensorView.cc \
-    src/ui/SlugsHilSim.cc \
-    src/ui/SlugsPIDControl.cpp \
-    src/ui/SlugsVideoCamControl.cpp \
-    src/ui/SlugsPadCameraControl.cpp \
-    src/ui/QGCMainWindowAPConfigurator.cc \
-    src/comm/MAVLinkSwarmSimulationLink.cc \
-    src/ui/uas/QGCUnconnectedInfoWidget.cc \
-    src/ui/designer/QGCToolWidget.cc \
-    src/ui/designer/QGCParamSlider.cc \
-    src/ui/designer/QGCActionButton.cc \
-    src/ui/designer/QGCCommandButton.cc \
-    src/ui/designer/QGCToolWidgetItem.cc \
-    src/ui/QGCMAVLinkLogPlayer.cc \
-    src/comm/MAVLinkSimulationWaypointPlanner.cc \
-    src/comm/MAVLinkSimulationMAV.cc \
-    src/uas/QGCMAVLinkUASFactory.cc \
-    src/ui/QGCWaypointListMulti.cc \
-    src/ui/QGCUDPLinkConfiguration.cc \
-    src/ui/QGCSettingsWidget.cc \
-    src/ui/mission/QGCMissionDoWidget.cc \
-    src/ui/mission/QGCMissionConditionWidget.cc \
-    src/uas/QGCUASParamManager.cc
-
-macx|win32-msvc2008: {
-    SOURCES += src/ui/map3D/QGCGoogleEarthView.cc
-}
-
-contains(DEPENDENCIES_PRESENT, osg) { 
-    message("Including sources for OpenSceneGraph")
-    
-    # Enable only if OpenSceneGraph is available
-    SOURCES += src/ui/map3D/Q3DWidget.cc \
-        src/ui/map3D/ImageWindowGeode.cc \
-        src/ui/map3D/GCManipulator.cc \
-        src/ui/map3D/QOSGWidget.cc \
-        src/ui/map3D/PixhawkCheetahGeode.cc \
-        src/ui/map3D/Pixhawk3DWidget.cc \
-        src/ui/map3D/Q3DWidgetFactory.cc \
-        src/ui/map3D/WebImageCache.cc \
-        src/ui/map3D/WebImage.cc \
-        src/ui/map3D/TextureCache.cc \
-        src/ui/map3D/Texture.cc \
-        src/ui/map3D/Imagery.cc \
-        src/ui/map3D/HUDScaleGeode.cc \
-        src/ui/map3D/WaypointGroupNode.cc \
-
-
-    contains(DEPENDENCIES_PRESENT, osgearth) { 
-        message("Including sources for osgEarth")
-        
-        # Enable only if OpenSceneGraph is available
-        SOURCES += src/ui/map3D/QMap3D.cc
-    }
-}
-contains(DEPENDENCIES_PRESENT, libfreenect) { 
-    message("Including sources for libfreenect")
-    
-    # Enable only if libfreenect is available
-    SOURCES += src/input/Freenect.cc
-}
-RESOURCES += mavground.qrc
-
-# Include RT-LAB Library
-win32:exists(src/lib/opalrt/OpalApi.h):exists(C:/OPAL-RT/RT-LAB7.2.4/Common/bin) {
-    message("Building support for Opal-RT")
-    LIBS += -LC:/OPAL-RT/RT-LAB7.2.4/Common/bin \
-        -lOpalApi
-    INCLUDEPATH += src/lib/opalrt
-    HEADERS += src/comm/OpalRT.h \
-        src/comm/OpalLink.h \
-        src/comm/Parameter.h \
-        src/comm/QGCParamID.h \
-        src/comm/ParameterList.h \
-        src/ui/OpalLinkConfigurationWindow.h
-    SOURCES += src/comm/OpalRT.cc \
-        src/comm/OpalLink.cc \
-        src/comm/Parameter.cc \
-        src/comm/QGCParamID.cc \
-        src/comm/ParameterList.cc \
-        src/ui/OpalLinkConfigurationWindow.cc
-    FORMS += src/ui/OpalLinkSettings.ui
-    DEFINES += OPAL_RT
-}
-
-TRANSLATIONS  += es-MX.ts \
-    en-US.ts
-=======
 # -------------------------------------------------
 # QGroundControl - Micro Air Vehicle Groundstation
 # Please see our website at <http://qgroundcontrol.org>
@@ -628,12 +152,15 @@
     src/ui/designer/QGCToolWidget.ui \
     src/ui/designer/QGCParamSlider.ui \
     src/ui/designer/QGCActionButton.ui \
+    src/ui/designer/QGCCommandButton.ui \
     src/ui/QGCMAVLinkLogPlayer.ui \
     src/ui/QGCWaypointListMulti.ui \
     src/ui/mission/QGCCustomWaypointAction.ui \
     src/ui/QGCUDPLinkConfiguration.ui \
     src/ui/QGCSettingsWidget.ui \
     src/ui/UASControlParameters.ui
+    src/ui/mission/QGCMissionDoWidget.ui \
+    src/ui/mission/QGCMissionConditionWidget.ui
 
 INCLUDEPATH += src \
     src/ui \
@@ -737,6 +264,7 @@
     src/ui/designer/QGCToolWidget.h \
     src/ui/designer/QGCParamSlider.h \
     src/ui/designer/QGCActionButton.h \
+    src/ui/designer/QGCCommandButton.h \
     src/ui/designer/QGCToolWidgetItem.h \
     src/ui/QGCMAVLinkLogPlayer.h \
     src/comm/MAVLinkSimulationWaypointPlanner.h \
@@ -746,6 +274,9 @@
     src/ui/QGCUDPLinkConfiguration.h \
     src/ui/QGCSettingsWidget.h \
     src/ui/uas/UASControlParameters.h
+    src/ui/mission/QGCMissionDoWidget.h \
+    src/ui/mission/QGCMissionConditionWidget.h \
+    src/uas/QGCUASParamManager.h
 
 # Google Earth is only supported on Mac OS and Windows with Visual Studio Compiler
 macx|win32-msvc2008: {
@@ -864,6 +395,7 @@
     src/ui/designer/QGCToolWidget.cc \
     src/ui/designer/QGCParamSlider.cc \
     src/ui/designer/QGCActionButton.cc \
+    src/ui/designer/QGCCommandButton.cc \
     src/ui/designer/QGCToolWidgetItem.cc \
     src/ui/QGCMAVLinkLogPlayer.cc \
     src/comm/MAVLinkSimulationWaypointPlanner.cc \
@@ -873,6 +405,9 @@
     src/ui/QGCUDPLinkConfiguration.cc \
     src/ui/QGCSettingsWidget.cc \
     src/ui/uas/UASControlParameters.cpp
+    src/ui/mission/QGCMissionDoWidget.cc \
+    src/ui/mission/QGCMissionConditionWidget.cc \
+    src/uas/QGCUASParamManager.cc
 
 macx|win32-msvc2008: {
     SOURCES += src/ui/map3D/QGCGoogleEarthView.cc
@@ -936,5 +471,4 @@
 }
 
 TRANSLATIONS  += es-MX.ts \
-    en-US.ts
->>>>>>> c84b1d0e
+    en-US.ts