--- conflicted
+++ resolved
@@ -240,12 +240,8 @@
 RESOURCES = mavground.qrc
 
 # Include RT-LAB Library
-<<<<<<< HEAD
-win32:exists(src/lib/opalrt/OpalApi.h) { 
+win32:exists(src/lib/opalrt/OpalApi.h):exists(C:\OPAL-RT\RT-LAB7.2.4\Common\bin) { 
     message("Building support for Opal-RT")
-=======
-win32:exists(C:\OPAL-RT\RT-LAB7.2.4\Common\bin) {
->>>>>>> 3858288a
     LIBS += -LC:\OPAL-RT\RT-LAB7.2.4\Common\bin \
         -lOpalApi
     INCLUDEPATH += src/lib/opalrt
