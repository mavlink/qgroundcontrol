--- conflicted
+++ resolved
@@ -2,7 +2,7 @@
 
  QGroundControl Open Source Ground Control Station
 
- (c) 2009 - 2014 QGROUNDCONTROL PROJECT <http://www.qgroundcontrol.org>
+ (c) 2009 - 2015 QGROUNDCONTROL PROJECT <http://www.qgroundcontrol.org>
 
  This file is part of the QGROUNDCONTROL project
 
@@ -47,21 +47,10 @@
     _initComplete(false),
     _readyAutopilot(NULL)
 {
-<<<<<<< HEAD
 #ifdef __mobile__
     _showFirmware = false;
 #else
     _showFirmware = true;
-=======
-    _ui->setupUi(this);
-
-    bool fSucceeded = connect(UASManager::instance(), SIGNAL(activeUASSet(UASInterface*)), this, SLOT(_setActiveUAS(UASInterface*)));
-    Q_UNUSED(fSucceeded);
-    Q_ASSERT(fSucceeded);
-    
-#ifndef __mobile__
-    qmlRegisterType<FirmwareUpgradeController>("QGroundControl.Controllers", 1, 0, "FirmwareUpgradeController");
->>>>>>> e0375161
 #endif
 
     connect(UASManager::instance(), &UASManager::activeUASSet, this, &SetupView::_setActiveUAS);
@@ -122,28 +111,11 @@
 
 void SetupView::showParameters(void)
 {
-<<<<<<< HEAD
     QVariant returnedValue;
     bool success = QMetaObject::invokeMethod(getRootObject(),
                                              "showParametersPanel",
                                              Q_RETURN_ARG(QVariant, returnedValue));
     Q_ASSERT(success);
-=======
-#ifndef __mobile__
-    //FIXME: Hack out for android for now
-    if (_uasCurrent && _uasCurrent->isArmed()) {
-        QGCMessageBox::warning("Setup", "Firmware Update cannot be performed while vehicle is armed.");
-        return;
-    }
-
-    QGCQmlWidgetHolder* setup = new QGCQmlWidgetHolder;
-    Q_CHECK_PTR(setup);
-    
-    setup->setSource(QUrl::fromUserInput("qrc:/qml/FirmwareUpgrade.qml"));
-
-    _changeSetupWidget(setup);
-#endif
->>>>>>> e0375161
 }
 
 void SetupView::showSummary(void)
