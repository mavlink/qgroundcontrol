/*=====================================================================

 QGroundControl Open Source Ground Control Station

 (c) 2009 - 2014 QGROUNDCONTROL PROJECT <http://www.qgroundcontrol.org>

 This file is part of the QGROUNDCONTROL project

 QGROUNDCONTROL is free software: you can redistribute it and/or modify
 it under the terms of the GNU General Public License as published by
 the Free Software Foundation, either version 3 of the License, or
 (at your option) any later version.

 QGROUNDCONTROL is distributed in the hope that it will be useful,
 but WITHOUT ANY WARRANTY; without even the implied warranty of
 MERCHANTABILITY or FITNESS FOR A PARTICULAR PURPOSE.  See the
 GNU General Public License for more details.

 You should have received a copy of the GNU General Public License
 along with QGROUNDCONTROL. If not, see <http://www.gnu.org/licenses/>.

 ======================================================================*/

#include "QGCUASFileManager.h"
#include "QGC.h"
#include "MAVLinkProtocol.h"
#include "MainWindow.h"

#include <QFile>
#include <QDir>
#include <string>


QGCUASFileManager::QGCUASFileManager(QObject* parent, UASInterface* uas, uint8_t unitTestSystemIdQGC) :
    QObject(parent),
    _currentOperation(kCOIdle),
    _mav(uas),
    _lastOutgoingSeqNumber(0),
    _activeSession(0),
    _systemIdQGC(unitTestSystemIdQGC)
{
    connect(&_ackTimer, &QTimer::timeout, this, &QGCUASFileManager::_ackTimeout);
    
    _systemIdServer = _mav->getUASID();
    
    // Make sure we don't have bad structure packing
    Q_ASSERT(sizeof(RequestHeader) == 12);
}

/// @brief Respond to the Ack associated with the Open command with the next Read command.
void QGCUASFileManager::_openAckResponse(Request* openAck)
{
    _currentOperation = kCORead;
    _activeSession = openAck->hdr.session;
    
    // File length comes back in data
    Q_ASSERT(openAck->hdr.size == sizeof(uint32_t));
    emit downloadFileLength(openAck->openFileLength);
    
    // Start the sequence of read commands

    _readOffset = 0;                // Start reading at beginning of file
    _readFileAccumulator.clear();   // Start with an empty file

    Request request;
    request.hdr.session = _activeSession;
    request.hdr.opcode = kCmdReadFile;
    request.hdr.offset = _readOffset;
    request.hdr.size = sizeof(request.data);

    _sendRequest(&request);
}

/// @brief Closes out a read session by writing the file and doing cleanup.
///     @param success true: successful download completion, false: error during download
void QGCUASFileManager::_closeReadSession(bool success)
{
    if (success) {
        QString downloadFilePath = _readFileDownloadDir.absoluteFilePath(_readFileDownloadFilename);

        QFile file(downloadFilePath);
        if (!file.open(QIODevice::WriteOnly | QIODevice::Truncate)) {
            _emitErrorMessage(tr("Unable to open local file for writing (%1)").arg(downloadFilePath));
            return;
        }

        qint64 bytesWritten = file.write((const char *)_readFileAccumulator, _readFileAccumulator.length());
        if (bytesWritten != _readFileAccumulator.length()) {
            file.close();
            _emitErrorMessage(tr("Unable to write data to local file (%1)").arg(downloadFilePath));
            return;
        }
        file.close();

        emit downloadFileComplete();
    }

    // Close the open session
    _sendTerminateCommand();
}

/// @brief Respond to the Ack associated with the Read command.
void QGCUASFileManager::_readAckResponse(Request* readAck)
{
    if (readAck->hdr.session != _activeSession) {
        _currentOperation = kCOIdle;
        _readFileAccumulator.clear();
        _emitErrorMessage(tr("Read: Incorrect session returned"));
        return;
    }

    if (readAck->hdr.offset != _readOffset) {
        _currentOperation = kCOIdle;
        _readFileAccumulator.clear();
        _emitErrorMessage(tr("Read: Offset returned (%1) differs from offset requested (%2)").arg(readAck->hdr.offset).arg(_readOffset));
        return;
    }

    _readFileAccumulator.append((const char*)readAck->data, readAck->hdr.size);
    emit downloadFileProgress(_readFileAccumulator.length());

    if (readAck->hdr.size == sizeof(readAck->data)) {
        // Possibly still more data to read, send next read request

        _currentOperation = kCORead;

        _readOffset += readAck->hdr.size;

        Request request;
        request.hdr.session = _activeSession;
        request.hdr.opcode = kCmdReadFile;
        request.hdr.offset = _readOffset;
        request.hdr.size = 0;

        _sendRequest(&request);
    } else {
        // We only receieved a partial buffer back. These means we are at EOF
        _currentOperation = kCOIdle;
        _closeReadSession(true /* success */);
    }
}

/// @brief Respond to the Ack associated with the List command.
void QGCUASFileManager::_listAckResponse(Request* listAck)
{
    if (listAck->hdr.offset != _listOffset) {
        _currentOperation = kCOIdle;
        _emitErrorMessage(tr("List: Offset returned (%1) differs from offset requested (%2)").arg(listAck->hdr.offset).arg(_listOffset));
        return;
    }

    uint8_t offset = 0;
    uint8_t cListEntries = 0;
    uint8_t cBytes = listAck->hdr.size;

    // parse filenames out of the buffer
    while (offset < cBytes) {
        const char * ptr = ((const char *)listAck->data) + offset;

        // get the length of the name
        uint8_t cBytesLeft = cBytes - offset;
        uint8_t nlen = static_cast<uint8_t>(strnlen(ptr, cBytesLeft));
<<<<<<< HEAD
        if ((*ptr == 'S' && nlen > 1) || (*ptr != 'S' && nlen < 2)) {
=======
        if (nlen < 2) {
>>>>>>> cd18966e
            _currentOperation = kCOIdle;
            _emitErrorMessage(tr("Incorrectly formed list entry: '%1'").arg(ptr));
            return;
        } else if (nlen == cBytesLeft) {
            _currentOperation = kCOIdle;
            _emitErrorMessage(tr("Missing NULL termination in list entry"));
            return;
        }

        // Returned names are prepended with D for directory, F for file, S for skip
        if (*ptr == 'F' || *ptr == 'D') {
            // put it in the view
            _emitListEntry(ptr);
        } else if (*ptr == 'S') {
            // do nothing
        } else {
            qDebug() << "unknown entry" << ptr;
        }

        // account for the name + NUL
        offset += nlen + 1;

        cListEntries++;
    }

    if (listAck->hdr.size == 0) {
        // Directory is empty, we're done
        Q_ASSERT(listAck->hdr.opcode == kRspAck);
        _currentOperation = kCOIdle;
        emit listComplete();
    } else {
        // Possibly more entries to come, need to keep trying till we get EOF
        _currentOperation = kCOList;
        _listOffset += cListEntries;
        _sendListCommand();
    }
}

void QGCUASFileManager::receiveMessage(LinkInterface* link, mavlink_message_t message)
{
    Q_UNUSED(link);

    // receiveMessage is signalled will all mavlink messages so we need to filter everything else out but ours.
    if (message.msgid != MAVLINK_MSG_ID_FILE_TRANSFER_PROTOCOL) {
        return;
    }
    
    mavlink_file_transfer_protocol_t data;
    mavlink_msg_file_transfer_protocol_decode(&message, &data);
    
    // Make sure we are the target system
    if (data.target_system != _systemIdQGC) {
        qDebug() << "Received MAVLINK_MSG_ID_FILE_TRANSFER_PROTOCOL with possibly incorrect system id" << _systemIdQGC;
        return;
    }
    
    Request* request = (Request*)&data.payload[0];
    
    _clearAckTimeout();
    
    uint16_t incomingSeqNumber = request->hdr.seqNumber;
    
    // Make sure we have a good sequence number
    uint16_t expectedSeqNumber = _lastOutgoingSeqNumber + 1;
    if (incomingSeqNumber != expectedSeqNumber) {
        _currentOperation = kCOIdle;
        _emitErrorMessage(tr("Bad sequence number on received message: expected(%1) received(%2)").arg(expectedSeqNumber).arg(incomingSeqNumber));
        return;
    }
    
    // Move past the incoming sequence number for next request
    _lastOutgoingSeqNumber = incomingSeqNumber;

    if (request->hdr.opcode == kRspAck) {

        switch (_currentOperation) {
            case kCOIdle:
                // we should not be seeing anything here.. shut the other guy up
                _sendCmdReset();
                break;

            case kCOAck:
                // We are expecting an ack back
                _currentOperation = kCOIdle;
                break;

            case kCOList:
                _listAckResponse(request);
                break;

            case kCOOpen:
                _openAckResponse(request);
                break;

            case kCORead:
                _readAckResponse(request);
                break;

            default:
                _emitErrorMessage(tr("Ack received in unexpected state"));
                break;
        }
    } else if (request->hdr.opcode == kRspNak) {

        OperationState previousOperation = _currentOperation;
        uint8_t errorCode = request->data[0];

        // Nak's normally have 1 byte of data for error code, except for kErrFailErrno which has additional byte for errno
        Q_ASSERT((errorCode == kErrFailErrno && request->hdr.size == 2) || request->hdr.size == 1);
        
        _currentOperation = kCOIdle;

        if (previousOperation == kCOList && errorCode == kErrEOF) {
            // This is not an error, just the end of the read loop
            emit listComplete();
            return;
        } else if (previousOperation == kCORead && errorCode == kErrEOF) {
            // This is not an error, just the end of the read loop
            _closeReadSession(true /* success */);
            return;
        } else {
            // Generic Nak handling
            if (previousOperation == kCORead) {
                // Nak error during read loop, download failed
                _closeReadSession(false /* failure */);
            }
            _emitErrorMessage(tr("Nak received, error: %1").arg(errorString(request->data[0])));
        }
    } else {
        // Note that we don't change our operation state. If something goes wrong beyond this, the operation
        // will time out.
        _emitErrorMessage(tr("Unknown opcode returned from server: %1").arg(request->hdr.opcode));
    }
}

void QGCUASFileManager::listDirectory(const QString& dirPath)
{
    if (_currentOperation != kCOIdle) {
        _emitErrorMessage(tr("Command not sent. Waiting for previous command to complete."));
        return;
    }

    // initialise the lister
    _listPath = dirPath;
    _listOffset = 0;
    _currentOperation = kCOList;

    // and send the initial request
    _sendListCommand();
}

void QGCUASFileManager::_fillRequestWithString(Request* request, const QString& str)
{
    strncpy((char *)&request->data[0], str.toStdString().c_str(), sizeof(request->data));
    request->hdr.size = static_cast<uint8_t>(strnlen((const char *)&request->data[0], sizeof(request->data)));
}

void QGCUASFileManager::_sendListCommand(void)
{
    Request request;

    request.hdr.session = 0;
    request.hdr.opcode = kCmdListDirectory;
    request.hdr.offset = _listOffset;
    request.hdr.size = 0;

    _fillRequestWithString(&request, _listPath);

    _sendRequest(&request);
}

/// @brief Downloads the specified file.
///     @param from File to download from UAS, fully qualified path
///     @param downloadDir Local directory to download file to
void QGCUASFileManager::downloadPath(const QString& from, const QDir& downloadDir)
{
    if (from.isEmpty()) {
        return;
    }

    _readFileDownloadDir.setPath(downloadDir.absolutePath());

    // We need to strip off the file name from the fully qualified path. We can't use the usual QDir
    // routines because this path does not exist locally.
    int i;
    for (i=from.size()-1; i>=0; i--) {
        if (from[i] == '/') {
            break;
        }
    }
    i++; // move past slash
    _readFileDownloadFilename = from.right(from.size() - i);

    _currentOperation = kCOOpen;

    Request request;
    request.hdr.session = 0;
    request.hdr.opcode = kCmdOpenFile;
    request.hdr.offset = 0;
    request.hdr.size = 0;
    _fillRequestWithString(&request, from);
    _sendRequest(&request);
}

QString QGCUASFileManager::errorString(uint8_t errorCode)
{
    switch(errorCode) {
        case kErrNone:
            return QString("no error");
        case kErrFail:
            return QString("unknown error");
        case kErrEOF:
            return QString("read beyond end of file");
        case kErrUnknownCommand:
            return QString("unknown command");
        case kErrFailErrno:
            return QString("command failed");
        case kErrInvalidDataSize:
            return QString("invalid data size");
        case kErrInvalidSession:
            return QString("invalid session");
        case kErrNoSessionsAvailable:
            return QString("no sessions availble");
        default:
            return QString("unknown error code");
    }
}

/// @brief Sends a command which only requires an opcode and no additional data
///     @param opcode Opcode to send
///     @param newOpState State to put state machine into
/// @return TRUE: command sent, FALSE: command not sent, waiting for previous command to finish
bool QGCUASFileManager::_sendOpcodeOnlyCmd(uint8_t opcode, OperationState newOpState)
{
    if (_currentOperation != kCOIdle) {
        // Can't have multiple commands in play at the same time
        return false;
    }

    Request request;
    request.hdr.session = 0;
    request.hdr.opcode = opcode;
    request.hdr.offset = 0;
    request.hdr.size = 0;

    _currentOperation = newOpState;

    _sendRequest(&request);

    return true;
}

/// @brief Starts the ack timeout timer
void QGCUASFileManager::_setupAckTimeout(void)
{
    Q_ASSERT(!_ackTimer.isActive());

    _ackTimer.setSingleShot(true);
    _ackTimer.start(ackTimerTimeoutMsecs);
}

/// @brief Clears the ack timeout timer
void QGCUASFileManager::_clearAckTimeout(void)
{
    _ackTimer.stop();
}

/// @brief Called when ack timeout timer fires
void QGCUASFileManager::_ackTimeout(void)
{
    // Make sure to set _currentOperation state before emitting error message. Code may respond
    // to error message signal by sending another command, which will fail if state is not back
    // to idle. FileView UI works this way with the List command.

    switch (_currentOperation) {
        case kCORead:
            _currentOperation = kCOAck;
            _emitErrorMessage(tr("Timeout waiting for ack: Sending Terminate command"));
            _sendTerminateCommand();
            break;
        default:
            _currentOperation = kCOIdle;
            _emitErrorMessage(tr("Timeout waiting for ack"));
            break;
    }
}

void QGCUASFileManager::_sendTerminateCommand(void)
{
    Request request;
    request.hdr.session = _activeSession;
    request.hdr.opcode = kCmdTerminateSession;
    request.hdr.size = 0;
    _sendRequest(&request);
}

void QGCUASFileManager::_emitErrorMessage(const QString& msg)
{
    qDebug() << "QGCUASFileManager: Error" << msg;
    emit errorMessage(msg);
}

void QGCUASFileManager::_emitListEntry(const QString& entry)
{
    qDebug() << "QGCUASFileManager: list entry" << entry;
    emit listEntry(entry);
}

/// @brief Sends the specified Request out to the UAS.
void QGCUASFileManager::_sendRequest(Request* request)
{
    mavlink_message_t message;

    _setupAckTimeout();
    
    _lastOutgoingSeqNumber++;

    request->hdr.seqNumber = _lastOutgoingSeqNumber;
    
    if (_systemIdQGC == 0) {
        _systemIdQGC = MainWindow::instance()->getMAVLink()->getSystemId();
    }
    
    Q_ASSERT(_mav);
    mavlink_msg_file_transfer_protocol_pack(_systemIdQGC,       // QGC System ID
                                            0,                  // QGC Component ID
                                            &message,           // Mavlink Message to pack into
                                            0,                  // Target network
                                            _systemIdServer,    // Target system
                                            0,                  // Target component
                                            (uint8_t*)request); // Payload
    
    _mav->sendMessage(message);
}<|MERGE_RESOLUTION|>--- conflicted
+++ resolved
@@ -160,11 +160,8 @@
         // get the length of the name
         uint8_t cBytesLeft = cBytes - offset;
         uint8_t nlen = static_cast<uint8_t>(strnlen(ptr, cBytesLeft));
-<<<<<<< HEAD
         if ((*ptr == 'S' && nlen > 1) || (*ptr != 'S' && nlen < 2)) {
-=======
         if (nlen < 2) {
->>>>>>> cd18966e
             _currentOperation = kCOIdle;
             _emitErrorMessage(tr("Incorrectly formed list entry: '%1'").arg(ptr));
             return;
