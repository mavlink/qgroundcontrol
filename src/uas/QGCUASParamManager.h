#ifndef QGCUASPARAMMANAGER_H
#define QGCUASPARAMMANAGER_H

#include <QWidget>
#include <QMap>
#include <QTimer>
#include <QVariant>

<<<<<<< HEAD
//forward declarations
class UASInterface;
class UASParameterCommsMgr;
class UASParameterDataModel;
=======
#include "UASParameterDataModel.h"

//forward declarations
class QTextStream;
class UASInterface;
class UASParameterCommsMgr;
>>>>>>> 94fcdaa3

class QGCUASParamManager : public QObject
{
    Q_OBJECT
public:
    QGCUASParamManager(QObject* parent = 0);
    QGCUASParamManager* initWithUAS(UASInterface* uas);

    /** @brief Get the known, confirmed value of a parameter */
    virtual bool getParameterValue(int component, const QString& parameter, QVariant& value) const;

    /** @brief determine which component is the root component for the UAS and return its ID or 0 if unknown */
    virtual int getDefaultComponentId();

    /**
     * @brief Get a list of all component IDs using this parameter name
     * @param parameter The string encoding the parameter name
     * @return A list with all components using this parameter name. Can be empty.
     */
    virtual QList<int> getComponentForParam(const QString& parameter) const;

<<<<<<< HEAD
    /** @brief Get the known, confirmed value of a parameter */
    virtual bool getParameterValue(int component, const QString& parameter, QVariant& value) const;

    /** @brief Provide tooltips / user-visible descriptions for parameters */
    virtual void setParamDescriptions(const QMap<QString,QString>& paramDescs);

=======
    /** @brief Provide tooltips / user-visible descriptions for parameters */
    virtual void setParamDescriptions(const QMap<QString,QString>& paramDescs);

    /**
     * @brief Count the pending parameters in the current transmission
     * @return The number of pending parameters
     */
    virtual int countPendingParams() {
        return paramDataModel.countPendingParams();
    }

    /**
     * @brief Count the number of onboard parameters
     * @return The number of onboard parameters
     */
    virtual int countOnboardParams() {
        return paramDataModel.countOnboardParams();
    }

>>>>>>> 94fcdaa3
    /** @brief Get the UAS of this widget
     * @return The MAV of this mgr. Unless the MAV object has been destroyed, this is never null.
     */
    UASInterface* getUAS();

<<<<<<< HEAD
protected:
    //TODO decouple this UI message display further?
    virtual void setParameterStatusMsg(const QString& msg);
    /** @brief Load parameter meta information from appropriate CSV file */
    virtual void loadParamMetaInfoCSV();


signals:
    void parameterChanged(int component, QString parameter, QVariant value);
    void parameterChanged(int component, int parameterIndex, QVariant value);
=======
    /** @return The data model managed by this class */
    virtual UASParameterDataModel* dataModel();

protected:

    /** @brief Load parameter meta information from appropriate CSV file */
    virtual void loadParamMetaInfoCSV();

    void connectToModelAndComms();


signals:

    /** @brief We updated the parameter status message */
    void parameterStatusMsgUpdated(QString msg, int level);
    /** @brief We have received a complete list of all parameters onboard the MAV */
    void parameterListUpToDate();

    /** @brief We've received an update of a parameter's value */
    void parameterUpdated(int compId, QString paramName, QVariant value);

    /** @brief Notifies listeners that a param was added to or removed from the pending list */
    void pendingParamUpdate(int compId, const QString& paramName, QVariant value, bool isPending);


>>>>>>> 94fcdaa3

public slots:
    /** @brief Send one parameter to the MAV: changes value in transient memory of MAV */
    virtual void setParameter(int component, QString parameterName, QVariant value);

<<<<<<< HEAD
    /** @brief Send all pending parameters to the MAV, for storage in transient (RAM) memory */
    virtual void sendPendingParameters();
=======
    /** @brief Send all pending parameters to the MAV, for storage in transient (RAM) memory
     * @param persistAfterSend  If true, all parameters will be written to persistent storage as well
    */
    virtual void sendPendingParameters(bool persistAfterSend = false);

>>>>>>> 94fcdaa3

    /** @brief Request list of parameters from MAV */
    virtual void requestParameterList();

<<<<<<< HEAD
    virtual void setPendingParam(int componentId,  QString& key,  const QVariant& value);
=======
    /** @brief Request a list of params onboard the MAV if the onboard param list we have is empty */
    virtual void requestParameterListIfEmpty();

    /** @brief queue a pending parameter for sending to the MAV */
    virtual void setPendingParam(int componentId,  const QString& key,  const QVariant& value);

    /** @brief remove all params from the pending list */
    virtual void clearAllPendingParams();
>>>>>>> 94fcdaa3

    /** @brief Request a single parameter by name from the MAV */
    virtual void requestParameterUpdate(int component, const QString& parameter);

<<<<<<< HEAD
    virtual void handleParameterUpdate(int component, const QString& parameterName, QVariant value) = 0;
    virtual void handleParameterListUpToDate() = 0;

=======

    virtual void writeOnboardParamsToStream(QTextStream &stream, const QString& uasName);
    virtual void readPendingParamsFromStream(QTextStream &stream);

    virtual void requestRcCalibrationParamsUpdate();

    /** @brief Copy the current parameters in volatile RAM to persistent storage (EEPROM/HDD) */
    virtual void copyVolatileParamsToPersistent();
    /** @brief Copy the parameters from persistent storage to volatile RAM  */
    virtual void copyPersistentParamsToVolatile();
>>>>>>> 94fcdaa3

protected:

    // Parameter data model
    UASInterface*           mav;   ///< The MAV this manager is controlling
<<<<<<< HEAD
    UASParameterDataModel*  paramDataModel;///< Shared data model of parameters
    UASParameterCommsMgr*   paramCommsMgr; ///< Shared comms mgr for parameters

    // Status
    QString parameterStatusMsg;
=======
    UASParameterDataModel  paramDataModel;///< Shared data model of parameters
    UASParameterCommsMgr*   paramCommsMgr; ///< Shared comms mgr for parameters
    int             defaultComponentId; ///< Cached default component ID
>>>>>>> 94fcdaa3

};

#endif // QGCUASPARAMMANAGER_H<|MERGE_RESOLUTION|>--- conflicted
+++ resolved
@@ -6,19 +6,12 @@
 #include <QTimer>
 #include <QVariant>
 
-<<<<<<< HEAD
-//forward declarations
-class UASInterface;
-class UASParameterCommsMgr;
-class UASParameterDataModel;
-=======
 #include "UASParameterDataModel.h"
 
 //forward declarations
 class QTextStream;
 class UASInterface;
 class UASParameterCommsMgr;
->>>>>>> 94fcdaa3
 
 class QGCUASParamManager : public QObject
 {
@@ -40,14 +33,6 @@
      */
     virtual QList<int> getComponentForParam(const QString& parameter) const;
 
-<<<<<<< HEAD
-    /** @brief Get the known, confirmed value of a parameter */
-    virtual bool getParameterValue(int component, const QString& parameter, QVariant& value) const;
-
-    /** @brief Provide tooltips / user-visible descriptions for parameters */
-    virtual void setParamDescriptions(const QMap<QString,QString>& paramDescs);
-
-=======
     /** @brief Provide tooltips / user-visible descriptions for parameters */
     virtual void setParamDescriptions(const QMap<QString,QString>& paramDescs);
 
@@ -67,24 +52,11 @@
         return paramDataModel.countOnboardParams();
     }
 
->>>>>>> 94fcdaa3
     /** @brief Get the UAS of this widget
      * @return The MAV of this mgr. Unless the MAV object has been destroyed, this is never null.
      */
     UASInterface* getUAS();
 
-<<<<<<< HEAD
-protected:
-    //TODO decouple this UI message display further?
-    virtual void setParameterStatusMsg(const QString& msg);
-    /** @brief Load parameter meta information from appropriate CSV file */
-    virtual void loadParamMetaInfoCSV();
-
-
-signals:
-    void parameterChanged(int component, QString parameter, QVariant value);
-    void parameterChanged(int component, int parameterIndex, QVariant value);
-=======
     /** @return The data model managed by this class */
     virtual UASParameterDataModel* dataModel();
 
@@ -110,29 +82,20 @@
     void pendingParamUpdate(int compId, const QString& paramName, QVariant value, bool isPending);
 
 
->>>>>>> 94fcdaa3
 
 public slots:
     /** @brief Send one parameter to the MAV: changes value in transient memory of MAV */
     virtual void setParameter(int component, QString parameterName, QVariant value);
 
-<<<<<<< HEAD
-    /** @brief Send all pending parameters to the MAV, for storage in transient (RAM) memory */
-    virtual void sendPendingParameters();
-=======
     /** @brief Send all pending parameters to the MAV, for storage in transient (RAM) memory
      * @param persistAfterSend  If true, all parameters will be written to persistent storage as well
     */
     virtual void sendPendingParameters(bool persistAfterSend = false);
 
->>>>>>> 94fcdaa3
 
     /** @brief Request list of parameters from MAV */
     virtual void requestParameterList();
 
-<<<<<<< HEAD
-    virtual void setPendingParam(int componentId,  QString& key,  const QVariant& value);
-=======
     /** @brief Request a list of params onboard the MAV if the onboard param list we have is empty */
     virtual void requestParameterListIfEmpty();
 
@@ -141,16 +104,10 @@
 
     /** @brief remove all params from the pending list */
     virtual void clearAllPendingParams();
->>>>>>> 94fcdaa3
 
     /** @brief Request a single parameter by name from the MAV */
     virtual void requestParameterUpdate(int component, const QString& parameter);
 
-<<<<<<< HEAD
-    virtual void handleParameterUpdate(int component, const QString& parameterName, QVariant value) = 0;
-    virtual void handleParameterListUpToDate() = 0;
-
-=======
 
     virtual void writeOnboardParamsToStream(QTextStream &stream, const QString& uasName);
     virtual void readPendingParamsFromStream(QTextStream &stream);
@@ -161,23 +118,14 @@
     virtual void copyVolatileParamsToPersistent();
     /** @brief Copy the parameters from persistent storage to volatile RAM  */
     virtual void copyPersistentParamsToVolatile();
->>>>>>> 94fcdaa3
 
 protected:
 
     // Parameter data model
     UASInterface*           mav;   ///< The MAV this manager is controlling
-<<<<<<< HEAD
-    UASParameterDataModel*  paramDataModel;///< Shared data model of parameters
-    UASParameterCommsMgr*   paramCommsMgr; ///< Shared comms mgr for parameters
-
-    // Status
-    QString parameterStatusMsg;
-=======
     UASParameterDataModel  paramDataModel;///< Shared data model of parameters
     UASParameterCommsMgr*   paramCommsMgr; ///< Shared comms mgr for parameters
     int             defaultComponentId; ///< Cached default component ID
->>>>>>> 94fcdaa3
 
 };
 
