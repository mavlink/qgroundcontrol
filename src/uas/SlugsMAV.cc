#include "SlugsMAV.h"

#include <QDebug>

SlugsMAV::SlugsMAV(MAVLinkProtocol* mavlink, int id) :
        UAS(mavlink, id)//,
        // Place other initializers here
{
  widgetTimer = new QTimer (this);
  widgetTimer->setInterval(SLUGS_UPDATE_RATE);

  connect (widgetTimer, SIGNAL(timeout()),
           this, SLOT(emitSignals()));

  widgetTimer->start();

  // clear all the state structures
   memset(&mlRawImuData ,0, sizeof(mavlink_raw_imu_t));

#ifdef MAVLINK_ENABLED_SLUGS


    memset(&mlGpsData, 0, sizeof(mavlink_gps_raw_t));
    memset(&mlCpuLoadData, 0, sizeof(mavlink_cpu_load_t));
    memset(&mlAirData, 0, sizeof(mavlink_air_data_t));
    memset(&mlSensorBiasData, 0, sizeof(mavlink_sensor_bias_t));
    memset(&mlDiagnosticData, 0, sizeof(mavlink_diagnostic_t));
    memset(&mlPilotConsoleData, 0, sizeof(mavlink_pilot_console_t));
    memset(&mlFilteredData ,0, sizeof(mavlink_filtered_data_t));
    memset(&mlBoot ,0, sizeof(mavlink_boot_t));
    memset(&mlGpsDateTime ,0, sizeof(mavlink_gps_date_time_t));
    memset(&mlApMode ,0, sizeof(mavlink_set_mode_t));
    memset(&mlPwmCommands ,0, sizeof(mavlink_pwm_commands_t));
    memset(&mlPidValues ,0, sizeof(mavlink_pid_values_t));
    memset(&mlSinglePid ,0, sizeof(mavlink_pid_t));
    memset(&mlNavigation ,0, sizeof(mavlink_slugs_navigation_t));
    memset(&mlDataLog ,0, sizeof(mavlink_data_log_t));
    memset(&mlPassthrough ,0, sizeof(mavlink_ctrl_srfc_pt_t));
    memset(&mlActionAck,0, sizeof(mavlink_action_ack_t));
    memset(&mlAction ,0, sizeof(mavlink_slugs_action_t));

    updateRoundRobin = 0;



    uasId = id;

  #endif
}

/**
 * This function is called by MAVLink once a complete, uncorrupted (CRC check valid)
 * mavlink packet is received.
 *
 * @param link Hardware link the message came from (e.g. /dev/ttyUSB0 or UDP port).
 *             messages can be sent back to the system via this link
 * @param message MAVLink message, as received from the MAVLink protocol stack
 */
void SlugsMAV::receiveMessage(LinkInterface* link, mavlink_message_t message)
{
    // Let UAS handle the default message set
    //UAS::receiveMessage(link, message);


    // Handle your special messages mavlink_message_t* msg = &message;
    switch (message.msgid)
    {



    case MAVLINK_MSG_ID_HEARTBEAT:
        emit heartbeat(this);
        // Set new type if it has changed
        if (this->type != mavlink_msg_heartbeat_get_type(&message))
        {
            this->type = mavlink_msg_heartbeat_get_type(&message);
            emit systemTypeSet(this, type);
        }
      break;

      case MAVLINK_MSG_ID_RAW_IMU:
        mavlink_msg_raw_imu_decode(&message, &mlRawImuData);
      break;

#ifdef MAVLINK_ENABLED_SLUGS

      case MAVLINK_MSG_ID_BOOT:
        mavlink_msg_boot_decode(&message,&mlBoot);
        emit slugsBootMsg(uasId, mlBoot);
      break;



      case MAVLINK_MSG_ID_ATTITUDE:
        mavlink_msg_attitude_decode(&message, &mlAttitude);
      break;

      case MAVLINK_MSG_ID_GPS_RAW:
        mavlink_msg_gps_raw_decode(&message, &mlGpsData);
      break;

      case MAVLINK_MSG_ID_ACTION_ACK:      // 62
        mavlink_msg_action_ack_decode(&message,&mlActionAck);
      break;



      case MAVLINK_MSG_ID_CPU_LOAD:       //170
        mavlink_msg_cpu_load_decode(&message,&mlCpuLoadData);
      break;

      case MAVLINK_MSG_ID_AIR_DATA:       //171
        mavlink_msg_air_data_decode(&message,&mlAirData);
      break;

      case MAVLINK_MSG_ID_SENSOR_BIAS:    //172
        mavlink_msg_sensor_bias_decode(&message,&mlSensorBiasData);
      break;

      case MAVLINK_MSG_ID_DIAGNOSTIC:     //173
        mavlink_msg_diagnostic_decode(&message,&mlDiagnosticData);
      break;

      case MAVLINK_MSG_ID_PILOT_CONSOLE:  //174
        mavlink_msg_pilot_console_decode(&message,&mlPilotConsoleData);
      break;

      case MAVLINK_MSG_ID_PWM_COMMANDS:   //175
        mavlink_msg_pwm_commands_decode(&message,&mlPwmCommands);
      break;

      case MAVLINK_MSG_ID_SLUGS_NAVIGATION://176
        mavlink_msg_slugs_navigation_decode(&message,&mlNavigation);
      break;

      case MAVLINK_MSG_ID_DATA_LOG:       //177
        mavlink_msg_data_log_decode(&message,&mlDataLog);
      break;

      case MAVLINK_MSG_ID_FILTERED_DATA:  //178
        mavlink_msg_filtered_data_decode(&message,&mlFilteredData);
      break;

      case MAVLINK_MSG_ID_GPS_DATE_TIME:    //179
        mavlink_msg_gps_date_time_decode(&message,&mlGpsDateTime);
      break;

      case MAVLINK_MSG_ID_MID_LVL_CMDS:     //180

      break;

      case MAVLINK_MSG_ID_CTRL_SRFC_PT:     //181

      break;

      case MAVLINK_MSG_ID_PID:              //182

      break;

      case MAVLINK_MSG_ID_SLUGS_ACTION:     //183

      break;

#endif

      default:
//        qDebug() << "\nSLUGS RECEIVED MESSAGE WITH ID" << message.msgid;
      break;
    }
}



void SlugsMAV::emitSignals (void){
#ifdef MAVLINK_ENABLED_SLUGS
  switch(updateRoundRobin){
    case 1:
      emit slugsCPULoad(uasId, mlCpuLoadData);
      emit slugsSensorBias(uasId,mlSensorBiasData);
    break;

    case 2:
      emit slugsAirData(uasId, mlAirData);
      emit slugsDiagnostic(uasId,mlDiagnosticData);
    break;

    case 3:
      emit slugsPilotConsolePWM(uasId,mlPilotConsoleData);
      emit slugsPWM(uasId, mlPwmCommands);
    break;

    case 4:
      emit slugsNavegation(uasId, mlNavigation);
      emit slugsDataLog(uasId, mlDataLog);
    break;

    case 5:
      emit slugsFilteredData(uasId,mlFilteredData);
      emit slugsGPSDateTime(uasId, mlGpsDateTime);
    break;

    case 6:
      emit slugsActionAck(uasId,mlActionAck);
      emit emitGpsSignals();
    break;
  }

  emit slugsAttitude(uasId, mlAttitude);
  emit attitudeChanged(this,
                       mlAttitude.roll,
                       mlAttitude.pitch,
                       mlAttitude.yaw,
                       0.0);
#endif

  emit slugsRawImu(uasId, mlRawImuData);


  // wrap around
  updateRoundRobin = updateRoundRobin > 10? 1: updateRoundRobin + 1;


}

<<<<<<< HEAD
#ifdef MAVLINK_ENABLED_SLUGS
void SlugsMAV::emitGpsSignals (void){

  if (mlGpsData.fix_type > 0){
    emit globalPositionChanged(this,
                               mlGpsData.lon,
                               mlGpsData.lat,
                               mlGpsData.alt,
                               0.0);

    // Smaller than threshold and not NaN
    if (mlGpsData.v < 1000000 && mlGpsData.v == mlGpsData.v){
      emit speedChanged(this, (double)mlGpsData.v, 0.0, 0.0, 0.0);
    } else {
      emit textMessageReceived(uasId, uasId, 255, QString("GCS ERROR: RECEIVED INVALID SPEED OF %1 m/s").arg(mlGpsData.v));
=======
    default:
        //qDebug() << "\nSLUGS RECEIVED MESSAGE WITH ID" << message.msgid;
        break;
>>>>>>> aa184c36
    }
  }
}

#endif // MAVLINK_ENABLED_SLUGS<|MERGE_RESOLUTION|>--- conflicted
+++ resolved
@@ -80,7 +80,7 @@
 
       case MAVLINK_MSG_ID_RAW_IMU:
         mavlink_msg_raw_imu_decode(&message, &mlRawImuData);
-      break;
+            break;
 
 #ifdef MAVLINK_ENABLED_SLUGS
 
@@ -97,21 +97,21 @@
 
       case MAVLINK_MSG_ID_GPS_RAW:
         mavlink_msg_gps_raw_decode(&message, &mlGpsData);
-      break;
+            break;
 
       case MAVLINK_MSG_ID_ACTION_ACK:      // 62
         mavlink_msg_action_ack_decode(&message,&mlActionAck);
-      break;
+            break;
 
 
 
       case MAVLINK_MSG_ID_CPU_LOAD:       //170
         mavlink_msg_cpu_load_decode(&message,&mlCpuLoadData);
-      break;
+            break;
 
       case MAVLINK_MSG_ID_AIR_DATA:       //171
         mavlink_msg_air_data_decode(&message,&mlAirData);
-      break;
+            break;
 
       case MAVLINK_MSG_ID_SENSOR_BIAS:    //172
         mavlink_msg_sensor_bias_decode(&message,&mlSensorBiasData);
@@ -123,7 +123,7 @@
 
       case MAVLINK_MSG_ID_PILOT_CONSOLE:  //174
         mavlink_msg_pilot_console_decode(&message,&mlPilotConsoleData);
-      break;
+            break;
 
       case MAVLINK_MSG_ID_PWM_COMMANDS:   //175
         mavlink_msg_pwm_commands_decode(&message,&mlPwmCommands);
@@ -131,7 +131,7 @@
 
       case MAVLINK_MSG_ID_SLUGS_NAVIGATION://176
         mavlink_msg_slugs_navigation_decode(&message,&mlNavigation);
-      break;
+            break;
 
       case MAVLINK_MSG_ID_DATA_LOG:       //177
         mavlink_msg_data_log_decode(&message,&mlDataLog);
@@ -143,7 +143,7 @@
 
       case MAVLINK_MSG_ID_GPS_DATE_TIME:    //179
         mavlink_msg_gps_date_time_decode(&message,&mlGpsDateTime);
-      break;
+            break;
 
       case MAVLINK_MSG_ID_MID_LVL_CMDS:     //180
 
@@ -151,7 +151,7 @@
 
       case MAVLINK_MSG_ID_CTRL_SRFC_PT:     //181
 
-      break;
+            break;
 
       case MAVLINK_MSG_ID_PID:              //182
 
@@ -165,8 +165,8 @@
 
       default:
 //        qDebug() << "\nSLUGS RECEIVED MESSAGE WITH ID" << message.msgid;
-      break;
-    }
+            break;
+        }
 }
 
 
@@ -197,13 +197,13 @@
     case 5:
       emit slugsFilteredData(uasId,mlFilteredData);
       emit slugsGPSDateTime(uasId, mlGpsDateTime);
-    break;
+            break;
 
     case 6:
       emit slugsActionAck(uasId,mlActionAck);
       emit emitGpsSignals();
     break;
-  }
+        }
 
   emit slugsAttitude(uasId, mlAttitude);
   emit attitudeChanged(this,
@@ -222,7 +222,6 @@
 
 }
 
-<<<<<<< HEAD
 #ifdef MAVLINK_ENABLED_SLUGS
 void SlugsMAV::emitGpsSignals (void){
 
@@ -238,13 +237,8 @@
       emit speedChanged(this, (double)mlGpsData.v, 0.0, 0.0, 0.0);
     } else {
       emit textMessageReceived(uasId, uasId, 255, QString("GCS ERROR: RECEIVED INVALID SPEED OF %1 m/s").arg(mlGpsData.v));
-=======
-    default:
-        //qDebug() << "\nSLUGS RECEIVED MESSAGE WITH ID" << message.msgid;
-        break;
->>>>>>> aa184c36
     }
-  }
+    }
 }
 
 #endif // MAVLINK_ENABLED_SLUGS