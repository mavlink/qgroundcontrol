import QtQuick          2.3
import QtQuick.Controls 1.2
import QtQuick.Dialogs  1.2
import QtQuick.Extras   1.4
import QtQuick.Layouts  1.2

import QGroundControl               1.0
import QGroundControl.ScreenTools   1.0
import QGroundControl.Vehicle       1.0
import QGroundControl.Controls      1.0
import QGroundControl.FactSystem    1.0
import QGroundControl.FactControls  1.0
import QGroundControl.Palette       1.0
import QGroundControl.FlightMap     1.0

TransectStyleComplexItemEditor {
    transectAreaDefinitionComplete: missionItem.surveyAreaPolygon.isValid
    transectAreaDefinitionHelp:     qsTr("Use the Polygon Tools to create the polygon which outlines your survey area.")
    transectValuesHeaderName:       qsTr("Transects")
    transectValuesComponent:        _transectValuesComponent
    presetsTransectValuesComponent: _transectValuesComponent

    // The following properties must be available up the hierarchy chain
    //  property real   availableWidth    ///< Width for control
    //  property var    missionItem       ///< Mission Item for editor

    property real   _margin:        ScreenTools.defaultFontPixelWidth / 2
    property var    _missionItem:   missionItem

    Component {
        id: _transectValuesComponent

        GridLayout {
            Layout.fillWidth:   true
            columnSpacing:      _margin
            rowSpacing:         _margin
            columns:            2

            QGCLabel { text: qsTr("Angle") }
            FactTextField {
                fact:                   missionItem.gridAngle
                Layout.fillWidth:       true
                onUpdated:              angleSlider.value = missionItem.gridAngle.value
            }

            QGCSlider {
                id:                     angleSlider
                minimumValue:           0
                maximumValue:           359
                stepSize:               1
                tickmarksEnabled:       false
                Layout.fillWidth:       true
                Layout.columnSpan:      2
                Layout.preferredHeight: ScreenTools.defaultFontPixelHeight * 1.5
                onValueChanged:         missionItem.gridAngle.value = value
                Component.onCompleted:  value = missionItem.gridAngle.value
                updateValueWhileDragging: true
            }

<<<<<<< HEAD
            // Grid tab
            Column {
                anchors.left:       parent.left
                anchors.right:      parent.right
                spacing:            _margin
                visible:            tabBar.currentIndex === 0

                QGCLabel {
                    anchors.left:   parent.left
                    anchors.right:  parent.right
                    text:           qsTr("WARNING: Photo interval is below minimum interval (%1 secs) supported by camera.").arg(_cameraMinTriggerInterval.toFixed(1))
                    wrapMode:       Text.WordWrap
                    color:          qgcPal.warningText
                    visible:        _missionItem.cameraShots > 0 && _cameraMinTriggerInterval !== 0 && _cameraMinTriggerInterval > _missionItem.timeBetweenShots
                }

                CameraCalcGrid {
                    cameraCalc:                     _missionItem.cameraCalc
                    vehicleFlightIsFrontal:         true
                    distanceToSurfaceLabel:         qsTr("Altitude")
                    distanceToSurfaceAltitudeMode:  _missionItem.followTerrain ?
                                                        QGroundControl.AltitudeModeAboveTerrain :
                                                        (_missionItem.cameraCalc.distanceToSurfaceRelative ? QGroundControl.AltitudeModeRelative : QGroundControl.AltitudeModeAbsolute)
                    frontalDistanceLabel:           qsTr("Trigger Dist")
                    sideDistanceLabel:              qsTr("Spacing")
                }

                SectionHeader {
                    id:             transectsHeader
                    anchors.left:   parent.left
                    anchors.right:  parent.right
                    text:           qsTr("Transects")
                }

                GridLayout {
                    anchors.left:   parent.left
                    anchors.right:  parent.right
                    columnSpacing:  _margin
                    rowSpacing:     _margin
                    columns:        2
                    visible:        transectsHeader.checked

                    QGCLabel { text: qsTr("Angle") }
                    FactTextField {
                        fact:                   _missionItem.gridAngle
                        Layout.fillWidth:       true
                        onUpdated:              angleSlider.value = _missionItem.gridAngle.value
                    }

                    QGCSlider {
                        id:                     angleSlider
                        minimumValue:           0
                        maximumValue:           359
                        stepSize:               1
                        tickmarksEnabled:       false
                        Layout.fillWidth:       true
                        Layout.columnSpan:      2
                        Layout.preferredHeight: ScreenTools.defaultFontPixelHeight * 1.5
                        onValueChanged:         _missionItem.gridAngle.value = value
                        Component.onCompleted:  value = _missionItem.gridAngle.value
                        updateValueWhileDragging: true
                    }

                    QGCLabel {
                        text:       qsTr("Turnaround dist")
                    }
                    FactTextField {
                        fact:               _missionItem.turnAroundDistance
                        Layout.fillWidth:   true
                    }
                }

                SectionHeader {
                    id:             camposHeader
                    anchors.left:   parent.left
                    anchors.right:  parent.right
                    text:           qsTr("CAMPOS")
                    visible:        _missionItem.cameraCalc.campos.value
                }

                GridLayout {
                    anchors.left:   parent.left
                    anchors.right:  parent.right
                    columnSpacing:  _margin
                    rowSpacing:     _margin
                    columns:        3
                    visible:        camposHeader.checked && _missionItem.cameraCalc.campos.value

                    QGCLabel { text: qsTr("Survey Type")}
        
                    QGCRadioButton {
                        id:                     survey2DRadio
                        leftPadding:            0
                        text:                   qsTr("2D")
                        checked:                !!_missionItem.cameraCalc.camposSurvey2D.value
                        onClicked:              _missionItem.cameraCalc.camposSurvey2D.value = 1
                    }

                    QGCRadioButton {
                        id:                     survey3DRadio
                        leftPadding:            0
                        text:                   qsTr("3D")
                        checked:                !_missionItem.cameraCalc.camposSurvey2D.value
                        onClicked:              _missionItem.cameraCalc.camposSurvey2D.value = 0
                    }

                    QGCLabel { text: qsTr("Positions") }
                    FactTextField {
                        fact:                   _missionItem.cameraCalc.camposPositions
                        Layout.fillWidth:       true
                        Layout.columnSpan:      2
                    }

                    QGCLabel { text: qsTr("Min Interval") }
                    FactTextField {
                        fact:                   _missionItem.cameraCalc.camposMinInterval
                        Layout.fillWidth:       true
                        Layout.columnSpan:      2
                    }

                    QGCLabel { text: qsTr("Roll Angle") }
                    FactTextField {
                        fact:                   _missionItem.cameraCalc.camposRollAngle
                        Layout.fillWidth:       true
                        Layout.columnSpan:      2
                    }

                    QGCLabel { text: qsTr("Pitch Angle") }
                    FactTextField {
                        fact:                   _missionItem.cameraCalc.camposPitchAngle
                        Layout.fillWidth:       true
                        Layout.columnSpan:      2
                    }
                }

                QGCButton {
                    text:               qsTr("Rotate Entry Point")
                    onClicked:          _missionItem.rotateEntryPoint();
                }

                ColumnLayout {
                    anchors.left:   parent.left
                    anchors.right:  parent.right
                    spacing:        _margin
                    visible:        transectsHeader.checked

                    QGCOptionsComboBox {
                        Layout.fillWidth: true

                        model: [
                            {
                                text:       qsTr("Hover and capture image"),
                                fact:       _missionItem.hoverAndCapture,
                                enabled:    !_missionItem.followTerrain,
                                visible:    _missionItem.hoverAndCaptureAllowed
                            },
                            {
                                text:       qsTr("Refly at 90 deg offset"),
                                fact:       _missionItem.refly90Degrees,
                                enabled:    !_missionItem.followTerrain,
                                visible:    true
                            },
                            {
                                text:       qsTr("Images in turnarounds"),
                                fact:       _missionItem.cameraTriggerInTurnAround,
                                enabled:    _missionItem.hoverAndCaptureAllowed ? !_missionItem.hoverAndCapture.rawValue : true,
                                visible:    true
                            },
                            {
                                text:       qsTr("Enable CAMPOS"),
                                fact:       _missionItem.cameraCalc.campos,
                                enabled:    true,
                                visible:    true
                            },
                            {
                                text:       qsTr("Fly alternate transects"),
                                fact:       _missionItem.flyAlternateTransects,
                                enabled:    true,
                                visible:    _vehicle ? (_vehicle.fixedWing || _vehicle.vtol) : false
                            },
                            {
                                text:       qsTr("Relative altitude"),
                                enabled:    _missionItem.cameraCalc.isManualCamera && !_missionItem.followTerrain,
                                visible:    QGroundControl.corePlugin.options.showMissionAbsoluteAltitude || (!_missionItem.cameraCalc.distanceToSurfaceRelative && !_missionItem.followTerrain),
                                checked:    _missionItem.cameraCalc.distanceToSurfaceRelative
                            }
                        ]

                        onItemClicked: {
                            if (index == 4) {
                                _missionItem.cameraCalc.distanceToSurfaceRelative = !_missionItem.cameraCalc.distanceToSurfaceRelative
                                console.log(_missionItem.cameraCalc.distanceToSurfaceRelative)
                            }
                        }
                    }
                }

                SectionHeader {
                    id:             statsHeader
                    anchors.left:   parent.left
                    anchors.right:  parent.right
                    text:           qsTr("Statistics")
                }

                TransectStyleComplexItemStats {
                    anchors.left:   parent.left
                    anchors.right:  parent.right
                    visible:        statsHeader.checked
                }
            } // Grid Column

            // Camera Tab
            Column {
                anchors.left:       parent.left
                anchors.right:      parent.right
                spacing:            _margin
                visible:            tabBar.currentIndex === 1

                CameraCalcCamera {
                    cameraCalc: _missionItem.cameraCalc
                }
            } // Camera Column

            // Terrain Tab
            TransectStyleComplexItemTerrainFollow {
                anchors.left:   parent.left
                anchors.right:  parent.right
                spacing:        _margin
                visible:        tabBar.currentIndex === 2
                missionItem:    _missionItem
=======
            QGCLabel {
                text:       qsTr("Turnaround dist")
                visible:    !forPresets
            }
            FactTextField {
                Layout.fillWidth:   true
                fact:               missionItem.turnAroundDistance
                visible:            !forPresets
>>>>>>> 93c4cafb
            }

            QGCOptionsComboBox {
                Layout.columnSpan:  2
                Layout.fillWidth:   true
                visible:            !forPresets

                model: [
                    {
                        text:       qsTr("Hover and capture image"),
                        fact:       missionItem.hoverAndCapture,
                        enabled:    missionItem.cameraCalc.distanceMode === QGroundControl.AltitudeModeRelative || missionItem.cameraCalc.distanceMode === QGroundControl.AltitudeModeAbsolute,
                        visible:    missionItem.hoverAndCaptureAllowed
                    },
                    {
                        text:       qsTr("Refly at 90 deg offset"),
                        fact:       missionItem.refly90Degrees,
                        enabled:    missionItem.cameraCalc.distanceMode !== QGroundControl.AltitudeModeCalcAboveTerrain,
                        visible:    true
                    },
                    {
                        text:       qsTr("Images in turnarounds"),
                        fact:       missionItem.cameraTriggerInTurnAround,
                        enabled:    missionItem.hoverAndCaptureAllowed ? !missionItem.hoverAndCapture.rawValue : true,
                        visible:    true
                    },
                    {
                        text:       qsTr("Fly alternate transects"),
                        fact:       missionItem.flyAlternateTransects,
                        enabled:    true,
                        visible:    _vehicle ? (_vehicle.fixedWing || _vehicle.vtol) : false
                    }
                ]
            }
        }
    }

    KMLOrSHPFileDialog {
        id:             kmlOrSHPLoadDialog
        title:          qsTr("Select Polygon File")
        selectExisting: true

        onAcceptedForLoad: {
            missionItem.surveyAreaPolygon.loadKMLOrSHPFile(file)
            missionItem.resetState = false
            //editorMap.mapFitFunctions.fitMapViewportTomissionItems()
            close()
        }
    }
}<|MERGE_RESOLUTION|>--- conflicted
+++ resolved
@@ -57,238 +57,6 @@
                 updateValueWhileDragging: true
             }
 
-<<<<<<< HEAD
-            // Grid tab
-            Column {
-                anchors.left:       parent.left
-                anchors.right:      parent.right
-                spacing:            _margin
-                visible:            tabBar.currentIndex === 0
-
-                QGCLabel {
-                    anchors.left:   parent.left
-                    anchors.right:  parent.right
-                    text:           qsTr("WARNING: Photo interval is below minimum interval (%1 secs) supported by camera.").arg(_cameraMinTriggerInterval.toFixed(1))
-                    wrapMode:       Text.WordWrap
-                    color:          qgcPal.warningText
-                    visible:        _missionItem.cameraShots > 0 && _cameraMinTriggerInterval !== 0 && _cameraMinTriggerInterval > _missionItem.timeBetweenShots
-                }
-
-                CameraCalcGrid {
-                    cameraCalc:                     _missionItem.cameraCalc
-                    vehicleFlightIsFrontal:         true
-                    distanceToSurfaceLabel:         qsTr("Altitude")
-                    distanceToSurfaceAltitudeMode:  _missionItem.followTerrain ?
-                                                        QGroundControl.AltitudeModeAboveTerrain :
-                                                        (_missionItem.cameraCalc.distanceToSurfaceRelative ? QGroundControl.AltitudeModeRelative : QGroundControl.AltitudeModeAbsolute)
-                    frontalDistanceLabel:           qsTr("Trigger Dist")
-                    sideDistanceLabel:              qsTr("Spacing")
-                }
-
-                SectionHeader {
-                    id:             transectsHeader
-                    anchors.left:   parent.left
-                    anchors.right:  parent.right
-                    text:           qsTr("Transects")
-                }
-
-                GridLayout {
-                    anchors.left:   parent.left
-                    anchors.right:  parent.right
-                    columnSpacing:  _margin
-                    rowSpacing:     _margin
-                    columns:        2
-                    visible:        transectsHeader.checked
-
-                    QGCLabel { text: qsTr("Angle") }
-                    FactTextField {
-                        fact:                   _missionItem.gridAngle
-                        Layout.fillWidth:       true
-                        onUpdated:              angleSlider.value = _missionItem.gridAngle.value
-                    }
-
-                    QGCSlider {
-                        id:                     angleSlider
-                        minimumValue:           0
-                        maximumValue:           359
-                        stepSize:               1
-                        tickmarksEnabled:       false
-                        Layout.fillWidth:       true
-                        Layout.columnSpan:      2
-                        Layout.preferredHeight: ScreenTools.defaultFontPixelHeight * 1.5
-                        onValueChanged:         _missionItem.gridAngle.value = value
-                        Component.onCompleted:  value = _missionItem.gridAngle.value
-                        updateValueWhileDragging: true
-                    }
-
-                    QGCLabel {
-                        text:       qsTr("Turnaround dist")
-                    }
-                    FactTextField {
-                        fact:               _missionItem.turnAroundDistance
-                        Layout.fillWidth:   true
-                    }
-                }
-
-                SectionHeader {
-                    id:             camposHeader
-                    anchors.left:   parent.left
-                    anchors.right:  parent.right
-                    text:           qsTr("CAMPOS")
-                    visible:        _missionItem.cameraCalc.campos.value
-                }
-
-                GridLayout {
-                    anchors.left:   parent.left
-                    anchors.right:  parent.right
-                    columnSpacing:  _margin
-                    rowSpacing:     _margin
-                    columns:        3
-                    visible:        camposHeader.checked && _missionItem.cameraCalc.campos.value
-
-                    QGCLabel { text: qsTr("Survey Type")}
-        
-                    QGCRadioButton {
-                        id:                     survey2DRadio
-                        leftPadding:            0
-                        text:                   qsTr("2D")
-                        checked:                !!_missionItem.cameraCalc.camposSurvey2D.value
-                        onClicked:              _missionItem.cameraCalc.camposSurvey2D.value = 1
-                    }
-
-                    QGCRadioButton {
-                        id:                     survey3DRadio
-                        leftPadding:            0
-                        text:                   qsTr("3D")
-                        checked:                !_missionItem.cameraCalc.camposSurvey2D.value
-                        onClicked:              _missionItem.cameraCalc.camposSurvey2D.value = 0
-                    }
-
-                    QGCLabel { text: qsTr("Positions") }
-                    FactTextField {
-                        fact:                   _missionItem.cameraCalc.camposPositions
-                        Layout.fillWidth:       true
-                        Layout.columnSpan:      2
-                    }
-
-                    QGCLabel { text: qsTr("Min Interval") }
-                    FactTextField {
-                        fact:                   _missionItem.cameraCalc.camposMinInterval
-                        Layout.fillWidth:       true
-                        Layout.columnSpan:      2
-                    }
-
-                    QGCLabel { text: qsTr("Roll Angle") }
-                    FactTextField {
-                        fact:                   _missionItem.cameraCalc.camposRollAngle
-                        Layout.fillWidth:       true
-                        Layout.columnSpan:      2
-                    }
-
-                    QGCLabel { text: qsTr("Pitch Angle") }
-                    FactTextField {
-                        fact:                   _missionItem.cameraCalc.camposPitchAngle
-                        Layout.fillWidth:       true
-                        Layout.columnSpan:      2
-                    }
-                }
-
-                QGCButton {
-                    text:               qsTr("Rotate Entry Point")
-                    onClicked:          _missionItem.rotateEntryPoint();
-                }
-
-                ColumnLayout {
-                    anchors.left:   parent.left
-                    anchors.right:  parent.right
-                    spacing:        _margin
-                    visible:        transectsHeader.checked
-
-                    QGCOptionsComboBox {
-                        Layout.fillWidth: true
-
-                        model: [
-                            {
-                                text:       qsTr("Hover and capture image"),
-                                fact:       _missionItem.hoverAndCapture,
-                                enabled:    !_missionItem.followTerrain,
-                                visible:    _missionItem.hoverAndCaptureAllowed
-                            },
-                            {
-                                text:       qsTr("Refly at 90 deg offset"),
-                                fact:       _missionItem.refly90Degrees,
-                                enabled:    !_missionItem.followTerrain,
-                                visible:    true
-                            },
-                            {
-                                text:       qsTr("Images in turnarounds"),
-                                fact:       _missionItem.cameraTriggerInTurnAround,
-                                enabled:    _missionItem.hoverAndCaptureAllowed ? !_missionItem.hoverAndCapture.rawValue : true,
-                                visible:    true
-                            },
-                            {
-                                text:       qsTr("Enable CAMPOS"),
-                                fact:       _missionItem.cameraCalc.campos,
-                                enabled:    true,
-                                visible:    true
-                            },
-                            {
-                                text:       qsTr("Fly alternate transects"),
-                                fact:       _missionItem.flyAlternateTransects,
-                                enabled:    true,
-                                visible:    _vehicle ? (_vehicle.fixedWing || _vehicle.vtol) : false
-                            },
-                            {
-                                text:       qsTr("Relative altitude"),
-                                enabled:    _missionItem.cameraCalc.isManualCamera && !_missionItem.followTerrain,
-                                visible:    QGroundControl.corePlugin.options.showMissionAbsoluteAltitude || (!_missionItem.cameraCalc.distanceToSurfaceRelative && !_missionItem.followTerrain),
-                                checked:    _missionItem.cameraCalc.distanceToSurfaceRelative
-                            }
-                        ]
-
-                        onItemClicked: {
-                            if (index == 4) {
-                                _missionItem.cameraCalc.distanceToSurfaceRelative = !_missionItem.cameraCalc.distanceToSurfaceRelative
-                                console.log(_missionItem.cameraCalc.distanceToSurfaceRelative)
-                            }
-                        }
-                    }
-                }
-
-                SectionHeader {
-                    id:             statsHeader
-                    anchors.left:   parent.left
-                    anchors.right:  parent.right
-                    text:           qsTr("Statistics")
-                }
-
-                TransectStyleComplexItemStats {
-                    anchors.left:   parent.left
-                    anchors.right:  parent.right
-                    visible:        statsHeader.checked
-                }
-            } // Grid Column
-
-            // Camera Tab
-            Column {
-                anchors.left:       parent.left
-                anchors.right:      parent.right
-                spacing:            _margin
-                visible:            tabBar.currentIndex === 1
-
-                CameraCalcCamera {
-                    cameraCalc: _missionItem.cameraCalc
-                }
-            } // Camera Column
-
-            // Terrain Tab
-            TransectStyleComplexItemTerrainFollow {
-                anchors.left:   parent.left
-                anchors.right:  parent.right
-                spacing:        _margin
-                visible:        tabBar.currentIndex === 2
-                missionItem:    _missionItem
-=======
             QGCLabel {
                 text:       qsTr("Turnaround dist")
                 visible:    !forPresets
@@ -297,7 +65,6 @@
                 Layout.fillWidth:   true
                 fact:               missionItem.turnAroundDistance
                 visible:            !forPresets
->>>>>>> 93c4cafb
             }
 
             QGCOptionsComboBox {
@@ -329,6 +96,12 @@
                         fact:       missionItem.flyAlternateTransects,
                         enabled:    true,
                         visible:    _vehicle ? (_vehicle.fixedWing || _vehicle.vtol) : false
+                    },
+                    {
+                        text:       qsTr("Enable CAMPOS"),
+                        fact:       missionItem.cameraCalc.campos,
+                        enabled:    true,
+                        visible:    true
                     }
                 ]
             }
