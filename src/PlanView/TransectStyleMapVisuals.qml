--- conflicted
+++ resolved
@@ -75,12 +75,8 @@
         borderWidth:        1
         borderColor:        "black"
         interiorColor:      QGroundControl.globalPalette.surveyPolygonInterior
-<<<<<<< HEAD
         altColor:           QGroundControl.globalPalette.surveyPolygonTerrainCollision
-        interiorOpacity:    0.5
-=======
         interiorOpacity:    0.5 * _root.opacity
->>>>>>> bdc6c2a9
     }
 
     // Full set of transects lines. Shown when item is selected.
