/****************************************************************************
 *
 *   (c) 2009-2016 QGROUNDCONTROL PROJECT <http://www.qgroundcontrol.org>
 *
 * QGroundControl is licensed according to the terms in the file
 * COPYING.md in the root of the source code directory.
 *
 ****************************************************************************/


import QtQuick          2.3
import QtQuick.Controls 1.2
import QtQuick.Dialogs  1.2
import QtLocation       5.3
import QtPositioning    5.3
import QtQuick.Layouts  1.2
import QtQuick.Window   2.2

import QGroundControl                   1.0
import QGroundControl.FlightMap         1.0
import QGroundControl.ScreenTools       1.0
import QGroundControl.Controls          1.0
import QGroundControl.FactSystem        1.0
import QGroundControl.FactControls      1.0
import QGroundControl.Palette           1.0
import QGroundControl.Controllers       1.0
import QGroundControl.ShapeFileHelper   1.0
import QGroundControl.Airspace          1.0
import QGroundControl.Airmap            1.0

/// Mission Editor

Item {

    property bool planControlColapsed: false

    readonly property int   _decimalPlaces:             8
    readonly property real  _horizontalMargin:          ScreenTools.defaultFontPixelWidth  * 0.5
    readonly property real  _margin:                    ScreenTools.defaultFontPixelHeight * 0.5
    readonly property real  _radius:                    ScreenTools.defaultFontPixelWidth  * 0.5
    readonly property real  _rightPanelWidth:           Math.min(parent.width / 3, ScreenTools.defaultFontPixelWidth * 30)
    readonly property real  _toolButtonTopMargin:       ScreenTools.defaultFontPixelHeight * 0.5
    readonly property var   _defaultVehicleCoordinate:  QtPositioning.coordinate(37.803784, -122.462276)
    readonly property bool  _waypointsOnlyMode:         QGroundControl.corePlugin.options.missionWaypointsOnly

    property bool   _airspaceEnabled:                    QGroundControl.airmapSupported ? (QGroundControl.settingsManager.airMapSettings.enableAirMap.rawValue && QGroundControl.airspaceManager.connected): false
    property var    _missionController:                 _planMasterController.missionController
    property var    _geoFenceController:                _planMasterController.geoFenceController
    property var    _rallyPointController:              _planMasterController.rallyPointController
    property var    _visualItems:                       _missionController.visualItems
    property bool   _lightWidgetBorders:                editorMap.isSatelliteMap
    property bool   _addWaypointOnClick:                false
    property bool   _addROIOnClick:                     false
    property bool   _singleComplexItem:                 _missionController.complexMissionItemNames.length === 1
    property int    _editingLayer:                      _layerMission
    property int    _toolStripBottom:                   toolStrip.height + toolStrip.y
    property var    _appSettings:                       QGroundControl.settingsManager.appSettings

    readonly property int       _layerMission:              1
    readonly property int       _layerGeoFence:             2
    readonly property int       _layerRallyPoints:          3
    readonly property string    _armedVehicleUploadPrompt:  qsTr("Vehicle is currently armed. Do you want to upload the mission to the vehicle?")

    function addComplexItem(complexItemName) {
        var coordinate = editorMap.center
        coordinate.latitude  = coordinate.latitude.toFixed(_decimalPlaces)
        coordinate.longitude = coordinate.longitude.toFixed(_decimalPlaces)
        coordinate.altitude  = coordinate.altitude.toFixed(_decimalPlaces)
        insertComplexMissionItem(complexItemName, coordinate, _missionController.visualItems.count)
    }

    function insertComplexMissionItem(complexItemName, coordinate, index) {
        var sequenceNumber = _missionController.insertComplexMissionItem(complexItemName, coordinate, index)
        _missionController.setCurrentPlanViewIndex(sequenceNumber, true)
    }

    function insertComplexMissionItemFromKMLOrSHP(complexItemName, file, index) {
        var sequenceNumber = _missionController.insertComplexMissionItemFromKMLOrSHP(complexItemName, file, index)
        _missionController.setCurrentPlanViewIndex(sequenceNumber, true)
    }

    function updateAirspace(reset) {
        if(_airspaceEnabled) {
            var coordinateNW = editorMap.toCoordinate(Qt.point(0,0), false /* clipToViewPort */)
            var coordinateSE = editorMap.toCoordinate(Qt.point(width,height), false /* clipToViewPort */)
            if(coordinateNW.isValid && coordinateSE.isValid) {
                QGroundControl.airspaceManager.setROI(coordinateNW, coordinateSE, true /*planView*/, reset)
            }
        }
    }

    property bool _firstMissionLoadComplete:    false
    property bool _firstFenceLoadComplete:      false
    property bool _firstRallyLoadComplete:      false
    property bool _firstLoadComplete:           false

    MapFitFunctions {
        id:                         mapFitFunctions  // The name for this id cannot be changed without breaking references outside of this code. Beware!
        map:                        editorMap
        usePlannedHomePosition:     true
        planMasterController:       _planMasterController
    }

    on_AirspaceEnabledChanged: {
        if(QGroundControl.airmapSupported) {
            if(_airspaceEnabled) {
                planControlColapsed = QGroundControl.airspaceManager.airspaceVisible
                updateAirspace(true)
            } else {
                planControlColapsed = false
            }
        } else {
            planControlColapsed = false
        }
    }

    Connections {
        target: _appSettings ? _appSettings.defaultMissionItemAltitude : null
        onRawValueChanged: {
            if (_visualItems.count > 1) {
                mainWindow.showDialog(applyNewAltitude, qsTr("Apply new alititude"), mainWindow.showDialogDefaultWidth, StandardButton.Yes | StandardButton.No)
            }
        }
    }

    Component {
        id: applyNewAltitude
        QGCViewMessage {
            message:    qsTr("You have changed the default altitude for mission items. Would you like to apply that altitude to all the items in the current mission?")
            function accept() {
                hideDialog()
                _missionController.applyDefaultMissionAltitude()
            }
        }
    }

    Component {
        id: activeMissionUploadDialogComponent
        QGCViewDialog {
            Column {
                anchors.fill:   parent
                spacing:        ScreenTools.defaultFontPixelHeight
                QGCLabel {
                    width:      parent.width
                    wrapMode:   Text.WordWrap
                    text:       qsTr("Your vehicle is currently flying a mission. In order to upload a new or modified mission the current mission will be paused.")
                }
                QGCLabel {
                    width:      parent.width
                    wrapMode:   Text.WordWrap
                    text:       qsTr("After the mission is uploaded you can adjust the current waypoint and start the mission.")
                }
                QGCButton {
                    text:       qsTr("Pause and Upload")
                    onClicked: {
                        activeVehicle.flightMode = activeVehicle.pauseFlightMode
                        _planMasterController.sendToVehicle()
                        hideDialog()
                    }
                }
            }
        }
    }

    Connections {
        target: QGroundControl.airspaceManager
        onAirspaceVisibleChanged: {
            planControlColapsed = QGroundControl.airspaceManager.airspaceVisible
        }
    }

    Component {
        id: noItemForKML
        QGCViewMessage {
            message:    qsTr("You need at least one item to create a KML.")
        }
    }

    PlanMasterController {
        id: _planMasterController

        Component.onCompleted: {
            start(false /* flyView */)
            _missionController.setCurrentPlanViewIndex(0, true)
            mainWindow.planMasterControllerPlan = _planMasterController
        }

        function waitingOnDataMessage() {
            mainWindow.showMessageDialog(qsTr("Unable to Save/Upload"), qsTr("Plan is waiting on terrain data from server for correct altitude values."))
        }

        function upload() {
            if (!readyForSaveSend()) {
                waitingOnDataMessage()
                return
            }
            if (activeVehicle && activeVehicle.armed && activeVehicle.flightMode === activeVehicle.missionFlightMode) {
                mainWindow.showDialog(activeMissionUploadDialogComponent, qsTr("Plan Upload"), mainWindow.showDialogDefaultWidth, StandardButton.Cancel)
            } else {
                sendToVehicle()
            }
        }

        function loadFromSelectedFile() {
            fileDialog.title =          qsTr("Select Plan File")
            fileDialog.planFiles =      true
            fileDialog.selectExisting = true
            fileDialog.nameFilters =    _planMasterController.loadNameFilters
            fileDialog.fileExtension =  _appSettings.planFileExtension
            fileDialog.fileExtension2 = _appSettings.missionFileExtension
            fileDialog.openForLoad()
        }

        function saveToSelectedFile() {
            if (!readyForSaveSend()) {
                waitingOnDataMessage()
                return
            }
            fileDialog.title =          qsTr("Save Plan")
            fileDialog.planFiles =      true
            fileDialog.selectExisting = false
            fileDialog.nameFilters =    _planMasterController.saveNameFilters
            fileDialog.fileExtension =  _appSettings.planFileExtension
            fileDialog.fileExtension2 = _appSettings.missionFileExtension
            fileDialog.openForSave()
        }

        function fitViewportToItems() {
            mapFitFunctions.fitMapViewportToMissionItems()
        }

        function loadShapeFromSelectedFile() {
            fileDialog.title =          qsTr("Load Shape")
            fileDialog.planFiles =      false
            fileDialog.selectExisting = true
            fileDialog.nameFilters =    ShapeFileHelper.fileDialogKMLOrSHPFilters
            fileDialog.fileExtension =  _appSettings.kmlFileExtension
            fileDialog.fileExtension2 = _appSettings.shpFileExtension
            fileDialog.openForLoad()
        }

        function saveKmlToSelectedFile() {
            if (!readyForSaveSend()) {
                waitingOnDataMessage()
                return
            }
            fileDialog.title =          qsTr("Save KML")
            fileDialog.planFiles =      false
            fileDialog.selectExisting = false
            fileDialog.nameFilters =    ShapeFileHelper.fileDialogKMLFilters
            fileDialog.fileExtension =  _appSettings.kmlFileExtension
            fileDialog.fileExtension2 = ""
            fileDialog.openForSave()
        }
    }

    Connections {
        target: _missionController
        onNewItemsFromVehicle: {
            if (_visualItems && _visualItems.count !== 1) {
                mapFitFunctions.fitMapViewportToMissionItems()
            }
            _missionController.setCurrentPlanViewIndex(0, true)
        }
    }

    QGCPalette { id: qgcPal; colorGroupEnabled: enabled }

    ExclusiveGroup {
        id: _mapTypeButtonsExclusiveGroup
    }

    /// Inserts a new simple mission item
    ///     @param coordinate Location to insert item
    ///     @param index Insert item at this index
    function insertSimpleMissionItem(coordinate, index) {
        var sequenceNumber = _missionController.insertSimpleMissionItem(coordinate, index)
        _missionController.setCurrentPlanViewIndex(sequenceNumber, true)
    }

    /// Inserts a new ROI mission item
    ///     @param coordinate Location to insert item
    ///     @param index Insert item at this index
    function insertROIMissionItem(coordinate, index) {
        var sequenceNumber = _missionController.insertROIMissionItem(coordinate, index)
        _missionController.setCurrentPlanViewIndex(sequenceNumber, true)
        _addROIOnClick = false
        toolStrip.lastClickedButton.checked = false
    }

    property int _moveDialogMissionItemIndex

    QGCFileDialog {
        id:             fileDialog
        folder:         _appSettings ? _appSettings.missionSavePath : ""

        property bool planFiles: true    ///< true: working with plan files, false: working with kml file

        onAcceptedForSave: {
            if (planFiles) {
                _planMasterController.saveToFile(file)
            } else {
                _planMasterController.saveToKml(file)
            }
            close()
        }

        onAcceptedForLoad: {
            if (planFiles) {
                _planMasterController.loadFromFile(file)
                _planMasterController.fitViewportToItems()
                _missionController.setCurrentPlanViewIndex(0, true)
            } else {
                var retList = ShapeFileHelper.determineShapeType(file)
                if (retList[0] == ShapeFileHelper.Error) {
                    mainWindow.showMessageDialog("Error", retList[1])
                } else if (retList[0] == ShapeFileHelper.Polygon) {
                     var editVehicle = activeVehicle ? activeVehicle : QGroundControl.multiVehicleManager.offlineEditingVehicle
                    if (editVehicle.fixedWing) {
                        insertComplexMissionItemFromKMLOrSHP(_missionController.surveyComplexItemName, file, -1)
                    } else {
                        polygonSelectPatternFile = file
                        mainWindow.showDialog(patternPolygonSelectDialog, fileDialog.title, mainWindow.showDialogDefaultWidth, StandardButton.Ok | StandardButton.Cancel)
                    }
                } else if (retList[0] == ShapeFileHelper.Polyline) {
                    insertComplexMissionItemFromKMLOrSHP(_missionController.corridorScanComplexItemName, file, -1)
                }
            }
            close()
        }
    }

    property string polygonSelectPatternFile
    Component {
        id: patternPolygonSelectDialog
        QGCViewDialog {
            function accept() {
                var complexItemName
                if (surveyRadio.checked) {
                    complexItemName = _missionController.surveyComplexItemName
                } else {
                    complexItemName = _missionController.structureScanComplexItemName
                }
                insertComplexMissionItemFromKMLOrSHP(complexItemName, polygonSelectPatternFile, -1)
                hideDialog()
            }
            Column {
                anchors.left:   parent.left
                anchors.right:  parent.right
                spacing:        ScreenTools.defaultFontPixelHeight
                QGCLabel {
                    anchors.left:   parent.left
                    anchors.right:  parent.right
                    wrapMode:       Text.WordWrap
                    text:           qsTr("Create which pattern type?")
                }
                QGCRadioButton {
                    id:             surveyRadio
                    text:           qsTr("Survey")
                    checked:        true
                }
                QGCRadioButton {
                    text:           qsTr("Structure Scan")
                }
            }
        }
    }

    Component {
        id: moveDialog
        QGCViewDialog {
            function accept() {
                var toIndex = toCombo.currentIndex
                if (toIndex === 0) {
                    toIndex = 1
                }
                _missionController.moveMissionItem(_moveDialogMissionItemIndex, toIndex)
                hideDialog()
            }
            Column {
                anchors.left:   parent.left
                anchors.right:  parent.right
                spacing:        ScreenTools.defaultFontPixelHeight

                QGCLabel {
                    anchors.left:   parent.left
                    anchors.right:  parent.right
                    wrapMode:       Text.WordWrap
                    text:           qsTr("Move the selected mission item to the be after following mission item:")
                }

                QGCComboBox {
                    id:             toCombo
                    model:          _visualItems.count
                    currentIndex:   _moveDialogMissionItemIndex
                }
            }
        }
    }

    Item {
        id:             panel
        anchors.fill:   parent

        FlightMap {
            id:                         editorMap
            anchors.fill:               parent
            mapName:                    "MissionEditor"
            allowGCSLocationCenter:     true
            allowVehicleLocationCenter: true
            planView:                   true

            // This is the center rectangle of the map which is not obscured by tools
            property rect centerViewport:   Qt.rect(_leftToolWidth, 0, editorMap.width - _leftToolWidth - _rightPanelWidth, editorMap.height - _statusHeight)

            property real _leftToolWidth:   toolStrip.x + toolStrip.width
            property real _statusHeight:    waypointValuesDisplay.visible ? editorMap.height - waypointValuesDisplay.y : 0

            readonly property real animationDuration: 500

            // Initial map position duplicates Fly view position
            Component.onCompleted: editorMap.center = QGroundControl.flightMapPosition

            Behavior on zoomLevel {
                NumberAnimation {
                    duration:       editorMap.animationDuration
                    easing.type:    Easing.InOutQuad
                }
            }

            QGCMapPalette { id: mapPal; lightColors: editorMap.isSatelliteMap }

            onZoomLevelChanged: updateAirspace(false)
            onCenterChanged:    updateAirspace(false)

            MouseArea {
                anchors.fill: parent
                onClicked: {
                    // Take focus to close any previous editing
                    editorMap.focus = true
                    var coordinate = editorMap.toCoordinate(Qt.point(mouse.x, mouse.y), false /* clipToViewPort */)
                    coordinate.latitude = coordinate.latitude.toFixed(_decimalPlaces)
                    coordinate.longitude = coordinate.longitude.toFixed(_decimalPlaces)
                    coordinate.altitude = coordinate.altitude.toFixed(_decimalPlaces)

                    switch (_editingLayer) {
                    case _layerMission:
                        if (_addWaypointOnClick) {
                            insertSimpleMissionItem(coordinate, _missionController.visualItems.count)
                        } else if (_addROIOnClick) {
                            _addROIOnClick = false
                            insertROIMissionItem(coordinate, _missionController.visualItems.count)
                        }
                        break
                    case _layerRallyPoints:
                        if (_rallyPointController.supported) {
                            _rallyPointController.addPoint(coordinate)
                        }
                        break
                    }
                }
            }

            // Add the mission item visuals to the map
            Repeater {
                model: _editingLayer == _layerMission ? _missionController.visualItems : undefined
                delegate: MissionItemMapVisual {
                    map:        editorMap
                    onClicked:  _missionController.setCurrentPlanViewIndex(sequenceNumber, false)
                    visible:    _editingLayer == _layerMission
                }
            }

            // Add lines between waypoints
            MissionLineView {
                model: _editingLayer == _layerMission ? _missionController.waypointLines : undefined
            }

            // Add the vehicles to the map
            MapItemView {
                model: QGroundControl.multiVehicleManager.vehicles
                delegate:
                    VehicleMapItem {
                    vehicle:        object
                    coordinate:     object.coordinate
                    map:            editorMap
                    size:           ScreenTools.defaultFontPixelHeight * 3
                    z:              QGroundControl.zOrderMapItems - 1
                }
            }

            GeoFenceMapVisuals {
                map:                    editorMap
                myGeoFenceController:   _geoFenceController
                interactive:            _editingLayer == _layerGeoFence
                homePosition:           _missionController.plannedHomePosition
                planView:               true
            }

            RallyPointMapVisuals {
                map:                    editorMap
                myRallyPointController: _rallyPointController
                interactive:            _editingLayer == _layerRallyPoints
                planView:               true
            }

            // Airspace overlap support
            MapItemView {
                model:              _airspaceEnabled && QGroundControl.airspaceManager.airspaceVisible ? QGroundControl.airspaceManager.airspaces.circles : []
                delegate: MapCircle {
                    center:         object.center
                    radius:         object.radius
                    color:          object.color
                    border.color:   object.lineColor
                    border.width:   object.lineWidth
                }
            }

            MapItemView {
                model:              _airspaceEnabled && QGroundControl.airspaceManager.airspaceVisible ? QGroundControl.airspaceManager.airspaces.polygons : []
                delegate: MapPolygon {
                    path:           object.polygon
                    color:          object.color
                    border.color:   object.lineColor
                    border.width:   object.lineWidth
                }
            }
        }

        //-----------------------------------------------------------
        // Left tool strip
<<<<<<< HEAD
            ToolStrip {
            id:                 toolStrip
            anchors.leftMargin: ScreenTools.defaultFontPixelWidth * 2
            anchors.left:       parent.left
            anchors.topMargin:  ScreenTools.defaultFontPixelHeight * 0.5
            anchors.top:        parent.top
            z:                  QGroundControl.zOrderWidgets

            showAlternateIcon:  [ false, _planMasterController.dirty, false, false, false, false, false, false ]
            rotateImage:        [ false, _planMasterController.syncInProgress, false, false, false, false, false, false ]
            animateImage:       [ false, _planMasterController.dirty, false, false, false, false, false, false ]
            buttonEnabled:      [ true, !_planMasterController.syncInProgress, true, true, true, true, true, true ]
            buttonVisible:      [ true, true, true, _waypointsOnlyMode, true, true, _showZoom, _showZoom ]
                maxHeight:          mapScale.y - toolStrip.y

                property bool _showZoom: !ScreenTools.isMobile

                model: [
                    {
                    name:                   qsTr("Fly"),
                    iconSource:             "/qmlimages/PaperPlane.svg",
                },
                {
                        name:                   qsTr("File"),
                        iconSource:             "/qmlimages/MapSync.svg",
                        alternateIconSource:    "/qmlimages/MapSyncChanged.svg",
                        dropPanelComponent:     syncDropPanel
                    },
                    {
                        name:                   qsTr("Waypoint"),
                        iconSource:             "/qmlimages/MapAddMission.svg",
                        toggle:                 true
                    },
                    {
                        name:                   qsTr("ROI"),
                        iconSource:             "/qmlimages/MapAddMission.svg",
                        toggle:                 true
                    },
                    {
                        name:               _singleComplexItem ? _missionController.complexMissionItemNames[0] : qsTr("Pattern"),
                        iconSource:         "/qmlimages/MapDrawShape.svg",
                        dropPanelComponent: _singleComplexItem ? undefined : patternDropPanel
                    },
                    {
                        name:               qsTr("Center"),
                        iconSource:         "/qmlimages/MapCenter.svg",
                        dropPanelComponent: centerMapDropPanel
                    },
                    {
                        name:               qsTr("In"),
                        iconSource:         "/qmlimages/ZoomPlus.svg"
                    },
                    {
                        name:               qsTr("Out"),
                        iconSource:         "/qmlimages/ZoomMinus.svg"
                    }
                ]

                onClicked: {
                    switch (index) {
                case 0:
                    mainWindow.showFlyView()
                    break;
                case 2:
                        _addWaypointOnClick = checked
                        _addROIOnClick = false
                        break
                case 3:
                        _addROIOnClick = checked
                        _addWaypointOnClick = false
                        break
                case 4:
                        if (_singleComplexItem) {
                            addComplexItem(_missionController.complexMissionItemNames[0])
                        }
                        break
                    case 6:
                    editorMap.zoomLevel += 0.5
                    break
                case 7:
                        editorMap.zoomLevel -= 0.5
                        break
=======
        ToolStrip {
            id:                 toolStrip
            anchors.leftMargin: ScreenTools.defaultFontPixelWidth
            anchors.left:       parent.left
            anchors.topMargin:  _toolButtonTopMargin
            anchors.top:        parent.top
            color:              qgcPal.window
            title:              qsTr("Plan")
            z:                  QGroundControl.zOrderWidgets
            showAlternateIcon:  [ masterController.dirty, false, false, false, false, false, false ]
            rotateImage:        [ masterController.syncInProgress, false, false, false, false, false, false ]
            animateImage:       [ masterController.dirty, false, false, false, false, false, false ]
            buttonEnabled:      [ !masterController.syncInProgress, true, true, true, true, true, true ]
            buttonVisible:      [ true, true, _waypointsOnlyMode, true, true, _showZoom, _showZoom ]
            maxHeight:          mapScale.y - toolStrip.y

            property bool _showZoom: !ScreenTools.isMobile

            model: [
                {
                    name:                   qsTr("File"),
                    iconSource:             "/qmlimages/MapSync.svg",
                    alternateIconSource:    "/qmlimages/MapSyncChanged.svg",
                    dropPanelComponent:     syncDropPanel
                },
                {
                    name:                   qsTr("Waypoint"),
                    iconSource:             "/qmlimages/MapAddMission.svg",
                    toggle:                 true
                },
                {
                    name:                   qsTr("ROI"),
                    iconSource:             "/qmlimages/MapAddMission.svg",
                    toggle:                 true
                },
                {
                    name:               _singleComplexItem ? _missionController.complexMissionItemNames[0] : qsTr("Pattern"),
                    iconSource:         "/qmlimages/MapDrawShape.svg",
                    dropPanelComponent: _singleComplexItem ? undefined : patternDropPanel
                },
                {
                    name:               qsTr("Center"),
                    iconSource:         "/qmlimages/MapCenter.svg",
                    dropPanelComponent: centerMapDropPanel
                },
                {
                    name:               qsTr("In"),
                    iconSource:         "/qmlimages/ZoomPlus.svg"
                },
                {
                    name:               qsTr("Out"),
                    iconSource:         "/qmlimages/ZoomMinus.svg"
                }
            ]

            onClicked: {
                switch (index) {
                case 1:
                    _addWaypointOnClick = checked
                    _addROIOnClick = false
                    break
                case 2:
                    _addROIOnClick = checked
                    _addWaypointOnClick = false
                    break
                case 3:
                    if (_singleComplexItem) {
                        addComplexItem(_missionController.complexMissionItemNames[0])
>>>>>>> 898bd0d0
                    }
                    break
                case 5:
                    editorMap.zoomLevel += 0.5
                    break
                case 6:
                    editorMap.zoomLevel -= 0.5
                    break
                }
            }
<<<<<<< HEAD
=======
        }
>>>>>>> 898bd0d0

        //-----------------------------------------------------------
        // Right pane for mission editing controls
        Rectangle {
            id:                 rightPanel
            height:             parent.height
            width:              _rightPanelWidth
            color:              qgcPal.window
            opacity:            planExpanded.visible ? 0.2 : 0
            anchors.bottom:     parent.bottom
            anchors.right:      parent.right
            anchors.rightMargin: ScreenTools.defaultFontPixelWidth
        }
        //-------------------------------------------------------
        // Right Panel Controls
        Item {
            anchors.fill:           rightPanel
            anchors.topMargin:      _toolButtonTopMargin
            Column {
                id:                 rightControls
                spacing:            ScreenTools.defaultFontPixelHeight * 0.5
                anchors.left:       parent.left
                anchors.right:      parent.right
                anchors.top:        parent.top
                //-------------------------------------------------------
                // Airmap Airspace Control
                AirspaceControl {
                    id:             airspaceControl
                    width:          parent.width
                    visible:        _airspaceEnabled
                    planView:       true
                    showColapse:    true
                }
                //-------------------------------------------------------
                // Mission Controls (Colapsed)
                Rectangle {
                    width:      parent.width
                    height:     planControlColapsed ? colapsedRow.height + ScreenTools.defaultFontPixelHeight : 0
                    color:      qgcPal.missionItemEditor
                    radius:     _radius
                    visible:    planControlColapsed && _airspaceEnabled
                    Row {
                        id:                     colapsedRow
                        spacing:                ScreenTools.defaultFontPixelWidth
                        anchors.left:           parent.left
                        anchors.leftMargin:     ScreenTools.defaultFontPixelWidth
                        anchors.verticalCenter: parent.verticalCenter
                        QGCColoredImage {
                            width:              height
                            height:             ScreenTools.defaultFontPixelWidth * 2.5
                            sourceSize.height:  height
                            source:             "qrc:/res/waypoint.svg"
                            color:              qgcPal.text
                            anchors.verticalCenter: parent.verticalCenter
                        }
                        QGCLabel {
                            text:               qsTr("Plan")
                            color:              qgcPal.text
                            anchors.verticalCenter: parent.verticalCenter
                        }
                    }
                    QGCColoredImage {
                        width:                  height
                        height:                 ScreenTools.defaultFontPixelWidth * 2.5
                        sourceSize.height:      height
                        source:                 QGroundControl.airmapSupported ? "qrc:/airmap/expand.svg" : ""
                        color:                  "white"
                        visible:                QGroundControl.airmapSupported
                        anchors.right:          parent.right
                        anchors.rightMargin:    ScreenTools.defaultFontPixelWidth
                        anchors.verticalCenter: parent.verticalCenter
                    }
                    MouseArea {
                        anchors.fill:   parent
                        enabled:        QGroundControl.airmapSupported
                        onClicked: {
                            QGroundControl.airspaceManager.airspaceVisible = false
                        }
                    }
                }
                //-------------------------------------------------------
                // Mission Controls (Expanded)
                Rectangle {
                    id:         planExpanded
                    width:      parent.width
                    height:     (!planControlColapsed || !_airspaceEnabled) ? expandedCol.height + ScreenTools.defaultFontPixelHeight : 0
                    color:      qgcPal.missionItemEditor
                    radius:     _radius
                    visible:    !planControlColapsed || !_airspaceEnabled
                    Item {
                        height:             expandedCol.height
                        anchors.left:       parent.left
                        anchors.right:      parent.right
                        anchors.verticalCenter: parent.verticalCenter
                        Column {
                            id:                     expandedCol
                            spacing:                ScreenTools.defaultFontPixelHeight * 0.5
                            anchors.left:           parent.left
                            anchors.right:          parent.right
                            //-- Header
                            Row {
                                id:                     expandedRow
                                spacing:                ScreenTools.defaultFontPixelWidth
                                anchors.left:           parent.left
                                anchors.leftMargin:     ScreenTools.defaultFontPixelWidth
                                readonly property real _buttonRadius: ScreenTools.defaultFontPixelHeight * 0.75
                                QGCLabel {
                                    text:           qsTr("Plan")
                                    color:          qgcPal.text
                                    visible:        !QGroundControl.corePlugin.options.enablePlanViewSelector
                                    anchors.verticalCenter: parent.verticalCenter
                                }
                                QGCRadioButton {
                                    id:             planElementMission
                                    text:           qsTr("Mission")
                                    checked:        true
                                    visible:        QGroundControl.corePlugin.options.enablePlanViewSelector
                                    anchors.verticalCenter: parent.verticalCenter
                                    onClicked:      _editingLayer = _layerMission
                                }
                                QGCRadioButton {
                                    id:             planElementGeoFence
                                    text:           qsTr("Fence")
                                    visible:        QGroundControl.corePlugin.options.enablePlanViewSelector
                                    anchors.verticalCenter: parent.verticalCenter
                                    onClicked:      _editingLayer = _layerGeoFence
                                }
                                QGCRadioButton {
                                    id:             planElementRallyPoints
                                    text:           qsTr("Rally")
                                    visible:        QGroundControl.corePlugin.options.enablePlanViewSelector
                                    anchors.verticalCenter: parent.verticalCenter
                                    onClicked:      _editingLayer = _layerRallyPoints
                                }
                            }
                        }
                    }
                }
            }
            //-------------------------------------------------------
            // Mission Item Editor
            Item {
                id:                     missionItemEditor
                anchors.left:           parent.left
                anchors.right:          parent.right
                anchors.top:            rightControls.bottom
                anchors.topMargin:      ScreenTools.defaultFontPixelHeight * 0.5
                anchors.bottom:         parent.bottom
                anchors.bottomMargin:   ScreenTools.defaultFontPixelHeight * 0.25
                visible:                _editingLayer == _layerMission && !planControlColapsed
                QGCListView {
                    id:             missionItemEditorListView
                    anchors.fill:   parent
                    spacing:        ScreenTools.defaultFontPixelHeight / 4
                    orientation:    ListView.Vertical
                    model:          _missionController.visualItems
                    cacheBuffer:    Math.max(height * 2, 0)
                    clip:           true
                    currentIndex:   _missionController.currentPlanViewIndex
                    highlightMoveDuration: 250
                    visible:        _editingLayer == _layerMission && !planControlColapsed
                    //-- List Elements
                    delegate: MissionItemEditor {
                        map:                editorMap
                        masterController:  _planMasterController
                        missionItem:        object
                        width:              parent.width
                        readOnly:           false
                        onClicked:  _missionController.setCurrentPlanViewIndex(object.sequenceNumber, false)
                        onRemove: {
                            var removeIndex = index
                            _missionController.removeMissionItem(removeIndex)
                            if (removeIndex >= _missionController.visualItems.count) {
                                removeIndex--
                            }
                            _missionController.setCurrentPlanViewIndex(removeIndex, true)
                        }
                        onInsertWaypoint:       insertSimpleMissionItem(editorMap.center, index)
                        onInsertComplexItem:    insertComplexMissionItem(complexItemName, editorMap.center, index)
                    }
                }
            }
            // GeoFence Editor
            GeoFenceEditor {
                anchors.top:            rightControls.bottom
                anchors.topMargin:      ScreenTools.defaultFontPixelHeight * 0.5
                anchors.bottom:         parent.bottom
                anchors.left:           parent.left
                anchors.right:          parent.right
                myGeoFenceController:   _geoFenceController
                flightMap:              editorMap
                visible:                _editingLayer == _layerGeoFence
            }
            // Rally Point Editor
            RallyPointEditorHeader {
                id:                     rallyPointHeader
                anchors.top:            rightControls.bottom
                anchors.topMargin:      ScreenTools.defaultFontPixelHeight * 0.5
                anchors.left:           parent.left
                anchors.right:          parent.right
                visible:                _editingLayer == _layerRallyPoints
                controller:             _rallyPointController
            }
            RallyPointItemEditor {
                id:                     rallyPointEditor
                anchors.top:            rallyPointHeader.bottom
                anchors.topMargin:      ScreenTools.defaultFontPixelHeight * 0.5
                anchors.left:           parent.left
                anchors.right:          parent.right
                visible:                _editingLayer == _layerRallyPoints && _rallyPointController.points.count
                rallyPoint:             _rallyPointController.currentRallyPoint
                controller:             _rallyPointController
            }
        }

        MapScale {
            id:                 mapScale
            anchors.margins:    ScreenTools.defaultFontPixelHeight * (0.66)
            anchors.bottom:     waypointValuesDisplay.visible ? waypointValuesDisplay.top : parent.bottom
            anchors.left:       parent.left
            mapControl:         editorMap
            visible:            _toolStripBottom < y
        }

        MissionItemStatus {
            id:                 waypointValuesDisplay
            anchors.margins:    ScreenTools.defaultFontPixelWidth
            anchors.left:       parent.left
            height:             ScreenTools.defaultFontPixelHeight * 7
            maxWidth:           parent.width - rightPanel.width - x
            anchors.bottom:     parent.bottom
            missionItems:       _missionController.visualItems
            visible:            _editingLayer === _layerMission && (_toolStripBottom + mapScale.height) < y && QGroundControl.corePlugin.options.showMissionStatus
        }
    }

    Component {
        id: syncLoadFromVehicleOverwrite
        QGCViewMessage {
            id:         syncLoadFromVehicleCheck
            message:   qsTr("You have unsaved/unsent changes. Loading from the Vehicle will lose these changes. Are you sure you want to load from the Vehicle?")
            function accept() {
                hideDialog()
                _planMasterController.loadFromVehicle()
            }
        }
    }

    Component {
        id: syncLoadFromFileOverwrite
        QGCViewMessage {
            id:         syncLoadFromVehicleCheck
            message:   qsTr("You have unsaved/unsent changes. Loading from a file will lose these changes. Are you sure you want to load from a file?")
            function accept() {
                hideDialog()
                _planMasterController.loadFromSelectedFile()
            }
        }
    }

    Component {
        id: removeAllPromptDialog
        QGCViewMessage {
            message: qsTr("Are you sure you want to remove all items and create a new plan? ") +
                     (_planMasterController.offline ? "" : qsTr("This will also remove all items from the vehicle."))
            function accept() {
                if (_planMasterController.offline) {
                    _planMasterController.removeAll()
                } else {
                    _planMasterController.removeAllFromVehicle()
                }
                hideDialog()
            }
        }
    }

    Component {
        id: clearVehicleMissionDialog
        QGCViewMessage {
            message: qsTr("Are you sure you want to remove all mission items and clear the mission from the vehicle?")
            function accept() {
                _planMasterController.removeAllFromVehicle()
                hideDialog()
            }
        }
    }

    //- ToolStrip DropPanel Components

    Component {
        id: centerMapDropPanel

        CenterMapDropPanel {
            map:            editorMap
            fitFunctions:   mapFitFunctions
        }
    }

    Component {
        id: patternDropPanel

        ColumnLayout {
            spacing:    ScreenTools.defaultFontPixelWidth * 0.5

            QGCLabel { text: qsTr("Create complex pattern:") }

            Repeater {
                model: _missionController.complexMissionItemNames

                QGCButton {
                    text:               modelData
                    Layout.fillWidth:   true

                    onClicked: {
                        addComplexItem(modelData)
                        dropPanel.hide()
                    }
                }
            }

            Rectangle {
                width:              parent.width * 0.8
                height:             1
                color:              qgcPal.text
                opacity:            0.5
                Layout.fillWidth:   true
                Layout.columnSpan:  2
            }

            QGCButton {
                text:               qsTr("Load KML/SHP...")
                Layout.fillWidth:   true
                enabled:            !_planMasterController.syncInProgress
                onClicked: {
                    _planMasterController.loadShapeFromSelectedFile()
                    dropPanel.hide()
                }
            }
        } // Column
    }

    Component {
        id: syncDropPanel

        Column {
            id:         columnHolder
            spacing:    _margin

            property string _overwriteText: (_editingLayer == _layerMission) ? qsTr("Mission overwrite") : ((_editingLayer == _layerGeoFence) ? qsTr("GeoFence overwrite") : qsTr("Rally Points overwrite"))

            QGCLabel {
                width:      sendSaveGrid.width
                wrapMode:   Text.WordWrap
                text:       _planMasterController.dirty ?
                                (activeVehicle ?
                                     qsTr("You have unsaved changes. You should upload to your vehicle, or save to a file:") :
                                     qsTr("You have unsaved changes.")
                                ) :
                                qsTr("Plan File:")
            }

            GridLayout {
                id:                 sendSaveGrid
                columns:            2
                anchors.margins:    _margin
                rowSpacing:         _margin
                columnSpacing:      ScreenTools.defaultFontPixelWidth

                QGCButton {
                    text:               qsTr("New...")
                    Layout.fillWidth:   true
                    enabled:            _planMasterController.containsItems
                    onClicked:  {
                        dropPanel.hide()
                        mainWindow.showDialog(removeAllPromptDialog, qsTr("New Plan"), mainWindow.showDialogDefaultWidth, StandardButton.Yes | StandardButton.No)
                    }
                }

                QGCButton {
                    text:               qsTr("Open...")
                    Layout.fillWidth:   true
                    enabled:            !_planMasterController.syncInProgress
                    onClicked: {
                        dropPanel.hide()
                        if (_planMasterController.dirty) {
                            mainWindow.showDialog(syncLoadFromFileOverwrite, columnHolder._overwriteText, mainWindow.showDialogDefaultWidth, StandardButton.Yes | StandardButton.Cancel)
                        } else {
                            _planMasterController.loadFromSelectedFile()
                        }
                    }
                }

                QGCButton {
                    text:               qsTr("Save")
                    Layout.fillWidth:   true
                    enabled:            !_planMasterController.syncInProgress && _planMasterController.currentPlanFile !== ""
                    onClicked: {
                        dropPanel.hide()
                        if(_planMasterController.currentPlanFile !== "") {
                            _planMasterController.saveToCurrent()
                        } else {
                            _planMasterController.saveToSelectedFile()
                        }
                    }
                }

                QGCButton {
                    text:               qsTr("Save As...")
                    Layout.fillWidth:   true
                    enabled:            !_planMasterController.syncInProgress && _planMasterController.containsItems
                    onClicked: {
                        dropPanel.hide()
                        _planMasterController.saveToSelectedFile()
                    }
                }

                QGCButton {
                    text:               qsTr("Save Mission Waypoints As KML...")                    
                    Layout.columnSpan:  2
                    enabled:            !_planMasterController.syncInProgress && _visualItems.count > 1
                    onClicked: {
                        // First point does not count
                        if (_visualItems.count < 2) {
                            mainWindow.showDialog(noItemForKML, qsTr("KML"), mainWindow.showDialogDefaultWidth, StandardButton.Cancel)
                            return
                        }
                        dropPanel.hide()
                        _planMasterController.saveKmlToSelectedFile()
                    }
                }

                Rectangle {
                    width:              parent.width * 0.8
                    height:             1
                    color:              qgcPal.text
                    opacity:            0.5
                    visible:            !QGroundControl.corePlugin.options.disableVehicleConnection
                    Layout.fillWidth:   true
                    Layout.columnSpan:  2
                }

                QGCButton {
                    text:               qsTr("Upload")
                    Layout.fillWidth:   true
                    enabled:            !_planMasterController.offline && !_planMasterController.syncInProgress && _planMasterController.containsItems
                    visible:            !QGroundControl.corePlugin.options.disableVehicleConnection
                    onClicked: {
                        dropPanel.hide()
                        _planMasterController.upload()
                    }
                }

                QGCButton {
                    text:               qsTr("Download")
                    Layout.fillWidth:   true
                    enabled:            !_planMasterController.offline && !_planMasterController.syncInProgress
                    visible:            !QGroundControl.corePlugin.options.disableVehicleConnection
                    onClicked: {
                        dropPanel.hide()
                        if (_planMasterController.dirty) {
                            mainWindow.showDialog(syncLoadFromVehicleOverwrite, columnHolder._overwriteText, mainWindow.showDialogDefaultWidth, StandardButton.Yes | StandardButton.Cancel)
                        } else {
                            _planMasterController.loadFromVehicle()
                        }
                    }
                }

                QGCButton {
                    text:               qsTr("Clear Vehicle Mission")
                    Layout.fillWidth:   true
                    Layout.columnSpan:  2
                    enabled:            !_planMasterController.offline && !_planMasterController.syncInProgress
                    visible:            !QGroundControl.corePlugin.options.disableVehicleConnection
                    onClicked: {
                        dropPanel.hide()
                        mainWindow.showDialog(clearVehicleMissionDialog, text, mainWindow.showDialogDefaultWidth, StandardButton.Yes | StandardButton.Cancel)
                    }
                }

            }
        }
    }
}<|MERGE_RESOLUTION|>--- conflicted
+++ resolved
@@ -529,8 +529,7 @@
 
         //-----------------------------------------------------------
         // Left tool strip
-<<<<<<< HEAD
-            ToolStrip {
+        ToolStrip {
             id:                 toolStrip
             anchors.leftMargin: ScreenTools.defaultFontPixelWidth * 2
             anchors.left:       parent.left
@@ -543,95 +542,15 @@
             animateImage:       [ false, _planMasterController.dirty, false, false, false, false, false, false ]
             buttonEnabled:      [ true, !_planMasterController.syncInProgress, true, true, true, true, true, true ]
             buttonVisible:      [ true, true, true, _waypointsOnlyMode, true, true, _showZoom, _showZoom ]
-                maxHeight:          mapScale.y - toolStrip.y
-
-                property bool _showZoom: !ScreenTools.isMobile
-
-                model: [
-                    {
+            maxHeight:          mapScale.y - toolStrip.y
+
+            property bool _showZoom: !ScreenTools.isMobile
+
+            model: [
+                {
                     name:                   qsTr("Fly"),
                     iconSource:             "/qmlimages/PaperPlane.svg",
                 },
-                {
-                        name:                   qsTr("File"),
-                        iconSource:             "/qmlimages/MapSync.svg",
-                        alternateIconSource:    "/qmlimages/MapSyncChanged.svg",
-                        dropPanelComponent:     syncDropPanel
-                    },
-                    {
-                        name:                   qsTr("Waypoint"),
-                        iconSource:             "/qmlimages/MapAddMission.svg",
-                        toggle:                 true
-                    },
-                    {
-                        name:                   qsTr("ROI"),
-                        iconSource:             "/qmlimages/MapAddMission.svg",
-                        toggle:                 true
-                    },
-                    {
-                        name:               _singleComplexItem ? _missionController.complexMissionItemNames[0] : qsTr("Pattern"),
-                        iconSource:         "/qmlimages/MapDrawShape.svg",
-                        dropPanelComponent: _singleComplexItem ? undefined : patternDropPanel
-                    },
-                    {
-                        name:               qsTr("Center"),
-                        iconSource:         "/qmlimages/MapCenter.svg",
-                        dropPanelComponent: centerMapDropPanel
-                    },
-                    {
-                        name:               qsTr("In"),
-                        iconSource:         "/qmlimages/ZoomPlus.svg"
-                    },
-                    {
-                        name:               qsTr("Out"),
-                        iconSource:         "/qmlimages/ZoomMinus.svg"
-                    }
-                ]
-
-                onClicked: {
-                    switch (index) {
-                case 0:
-                    mainWindow.showFlyView()
-                    break;
-                case 2:
-                        _addWaypointOnClick = checked
-                        _addROIOnClick = false
-                        break
-                case 3:
-                        _addROIOnClick = checked
-                        _addWaypointOnClick = false
-                        break
-                case 4:
-                        if (_singleComplexItem) {
-                            addComplexItem(_missionController.complexMissionItemNames[0])
-                        }
-                        break
-                    case 6:
-                    editorMap.zoomLevel += 0.5
-                    break
-                case 7:
-                        editorMap.zoomLevel -= 0.5
-                        break
-=======
-        ToolStrip {
-            id:                 toolStrip
-            anchors.leftMargin: ScreenTools.defaultFontPixelWidth
-            anchors.left:       parent.left
-            anchors.topMargin:  _toolButtonTopMargin
-            anchors.top:        parent.top
-            color:              qgcPal.window
-            title:              qsTr("Plan")
-            z:                  QGroundControl.zOrderWidgets
-            showAlternateIcon:  [ masterController.dirty, false, false, false, false, false, false ]
-            rotateImage:        [ masterController.syncInProgress, false, false, false, false, false, false ]
-            animateImage:       [ masterController.dirty, false, false, false, false, false, false ]
-            buttonEnabled:      [ !masterController.syncInProgress, true, true, true, true, true, true ]
-            buttonVisible:      [ true, true, _waypointsOnlyMode, true, true, _showZoom, _showZoom ]
-            maxHeight:          mapScale.y - toolStrip.y
-
-            property bool _showZoom: !ScreenTools.isMobile
-
-            model: [
                 {
                     name:                   qsTr("File"),
                     iconSource:             "/qmlimages/MapSync.svg",
@@ -670,32 +589,31 @@
 
             onClicked: {
                 switch (index) {
-                case 1:
+                case 0:
+                    mainWindow.showFlyView()
+                    break;
+                case 2:
                     _addWaypointOnClick = checked
                     _addROIOnClick = false
                     break
-                case 2:
+                case 3:
                     _addROIOnClick = checked
                     _addWaypointOnClick = false
                     break
-                case 3:
+                case 4:
                     if (_singleComplexItem) {
                         addComplexItem(_missionController.complexMissionItemNames[0])
->>>>>>> 898bd0d0
                     }
                     break
-                case 5:
+                case 6:
                     editorMap.zoomLevel += 0.5
                     break
-                case 6:
+                case 7:
                     editorMap.zoomLevel -= 0.5
                     break
                 }
             }
-<<<<<<< HEAD
-=======
-        }
->>>>>>> 898bd0d0
+        }
 
         //-----------------------------------------------------------
         // Right pane for mission editing controls
