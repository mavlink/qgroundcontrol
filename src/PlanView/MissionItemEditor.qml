import QtQuick                  2.3
import QtQuick.Controls         1.2
import QtQuick.Controls.Styles  1.4
import QtQuick.Dialogs          1.2
import QtQml                    2.2

import QGroundControl               1.0
import QGroundControl.ScreenTools   1.0
import QGroundControl.Vehicle       1.0
import QGroundControl.Controls      1.0
import QGroundControl.FactControls  1.0
import QGroundControl.Palette       1.0


/// Mission item edit control
Rectangle {
    id:     _root
    height: header.height + (editorLoader.visible ? (editorLoader.height + (_margin * 3)) : 0)
    color:  _currentItem ? qgcPal.missionItemEditor : qgcPal.windowShade
    radius: _radius

    property var    map                 ///< Map control
    property var    masterController
    property var    missionItem         ///< MissionItem associated with this editor
    property bool   readOnly            ///< true: read only view, false: full editing view
    property var    rootQgcView

    signal clicked
    signal remove
    signal insertWaypoint
    signal insertComplexItem(string complexItemName)

    property var    _masterController:          masterController
    property var    _missionController:         _masterController.missionController
    property bool   _currentItem:               missionItem.isCurrentItem
    property bool   _noMissionItemsAdded:       ListView.view.model.count === 1
    property real   _sectionSpacer:             ScreenTools.defaultFontPixelWidth / 2  // spacing between section headings
    property bool   _singleComplexItem:         _missionController.complexMissionItemNames.length === 1

    readonly property real  _editFieldWidth:    Math.min(width - _margin * 2, ScreenTools.defaultFontPixelWidth * 12)
    readonly property real  _margin:            ScreenTools.defaultFontPixelWidth * 0.5
    readonly property real  _radius:            ScreenTools.defaultFontPixelWidth * 0.5
    readonly property real  _hamburgerSize:     header.height * 0.75
    readonly property bool  _waypointsOnlyMode: QGroundControl.corePlugin.options.missionWaypointsOnly

    QGCPalette {
        id: qgcPal
        colorGroupEnabled: enabled
    }

    FocusScope {
        id:             currentItemScope
        anchors.fill:   parent
        MouseArea {
            anchors.fill:   parent
            onClicked: {
                currentItemScope.focus = true
                _root.clicked()
            }
        }
    }

    //-- Dialog
    Component {
        id: editPositionDialog
        EditPositionDialog {
            coordinate: missionItem.coordinate
            onCoordinateChanged: missionItem.coordinate = coordinate
        }
    }
    //-- Header
    Row {
        id:                     header
        spacing:                ScreenTools.defaultFontPixelWidth
        height:                 ScreenTools.defaultFontPixelHeight * 3
        anchors.verticalCenter: editorLoader.visible ? undefined : parent.verticalCenter
        anchors.left:           parent.left
        anchors.leftMargin:     ScreenTools.defaultFontPixelWidth
        Item {
            width:              ScreenTools.defaultFontPixelWidth * 3
            height:             parent.height
            QGCColoredImage {
                width:              ScreenTools.defaultFontPixelHeight
                height:             width
                sourceSize.height:  width
                source:             "qrc:/qmlimages/Home.svg"
                visible:            missionItem.homePosition
                color:              qgcPal.text
                anchors.centerIn:   parent
            }
            QGCLabel {
                text:               missionItem.sequenceNumber
                color:              qgcPal.text
                visible:            !missionItem.homePosition
                anchors.centerIn:   parent
            }
        }
        QGCLabel {
            id:                 label
            visible:            !missionItem.isCurrentItem || !missionItem.isSimpleItem || _waypointsOnlyMode
            text:               missionItem.commandName
            color:              qgcPal.text
            anchors.verticalCenter: parent.verticalCenter
        }
        QGCButton {
            id:                  commandPicker
            visible:             !label.visible
            text:                missionItem.commandName
            anchors.verticalCenter: parent.verticalCenter
            Component {
                id: commandDialog
                MissionCommandDialog {
                    missionItem: _root.missionItem
                }
            }
            onClicked: qgcView.showDialog(commandDialog, qsTr("Select Mission Command"), qgcView.showDialogDefaultWidth, StandardButton.Cancel)
        }
    }
    //-- Hamburger button at the right of header
    QGCColoredImage {
        id:                     hamburger
        anchors.rightMargin:    ScreenTools.defaultFontPixelWidth
        anchors.right:          parent.right
        anchors.verticalCenter: header.verticalCenter
        width:                  _hamburgerSize
        height:                 _hamburgerSize
        sourceSize.height:      _hamburgerSize
        source:                 "qrc:/qmlimages/Hamburger.svg"
        visible:                missionItem.isCurrentItem && missionItem.sequenceNumber !== 0
<<<<<<< HEAD
        color:                  qgcPal.text
=======
        color:                  qgcPal.windowShade

>>>>>>> 5c39cfe8
    }
    //-- Hamburger Menu
    QGCMouseArea {
        fillItem:   hamburger
        visible:    hamburger.visible
        onClicked: {
            currentItemScope.focus = true
            hamburgerMenu.popup()
        }
        Menu {
            id: hamburgerMenu
            MenuItem {
                text:           qsTr("Insert waypoint")
                onTriggered:    insertWaypoint()
            }
            Menu {
                id:         patternMenu
                title:      qsTr("Insert pattern")
                visible:    !_singleComplexItem
                Instantiator {
                    model: _missionController.complexMissionItemNames
                    onObjectAdded:      patternMenu.insertItem(index, object)
                    onObjectRemoved:    patternMenu.removeItem(object)
                    MenuItem {
                        text:           modelData
                        onTriggered:    insertComplexItem(modelData)
                    }
                }
            }
            MenuItem {
                text:           qsTr("Insert ") + _missionController.complexMissionItemNames[0]
                visible:        _singleComplexItem
                onTriggered:    insertComplexItem(_missionController.complexMissionItemNames[0])
            }
            MenuItem {
                text:           qsTr("Delete")
                onTriggered:    remove()
            }
            MenuItem {
                text:           qsTr("Change command...")
                onTriggered:    commandPicker.clicked()
                visible:        !_waypointsOnlyMode
            }
            MenuItem {
                text:           qsTr("Edit position...")
                visible:        missionItem.specifiesCoordinate
                onTriggered:    qgcView.showDialog(editPositionDialog, qsTr("Edit Position"), qgcView.showDialogDefaultWidth, StandardButton.Cancel)
            }
            MenuSeparator {
                visible: missionItem.isSimpleItem && !_waypointsOnlyMode
            }
            MenuItem {
                text:           qsTr("Show all values")
                checkable:      true
                checked:        missionItem.isSimpleItem ? missionItem.rawEdit : false
                visible:        missionItem.isSimpleItem && !_waypointsOnlyMode
                onTriggered: {
                    if (missionItem.rawEdit) {
                        if (missionItem.friendlyEditAllowed) {
                            missionItem.rawEdit = false
                        } else {
                            qgcView.showMessage(qsTr("Mission Edit"), qsTr("You have made changes to the mission item which cannot be shown in Simple Mode"), StandardButton.Ok)
                        }
                    } else {
                        missionItem.rawEdit = true
                    }
                    checked = missionItem.rawEdit
                }
            }
        }
    }
    //-- Editor Content
    Loader {
        id:                 editorLoader
        anchors.leftMargin: _margin
        anchors.left:       parent.left
        anchors.top:        header.bottom
        source:             missionItem.editorQml
        visible:            _currentItem
        property var    masterController:   _masterController
        property real   availableWidth:     _root.width - (_margin * 2) ///< How wide the editor should be
        property var    editorRoot:         _root
    }
}<|MERGE_RESOLUTION|>--- conflicted
+++ resolved
@@ -15,7 +15,7 @@
 /// Mission item edit control
 Rectangle {
     id:     _root
-    height: header.height + (editorLoader.visible ? (editorLoader.height + (_margin * 3)) : 0)
+    height: editorLoader.y + (editorLoader.visible ? editorLoader.height : 0) + (_margin * 2)
     color:  _currentItem ? qgcPal.missionItemEditor : qgcPal.windowShade
     radius: _radius
 
@@ -33,14 +33,15 @@
     property var    _masterController:          masterController
     property var    _missionController:         _masterController.missionController
     property bool   _currentItem:               missionItem.isCurrentItem
+    property color  _outerTextColor:            _currentItem ? qgcPal.primaryButtonText : qgcPal.text
     property bool   _noMissionItemsAdded:       ListView.view.model.count === 1
     property real   _sectionSpacer:             ScreenTools.defaultFontPixelWidth / 2  // spacing between section headings
     property bool   _singleComplexItem:         _missionController.complexMissionItemNames.length === 1
 
     readonly property real  _editFieldWidth:    Math.min(width - _margin * 2, ScreenTools.defaultFontPixelWidth * 12)
-    readonly property real  _margin:            ScreenTools.defaultFontPixelWidth * 0.5
-    readonly property real  _radius:            ScreenTools.defaultFontPixelWidth * 0.5
-    readonly property real  _hamburgerSize:     header.height * 0.75
+    readonly property real  _margin:            ScreenTools.defaultFontPixelWidth / 2
+    readonly property real  _radius:            ScreenTools.defaultFontPixelWidth / 2
+    readonly property real  _hamburgerSize:     commandPicker.height * 0.75
     readonly property bool  _waypointsOnlyMode: QGroundControl.corePlugin.options.missionWaypointsOnly
 
     QGCPalette {
@@ -51,6 +52,7 @@
     FocusScope {
         id:             currentItemScope
         anchors.fill:   parent
+
         MouseArea {
             anchors.fill:   parent
             onClicked: {
@@ -60,81 +62,38 @@
         }
     }
 
-    //-- Dialog
     Component {
         id: editPositionDialog
+
         EditPositionDialog {
             coordinate: missionItem.coordinate
             onCoordinateChanged: missionItem.coordinate = coordinate
         }
     }
-    //-- Header
-    Row {
-        id:                     header
-        spacing:                ScreenTools.defaultFontPixelWidth
-        height:                 ScreenTools.defaultFontPixelHeight * 3
-        anchors.verticalCenter: editorLoader.visible ? undefined : parent.verticalCenter
+
+    QGCLabel {
+        id:                     label
+        anchors.verticalCenter: commandPicker.verticalCenter
+        anchors.leftMargin:     _margin
         anchors.left:           parent.left
-        anchors.leftMargin:     ScreenTools.defaultFontPixelWidth
-        Item {
-            width:              ScreenTools.defaultFontPixelWidth * 3
-            height:             parent.height
-            QGCColoredImage {
-                width:              ScreenTools.defaultFontPixelHeight
-                height:             width
-                sourceSize.height:  width
-                source:             "qrc:/qmlimages/Home.svg"
-                visible:            missionItem.homePosition
-                color:              qgcPal.text
-                anchors.centerIn:   parent
-            }
-            QGCLabel {
-                text:               missionItem.sequenceNumber
-                color:              qgcPal.text
-                visible:            !missionItem.homePosition
-                anchors.centerIn:   parent
-            }
-        }
-        QGCLabel {
-            id:                 label
-            visible:            !missionItem.isCurrentItem || !missionItem.isSimpleItem || _waypointsOnlyMode
-            text:               missionItem.commandName
-            color:              qgcPal.text
-            anchors.verticalCenter: parent.verticalCenter
-        }
-        QGCButton {
-            id:                  commandPicker
-            visible:             !label.visible
-            text:                missionItem.commandName
-            anchors.verticalCenter: parent.verticalCenter
-            Component {
-                id: commandDialog
-                MissionCommandDialog {
-                    missionItem: _root.missionItem
-                }
-            }
-            onClicked: qgcView.showDialog(commandDialog, qsTr("Select Mission Command"), qgcView.showDialogDefaultWidth, StandardButton.Cancel)
-        }
-    }
-    //-- Hamburger button at the right of header
+        text:                   missionItem.homePosition ? "H" : missionItem.sequenceNumber
+        color:                  _outerTextColor
+    }
+
     QGCColoredImage {
         id:                     hamburger
         anchors.rightMargin:    ScreenTools.defaultFontPixelWidth
         anchors.right:          parent.right
-        anchors.verticalCenter: header.verticalCenter
+        anchors.verticalCenter: commandPicker.verticalCenter
         width:                  _hamburgerSize
         height:                 _hamburgerSize
         sourceSize.height:      _hamburgerSize
         source:                 "qrc:/qmlimages/Hamburger.svg"
         visible:                missionItem.isCurrentItem && missionItem.sequenceNumber !== 0
-<<<<<<< HEAD
-        color:                  qgcPal.text
-=======
         color:                  qgcPal.windowShade
 
->>>>>>> 5c39cfe8
-    }
-    //-- Hamburger Menu
+    }
+
     QGCMouseArea {
         fillItem:   hamburger
         visible:    hamburger.visible
@@ -142,54 +101,67 @@
             currentItemScope.focus = true
             hamburgerMenu.popup()
         }
+
         Menu {
             id: hamburgerMenu
+
             MenuItem {
                 text:           qsTr("Insert waypoint")
                 onTriggered:    insertWaypoint()
             }
+
             Menu {
                 id:         patternMenu
                 title:      qsTr("Insert pattern")
                 visible:    !_singleComplexItem
+
                 Instantiator {
                     model: _missionController.complexMissionItemNames
+
                     onObjectAdded:      patternMenu.insertItem(index, object)
                     onObjectRemoved:    patternMenu.removeItem(object)
+
                     MenuItem {
                         text:           modelData
                         onTriggered:    insertComplexItem(modelData)
                     }
                 }
             }
+
             MenuItem {
                 text:           qsTr("Insert ") + _missionController.complexMissionItemNames[0]
                 visible:        _singleComplexItem
                 onTriggered:    insertComplexItem(_missionController.complexMissionItemNames[0])
             }
+
             MenuItem {
                 text:           qsTr("Delete")
                 onTriggered:    remove()
             }
+
             MenuItem {
                 text:           qsTr("Change command...")
                 onTriggered:    commandPicker.clicked()
                 visible:        !_waypointsOnlyMode
             }
+
             MenuItem {
                 text:           qsTr("Edit position...")
                 visible:        missionItem.specifiesCoordinate
                 onTriggered:    qgcView.showDialog(editPositionDialog, qsTr("Edit Position"), qgcView.showDialogDefaultWidth, StandardButton.Cancel)
             }
+
             MenuSeparator {
                 visible: missionItem.isSimpleItem && !_waypointsOnlyMode
             }
-            MenuItem {
-                text:           qsTr("Show all values")
-                checkable:      true
-                checked:        missionItem.isSimpleItem ? missionItem.rawEdit : false
-                visible:        missionItem.isSimpleItem && !_waypointsOnlyMode
-                onTriggered: {
+
+            MenuItem {
+                text:       qsTr("Show all values")
+                checkable:  true
+                checked:    missionItem.isSimpleItem ? missionItem.rawEdit : false
+                visible:    missionItem.isSimpleItem && !_waypointsOnlyMode
+
+                onTriggered:    {
                     if (missionItem.rawEdit) {
                         if (missionItem.friendlyEditAllowed) {
                             missionItem.rawEdit = false
@@ -204,16 +176,48 @@
             }
         }
     }
-    //-- Editor Content
+
+    QGCButton {
+        id:                     commandPicker
+        anchors.topMargin:      _margin / 2
+        anchors.leftMargin:     ScreenTools.defaultFontPixelWidth * 2
+        anchors.rightMargin:    ScreenTools.defaultFontPixelWidth
+        anchors.left:           label.right
+        anchors.top:            parent.top
+        visible:                !commandLabel.visible
+        text:                   missionItem.commandName
+
+        Component {
+            id: commandDialog
+
+            MissionCommandDialog {
+                missionItem: _root.missionItem
+            }
+        }
+
+        onClicked: qgcView.showDialog(commandDialog, qsTr("Select Mission Command"), qgcView.showDialogDefaultWidth, StandardButton.Cancel)
+    }
+
+    QGCLabel {
+        id:                 commandLabel
+        anchors.fill:       commandPicker
+        visible:            !missionItem.isCurrentItem || !missionItem.isSimpleItem || _waypointsOnlyMode
+        verticalAlignment:  Text.AlignVCenter
+        text:               missionItem.commandName
+        color:              _outerTextColor
+    }
+
     Loader {
         id:                 editorLoader
         anchors.leftMargin: _margin
+        anchors.topMargin:  _margin
         anchors.left:       parent.left
-        anchors.top:        header.bottom
+        anchors.top:        commandPicker.bottom
         source:             missionItem.editorQml
         visible:            _currentItem
+
         property var    masterController:   _masterController
         property real   availableWidth:     _root.width - (_margin * 2) ///< How wide the editor should be
         property var    editorRoot:         _root
     }
-}+} // Rectangle