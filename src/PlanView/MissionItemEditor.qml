--- conflicted
+++ resolved
@@ -158,7 +158,6 @@
             id: hamburgerMenu
 
             QGCMenuItem {
-<<<<<<< HEAD
                 text:           qsTr("Insert waypoint")
                 onTriggered:    insertWaypoint()
             }
@@ -181,12 +180,12 @@
             QGCMenuItem {
                 text:           qsTr("Delete")
                 onTriggered:    remove()
-=======
+            }
+            QGCMenuItem {
                 text:           qsTr("Move to vehicle position")
                 visible:        missionItem.specifiesCoordinate
                 enabled:        _activeVehicle
                 onTriggered:    missionItem.coordinate = _activeVehicle.coordinate
->>>>>>> 1b6293c6
             }
 
             QGCMenuItem {
