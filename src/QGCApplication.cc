--- conflicted
+++ resolved
@@ -476,24 +476,12 @@
 
 void QGCApplication::saveTempFlightDataLogOnMainThread(QString tempLogfile)
 {
-<<<<<<< HEAD
-    QString defaultSuffix("mavlink");
-    QString saveFilename = QGCFileDialog::getSaveFileName(
-        MainWindow::instance(),
-        tr("Select file to save Flight Data Log"),
-        qgcApp()->mavlinkLogFilesLocation(),
-        tr("Flight Data Log (*.mavlink)"),
-        0,0,
-        &defaultSuffix,
-        true);
-=======
     QString saveFilename = QGCFileDialog::getSaveFileName(
         MainWindow::instance(),
         tr("Save Flight Data Log"),
         qgcApp()->mavlinkLogFilesLocation(),
         tr("Flight Data Log (*.mavlink)"),
         "mavlink");
->>>>>>> 6108766c
     if (!saveFilename.isEmpty()) {
         QFile::copy(tempLogfile, saveFilename);
     }
