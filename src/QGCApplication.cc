--- conflicted
+++ resolved
@@ -559,20 +559,12 @@
     connect(this, &QGCApplication::lastWindowClosed, this, QGCApplication::quit);
 
     _qmlAppEngine = toolbox()->corePlugin()->createRootWindow(this);
-<<<<<<< HEAD
-=======
 
     // Safe to show popup error messages now that main window is created
     UASMessageHandler* msgHandler = qgcApp()->toolbox()->uasMessageHandler();
     if (msgHandler) {
         msgHandler->showErrorsInToolbar();
     }
-#else
-    // Start the user interface
-    MainWindow* mainWindow = MainWindow::_create();
-    Q_CHECK_PTR(mainWindow);
-#endif
->>>>>>> 4fd373b7
 
     // Now that main window is up check for lost log files
     connect(this, &QGCApplication::checkForLostLogFiles, toolbox()->mavlinkProtocol(), &MAVLinkProtocol::checkForLostLogFiles);
