--- conflicted
+++ resolved
@@ -151,24 +151,11 @@
 
 QGCApplication::QGCApplication(int &argc, char* argv[], bool unitTesting)
 #ifdef __mobile__
-<<<<<<< HEAD
-    : QGuiApplication       (argc, argv)
-    , _qmlAppEngine         (nullptr)
-=======
     : QGuiApplication           (argc, argv)
     , _qmlAppEngine             (nullptr)
->>>>>>> 4060890d
 #else
     : QApplication              (argc, argv)
 #endif
-<<<<<<< HEAD
-    , _runningUnitTests     (unitTesting)
-    , _logOutput            (false)
-    , _fakeMobile           (false)
-    , _settingsUpgraded     (false)
-    , _toolbox              (nullptr)
-    , _bluetoothAvailable   (false)
-=======
     , _runningUnitTests         (unitTesting)
     , _logOutput                (false)
     , _fakeMobile               (false)
@@ -177,12 +164,8 @@
     , _minorVersion             (0)
     , _buildVersion             (0)
     , _currentVersionDownload   (nullptr)
-#ifdef QT_DEBUG
-    , _testHighDPI              (false)
-#endif
     , _toolbox                  (nullptr)
     , _bluetoothAvailable       (false)
->>>>>>> 4060890d
 {
     _app = this;
 
