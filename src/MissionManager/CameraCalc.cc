--- conflicted
+++ resolved
@@ -17,26 +17,6 @@
 
 #include <QQmlEngine>
 
-<<<<<<< HEAD
-const char* CameraCalc::cameraNameName =                    "CameraName";
-const char* CameraCalc::valueSetIsDistanceName =            "ValueSetIsDistance";
-const char* CameraCalc::distanceToSurfaceName =             "DistanceToSurface";
-const char* CameraCalc::distanceToSurfaceRelativeName =     "DistanceToSurfaceRelative";
-const char* CameraCalc::imageDensityName =                  "ImageDensity";
-const char* CameraCalc::frontalOverlapName =                "FrontalOverlap";
-const char* CameraCalc::sideOverlapName =                   "SideOverlap";
-const char* CameraCalc::adjustedFootprintFrontalName =      "AdjustedFootprintFrontal";
-const char* CameraCalc::adjustedFootprintSideName =         "AdjustedFootprintSide";
-
-const char* CameraCalc::camposName =                 "Campos";
-const char* CameraCalc::camposSurvey2DName =         "CamposSurvey2D";
-const char* CameraCalc::camposPositionsName =        "CamposPositions";
-const char* CameraCalc::camposMinIntervalName =      "CamposMinInterval";
-const char* CameraCalc::camposRollAngleName =        "CamposRollAngle";
-const char* CameraCalc::camposPitchAngleName =       "CamposPitchAngle";
-
-const char* CameraCalc::_jsonCameraSpecTypeKey =            "CameraSpecType";
-=======
 const char* CameraCalc::cameraNameName                  = "CameraName";
 const char* CameraCalc::valueSetIsDistanceName          = "ValueSetIsDistance";
 const char* CameraCalc::distanceToSurfaceName           = "DistanceToSurface";
@@ -47,16 +27,22 @@
 const char* CameraCalc::adjustedFootprintFrontalName    = "AdjustedFootprintFrontal";
 const char* CameraCalc::adjustedFootprintSideName       = "AdjustedFootprintSide";
 
+const char* CameraCalc::camposName              = "Campos";
+const char* CameraCalc::camposSurvey2DName      = "CamposSurvey2D";
+const char* CameraCalc::camposPositionsName     = "CamposPositions";
+const char* CameraCalc::camposMinIntervalName   = "CamposMinInterval";
+const char* CameraCalc::camposRollAngleName     = "CamposRollAngle";
+const char* CameraCalc::camposPitchAngleName    = "CamposPitchAngle";
+
 const char* CameraCalc::_jsonCameraSpecTypeKeyDeprecated            = "CameraSpecType";
 const char* CameraCalc::_jsonDistanceToSurfaceRelativeKeyDeprecated = "DistanceToSurfaceRelative";
->>>>>>> 93c4cafb
-
-const char* CameraCalc::_jsonCamposKey =                         "campos";
-const char* CameraCalc::_jsonCamposSurvey2DKey =                 "camposSurvey2D";
-const char* CameraCalc::_jsonCamposPositionsKey =                "camposPositions";
-const char* CameraCalc::_jsonCamposMinIntervalKey =              "camposMinInterval";
-const char* CameraCalc::_jsonCamposRollAngleKey =                "camposRollAngle";
-const char* CameraCalc::_jsonCamposPitchAngleKey =               "camposPitchAngle";
+
+const char* CameraCalc::_jsonCamposKey              = "campos";
+const char* CameraCalc::_jsonCamposSurvey2DKey      = "camposSurvey2D";
+const char* CameraCalc::_jsonCamposPositionsKey     = "camposPositions";
+const char* CameraCalc::_jsonCamposMinIntervalKey   = "camposMinInterval";
+const char* CameraCalc::_jsonCamposRollAngleKey     = "camposRollAngle";
+const char* CameraCalc::_jsonCamposPitchAngleKey    = "camposPitchAngle";
 
 CameraCalc::CameraCalc(PlanMasterController* masterController, const QString& settingsGroup, QObject* parent)
     : CameraSpec                    (settingsGroup, parent)
@@ -91,22 +77,16 @@
     connect(&_cameraNameFact,               &Fact::valueChanged,                this, &CameraCalc::_setDirty);
     connect(this,                           &CameraCalc::distanceModeChanged,   this, &CameraCalc::_setDirty);
 
-<<<<<<< HEAD
-    connect(&_camposFact,                   &Fact::valueChanged,                            this, &CameraCalc::_setDirty);
-    connect(&_camposSurvey2DFact,           &Fact::valueChanged,                            this, &CameraCalc::_setDirty);
-    connect(&_camposPositionsFact,          &Fact::valueChanged,                            this, &CameraCalc::_setDirty);
-    connect(&_camposMinIntervalFact,        &Fact::valueChanged,                            this, &CameraCalc::_setDirty);
-    connect(&_camposRollAngleFact,          &Fact::valueChanged,                            this, &CameraCalc::_setDirty);
-    connect(&_camposPitchAngleFact,         &Fact::valueChanged,                            this, &CameraCalc::_setDirty);
-
-    connect(&_cameraNameFact,               &Fact::valueChanged,                            this, &CameraCalc::_cameraNameChanged);
-    connect(&_cameraNameFact,               &Fact::valueChanged,                            this, &CameraCalc::isManualCameraChanged);
-    connect(&_cameraNameFact,               &Fact::valueChanged,                            this, &CameraCalc::isCustomCameraChanged);
-=======
+    connect(&_camposFact,               &Fact::valueChanged, this, &CameraCalc::_setDirty);
+    connect(&_camposSurvey2DFact,       &Fact::valueChanged, this, &CameraCalc::_setDirty);
+    connect(&_camposPositionsFact,      &Fact::valueChanged, this, &CameraCalc::_setDirty);
+    connect(&_camposMinIntervalFact,    &Fact::valueChanged, this, &CameraCalc::_setDirty);
+    connect(&_camposRollAngleFact,      &Fact::valueChanged, this, &CameraCalc::_setDirty);
+    connect(&_camposPitchAngleFact,     &Fact::valueChanged, this, &CameraCalc::_setDirty);
+
     connect(&_cameraNameFact, &Fact::valueChanged, this, &CameraCalc::_cameraNameChanged);
     connect(&_cameraNameFact, &Fact::valueChanged, this, &CameraCalc::isManualCameraChanged);
     connect(&_cameraNameFact, &Fact::valueChanged, this, &CameraCalc::isCustomCameraChanged);
->>>>>>> 93c4cafb
 
     connect(&_distanceToSurfaceFact,    &Fact::rawValueChanged, this, &CameraCalc::_recalcTriggerDistance);
     connect(&_imageDensityFact,         &Fact::rawValueChanged, this, &CameraCalc::_recalcTriggerDistance);
@@ -333,8 +313,7 @@
         { adjustedFootprintSideName,        QJsonValue::Double, true },
         { adjustedFootprintFrontalName,     QJsonValue::Double, true },
         { distanceToSurfaceName,            QJsonValue::Double, true },
-<<<<<<< HEAD
-        { distanceToSurfaceRelativeName,    QJsonValue::Bool,   true },
+        { distanceModeName,                 QJsonValue::Double, true },
         
         { _jsonCamposKey,                   QJsonValue::Bool,   false },
         { _jsonCamposSurvey2DKey,           QJsonValue::Bool,   false },
@@ -342,9 +321,6 @@
         { _jsonCamposMinIntervalKey,        QJsonValue::Double, false },
         { _jsonCamposRollAngleKey,          QJsonValue::Double, false },
         { _jsonCamposPitchAngleKey,         QJsonValue::Double, false },
-=======
-        { distanceModeName,                 QJsonValue::Double, true },
->>>>>>> 93c4cafb
     };
     if (!JsonHelper::validateKeys(json, keyInfoList1, errorString)) {
         return false;
