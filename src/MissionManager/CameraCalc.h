/****************************************************************************
 *
 *   (c) 2009-2016 QGROUNDCONTROL PROJECT <http://www.qgroundcontrol.org>
 *
 * QGroundControl is licensed according to the terms in the file
 * COPYING.md in the root of the source code directory.
 *
 ****************************************************************************/

#pragma once

#include "CameraSpec.h"

class Vehicle;

class CameraCalc : public CameraSpec
{
    Q_OBJECT

public:
    CameraCalc(Vehicle* vehicle, QObject* parent = NULL);

    Q_PROPERTY(QString          cameraName                  READ cameraName WRITE setCameraName                                 NOTIFY cameraNameChanged)
    Q_PROPERTY(QString          customCameraName            READ customCameraName                                               CONSTANT)                                   ///< Camera name for custom camera setting
    Q_PROPERTY(QString          manualCameraName            READ manualCameraName                                               CONSTANT)                                   ///< Camera name for manual camera setting
    Q_PROPERTY(bool             isManualCamera              READ isManualCamera                                                 NOTIFY cameraNameChanged)                   ///< true: using manual camera
    Q_PROPERTY(Fact*            valueSetIsDistance          READ valueSetIsDistance                                             CONSTANT)                                   ///< true: distance specified, resolution calculated
    Q_PROPERTY(Fact*            distanceToSurface           READ distanceToSurface                                              CONSTANT)                                   ///< Distance to surface for image foot print calculation
    Q_PROPERTY(Fact*            imageDensity                READ imageDensity                                                   CONSTANT)                                   ///< Image density on surface (cm/px)
    Q_PROPERTY(Fact*            frontalOverlap              READ frontalOverlap                                                 CONSTANT)
    Q_PROPERTY(Fact*            sideOverlap                 READ sideOverlap                                                    CONSTANT)
    Q_PROPERTY(Fact*            adjustedFootprintSide       READ adjustedFootprintSide                                          CONSTANT)                                   ///< Side footprint adjusted down for overlap
    Q_PROPERTY(Fact*            adjustedFootprintFrontal    READ adjustedFootprintFrontal                                       CONSTANT)                                   ///< Frontal footprint adjusted down for overlap
    Q_PROPERTY(bool             distanceToSurfaceRelative   READ distanceToSurfaceRelative WRITE setDistanceToSurfaceRelative   NOTIFY distanceToSurfaceRelativeChanged)

    // The following values are calculated from the camera properties
    Q_PROPERTY(double imageFootprintSide    READ imageFootprintSide     NOTIFY imageFootprintSideChanged)       ///< Size of image size side in meters
    Q_PROPERTY(double imageFootprintFrontal READ imageFootprintFrontal  NOTIFY imageFootprintFrontalChanged)    ///< Size of image size frontal in meters

    static QString customCameraName(void);
    static QString manualCameraName(void);
    QString cameraName(void) const { return _cameraName; }
    void setCameraName(QString cameraName);

    Fact* valueSetIsDistance        (void) { return &_valueSetIsDistanceFact; }
    Fact* distanceToSurface         (void) { return &_distanceToSurfaceFact; }
    Fact* imageDensity              (void) { return &_imageDensityFact; }
    Fact* frontalOverlap            (void) { return &_frontalOverlapFact; }
    Fact* sideOverlap               (void) { return &_sideOverlapFact; }
    Fact* adjustedFootprintSide     (void) { return &_adjustedFootprintSideFact; }
    Fact* adjustedFootprintFrontal  (void) { return &_adjustedFootprintFrontalFact; }

    const Fact* valueSetIsDistance          (void) const { return &_valueSetIsDistanceFact; }
    const Fact* distanceToSurface           (void) const { return &_distanceToSurfaceFact; }
    const Fact* imageDensity                (void) const { return &_imageDensityFact; }
    const Fact* frontalOverlap              (void) const { return &_frontalOverlapFact; }
    const Fact* sideOverlap                 (void) const { return &_sideOverlapFact; }
    const Fact* adjustedFootprintSide       (void) const { return &_adjustedFootprintSideFact; }
    const Fact* adjustedFootprintFrontal    (void) const { return &_adjustedFootprintFrontalFact; }
<<<<<<< HEAD

    bool    isManualCamera          (void) { return cameraName() == manualCameraName(); }
    double  imageFootprintSide      (void) const { return _imageFootprintSide; }
    double  imageFootprintFrontal   (void) const { return _imageFootprintFrontal; }
=======
>>>>>>> 95920d5b

    bool    dirty                       (void) const { return _dirty; }
    bool    isManualCamera              (void) { return cameraName() == manualCameraName(); }
    double  imageFootprintSide          (void) const { return _imageFootprintSide; }
    double  imageFootprintFrontal       (void) const { return _imageFootprintFrontal; }
    bool    distanceToSurfaceRelative   (void) const { return _distanceToSurfaceRelative; }

    void setDirty                       (bool dirty);
    void setDistanceToSurfaceRelative   (bool distanceToSurfaceRelative);

    void save(QJsonObject& json) const;
    bool load(const QJsonObject& json, QString& errorString);

signals:
    void cameraNameChanged                  (QString cameraName);
    void dirtyChanged                       (bool dirty);
    void imageFootprintSideChanged          (double imageFootprintSide);
    void imageFootprintFrontalChanged       (double imageFootprintFrontal);
    void distanceToSurfaceRelativeChanged   (bool distanceToSurfaceRelative);

private slots:
    void _recalcTriggerDistance             (void);
    void _adjustDistanceToSurfaceRelative   (void);
    void _setDirty                          (void);

private:
    Vehicle*        _vehicle;
    bool            _dirty;
    QString         _cameraName;
    bool            _disableRecalc;
    bool            _distanceToSurfaceRelative;

    QMap<QString, FactMetaData*> _metaDataMap;

    Fact _valueSetIsDistanceFact;
    Fact _distanceToSurfaceFact;
    Fact _imageDensityFact;
    Fact _frontalOverlapFact;
    Fact _sideOverlapFact;
    Fact _adjustedFootprintSideFact;
    Fact _adjustedFootprintFrontalFact;

    double _imageFootprintSide;
    double _imageFootprintFrontal;

    QVariantList _knownCameraList;

    static const char* _valueSetIsDistanceName;
    static const char* _distanceToSurfaceName;
    static const char* _distanceToSurfaceRelativeName;
    static const char* _imageDensityName;
    static const char* _frontalOverlapName;
    static const char* _sideOverlapName;
    static const char* _adjustedFootprintSideName;
    static const char* _adjustedFootprintFrontalName;
    static const char* _jsonCameraNameKey;

    // The following are deprecated usage and only included in order to convert older formats

    enum CameraSpecType {
        CameraSpecNone,
        CameraSpecCustom,
        CameraSpecKnown
    };

    static const char* _jsonCameraSpecTypeKey;
};<|MERGE_RESOLUTION|>--- conflicted
+++ resolved
@@ -57,13 +57,6 @@
     const Fact* sideOverlap                 (void) const { return &_sideOverlapFact; }
     const Fact* adjustedFootprintSide       (void) const { return &_adjustedFootprintSideFact; }
     const Fact* adjustedFootprintFrontal    (void) const { return &_adjustedFootprintFrontalFact; }
-<<<<<<< HEAD
-
-    bool    isManualCamera          (void) { return cameraName() == manualCameraName(); }
-    double  imageFootprintSide      (void) const { return _imageFootprintSide; }
-    double  imageFootprintFrontal   (void) const { return _imageFootprintFrontal; }
-=======
->>>>>>> 95920d5b
 
     bool    dirty                       (void) const { return _dirty; }
     bool    isManualCamera              (void) { return cameraName() == manualCameraName(); }
