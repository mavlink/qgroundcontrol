/****************************************************************************
 *
 * (c) 2009-2020 QGROUNDCONTROL PROJECT <http://www.qgroundcontrol.org>
 *
 * QGroundControl is licensed according to the terms in the file
 * COPYING.md in the root of the source code directory.
 *
 ****************************************************************************/

#pragma once

#include "CameraSpec.h"
#include "SettingsFact.h"
#include "QGroundControlQmlGlobal.h"

class PlanMasterController;

class CameraCalc : public CameraSpec
{
    Q_OBJECT

public:
    CameraCalc(PlanMasterController* masterController, const QString& settingsGroup, QObject* parent = nullptr);

    Q_PROPERTY(QString          xlatCustomCameraName        READ xlatCustomCameraName                                           CONSTANT)                                   ///< User visible camera name for custom camera setting
    Q_PROPERTY(QString          xlatManualCameraName        READ xlatManualCameraName                                           CONSTANT)                                   ///< User visible camera name for manual camera setting
    Q_PROPERTY(bool             isManualCamera              READ isManualCamera                                                 NOTIFY isManualCameraChanged)
    Q_PROPERTY(bool             isCustomCamera              READ isCustomCamera                                                 NOTIFY isCustomCameraChanged)
    Q_PROPERTY(QString          cameraBrand                 MEMBER _cameraBrand         WRITE setCameraBrand                    NOTIFY cameraBrandChanged)
    Q_PROPERTY(QString          cameraModel                 MEMBER _cameraModel         WRITE setCameraModel                    NOTIFY cameraModelChanged)
    Q_PROPERTY(QStringList      cameraBrandList             MEMBER _cameraBrandList                                             CONSTANT)
    Q_PROPERTY(QStringList      cameraModelList             MEMBER _cameraModelList                                             NOTIFY cameraModelListChanged)
    Q_PROPERTY(Fact*            valueSetIsDistance          READ valueSetIsDistance                                             CONSTANT)                                   ///< true: distance specified, resolution calculated
    Q_PROPERTY(Fact*            distanceToSurface           READ distanceToSurface                                              CONSTANT)                                   ///< Distance to surface for image foot print calculation
    Q_PROPERTY(Fact*            imageDensity                READ imageDensity                                                   CONSTANT)                                   ///< Image density on surface (cm/px)
    Q_PROPERTY(Fact*            frontalOverlap              READ frontalOverlap                                                 CONSTANT)
    Q_PROPERTY(Fact*            sideOverlap                 READ sideOverlap                                                    CONSTANT)
    Q_PROPERTY(Fact*            adjustedFootprintSide       READ adjustedFootprintSide                                          CONSTANT)                                   ///< Side footprint adjusted down for overlap
    Q_PROPERTY(Fact*            adjustedFootprintFrontal    READ adjustedFootprintFrontal                                       CONSTANT)                               ///< Frontal footprint adjusted down for overlap

    Q_PROPERTY(Fact*            campos                      READ campos                                                         CONSTANT)
    Q_PROPERTY(Fact*            camposSurvey2D              READ camposSurvey2D                                                 CONSTANT)
    Q_PROPERTY(Fact*            camposPositions             READ camposPositions                                                CONSTANT)
    Q_PROPERTY(Fact*            camposMinInterval           READ camposMinInterval                                              CONSTANT)
    Q_PROPERTY(Fact*            camposRollAngle             READ camposRollAngle                                                CONSTANT)
    Q_PROPERTY(Fact*            camposPitchAngle            READ camposPitchAngle                                               CONSTANT)

    // When we are creating a manual grid we still use CameraCalc to store the manual grid information. It's a bastardization of what
    // CameraCalc is meant for but it greatly simplifies code and persistance of manual grids.
    //  grid altitude -         distanceToSurface
    //  grid altitude mode -    distanceMode
    //  trigger distance -      adjustedFootprintFrontal
    //  transect spacing -      adjustedFootprintSide
    Q_PROPERTY(QGroundControlQmlGlobal::AltMode distanceMode READ distanceMode WRITE setDistanceMode NOTIFY distanceModeChanged)

    // The following values are calculated from the camera properties
    Q_PROPERTY(double imageFootprintSide    READ imageFootprintSide     NOTIFY imageFootprintSideChanged)       ///< Size of image size side in meters
    Q_PROPERTY(double imageFootprintFrontal READ imageFootprintFrontal  NOTIFY imageFootprintFrontalChanged)    ///< Size of image size frontal in meters

    static QString xlatCustomCameraName     (void);
    static QString xlatManualCameraName     (void);
    static QString canonicalCustomCameraName(void);
    static QString canonicalManualCameraName(void);

    Fact* valueSetIsDistance        (void) { return &_valueSetIsDistanceFact; }
    Fact* distanceToSurface         (void) { return &_distanceToSurfaceFact; }
    Fact* imageDensity              (void) { return &_imageDensityFact; }
    Fact* frontalOverlap            (void) { return &_frontalOverlapFact; }
    Fact* sideOverlap               (void) { return &_sideOverlapFact; }
    Fact* adjustedFootprintSide     (void) { return &_adjustedFootprintSideFact; }
    Fact* adjustedFootprintFrontal  (void) { return &_adjustedFootprintFrontalFact; }

    Fact* campos                    (void) { return &_camposFact; }
    Fact* camposSurvey2D            (void) { return &_camposSurvey2DFact; }
    Fact* camposPositions           (void) { return &_camposPositionsFact; }
    Fact* camposMinInterval         (void) { return &_camposMinIntervalFact; }
    Fact* camposRollAngle           (void) { return &_camposRollAngleFact; }
    Fact* camposPitchAngle          (void) { return &_camposPitchAngleFact; }

    const Fact* valueSetIsDistance          (void) const { return &_valueSetIsDistanceFact; }
    const Fact* distanceToSurface           (void) const { return &_distanceToSurfaceFact; }
    const Fact* imageDensity                (void) const { return &_imageDensityFact; }
    const Fact* frontalOverlap              (void) const { return &_frontalOverlapFact; }
    const Fact* sideOverlap                 (void) const { return &_sideOverlapFact; }
    const Fact* adjustedFootprintSide       (void) const { return &_adjustedFootprintSideFact; }
    const Fact* adjustedFootprintFrontal    (void) const { return &_adjustedFootprintFrontalFact; }

    bool    isManualCamera              (void) const { return _cameraNameFact.rawValue().toString() == canonicalManualCameraName(); }
    bool    isCustomCamera              (void) const { return _cameraNameFact.rawValue().toString() == canonicalCustomCameraName(); }
    double  imageFootprintSide          (void) const { return _imageFootprintSide; }
    double  imageFootprintFrontal       (void) const { return _imageFootprintFrontal; }
    QGroundControlQmlGlobal::AltMode distanceMode(void) const { return _distanceMode; }

    void setDistanceMode                (QGroundControlQmlGlobal::AltMode altMode);
    void setCameraBrand                 (const QString& cameraBrand);
    void setCameraModel                 (const QString& cameraModel);

    void save(QJsonObject& json) const;
    bool load(const QJsonObject& json, bool deprecatedFollowTerrain, QString& errorString, bool forPresets);

    void _setCameraNameFromV3TransectLoad   (const QString& cameraName);

    static const char* cameraNameName;
    static const char* valueSetIsDistanceName;
    static const char* distanceToSurfaceName;
    static const char* distanceModeName;
    static const char* imageDensityName;
    static const char* frontalOverlapName;
    static const char* sideOverlapName;
    static const char* adjustedFootprintSideName;
    static const char* adjustedFootprintFrontalName;

    static const char* camposName;
    static const char* camposSurvey2DName;
    static const char* camposPositionsName;
    static const char* camposMinIntervalName;
    static const char* camposRollAngleName;
    static const char* camposPitchAngleName;

signals:
    void imageFootprintSideChanged          (double imageFootprintSide);
    void imageFootprintFrontalChanged       (double imageFootprintFrontal);
    void distanceModeChanged                (int altMode);
    void isManualCameraChanged              (void);
    void isCustomCameraChanged              (void);
    void cameraBrandChanged                 (void);
    void cameraModelChanged                 (void);
    void cameraModelListChanged             (void);
    void updateCameraStats                  (void);

private slots:
    void _recalcTriggerDistance             (void);
    void _setDirty                          (void);
    void _cameraNameChanged                 (void);

private:
    void    _setBrandModelFromCanonicalName (const QString& cameraName);
    void    _rebuildCameraModelList         (void);
    QString _validCanonicalCameraName       (const QString& cameraName);

    bool                                _disableRecalc              = false;
    QString                             _cameraBrand;
    QString                             _cameraModel;
    QStringList                         _cameraBrandList;
    QStringList                         _cameraModelList;
    QGroundControlQmlGlobal::AltMode    _distanceMode               = QGroundControlQmlGlobal::AltitudeModeRelative;
    double                              _imageFootprintSide         = 0;
    double                              _imageFootprintFrontal      = 0;
    QVariantList                        _knownCameraList;

    QMap<QString, FactMetaData*> _metaDataMap;

    SettingsFact _cameraNameFact;
    SettingsFact _valueSetIsDistanceFact;
    SettingsFact _distanceToSurfaceFact;
    SettingsFact _imageDensityFact;
    SettingsFact _frontalOverlapFact;
    SettingsFact _sideOverlapFact;
    SettingsFact _adjustedFootprintSideFact;
    SettingsFact _adjustedFootprintFrontalFact;

<<<<<<< HEAD
    SettingsFact    _camposFact;
    SettingsFact    _camposSurvey2DFact;
    SettingsFact    _camposPositionsFact;
    SettingsFact    _camposMinIntervalFact;
    SettingsFact    _camposRollAngleFact;
    SettingsFact    _camposPitchAngleFact;

    // The following are deprecated usage and only included in order to convert older formats

=======
    // The following are deprecated and only included in order to convert V0 formats
>>>>>>> 93c4cafb
    enum CameraSpecType {
        CameraSpecNone,
        CameraSpecCustom,
        CameraSpecKnown
    };
    static const char* _jsonCameraSpecTypeKeyDeprecated;

<<<<<<< HEAD
    static const char* _jsonCameraSpecTypeKey;

    static const char* _jsonCamposKey;
    static const char* _jsonCamposSurvey2DKey;
    static const char* _jsonCamposPositionsKey;
    static const char* _jsonCamposMinIntervalKey;
    static const char* _jsonCamposRollAngleKey;
    static const char* _jsonCamposPitchAngleKey;
=======
    // The following are deprecated and only included in order to convert V1 formats
    static const char* _jsonDistanceToSurfaceRelativeKeyDeprecated;
>>>>>>> 93c4cafb
};<|MERGE_RESOLUTION|>--- conflicted
+++ resolved
@@ -159,7 +159,6 @@
     SettingsFact _adjustedFootprintSideFact;
     SettingsFact _adjustedFootprintFrontalFact;
 
-<<<<<<< HEAD
     SettingsFact    _camposFact;
     SettingsFact    _camposSurvey2DFact;
     SettingsFact    _camposPositionsFact;
@@ -167,11 +166,7 @@
     SettingsFact    _camposRollAngleFact;
     SettingsFact    _camposPitchAngleFact;
 
-    // The following are deprecated usage and only included in order to convert older formats
-
-=======
     // The following are deprecated and only included in order to convert V0 formats
->>>>>>> 93c4cafb
     enum CameraSpecType {
         CameraSpecNone,
         CameraSpecCustom,
@@ -179,7 +174,6 @@
     };
     static const char* _jsonCameraSpecTypeKeyDeprecated;
 
-<<<<<<< HEAD
     static const char* _jsonCameraSpecTypeKey;
 
     static const char* _jsonCamposKey;
@@ -188,8 +182,7 @@
     static const char* _jsonCamposMinIntervalKey;
     static const char* _jsonCamposRollAngleKey;
     static const char* _jsonCamposPitchAngleKey;
-=======
+    
     // The following are deprecated and only included in order to convert V1 formats
     static const char* _jsonDistanceToSurfaceRelativeKeyDeprecated;
->>>>>>> 93c4cafb
 };