/****************************************************************************
 *
 *   (c) 2009-2016 QGROUNDCONTROL PROJECT <http://www.qgroundcontrol.org>
 *
 * QGroundControl is licensed according to the terms in the file
 * COPYING.md in the root of the source code directory.
 *
 ****************************************************************************/

import QtQuick          2.3
import QtQuick.Controls 1.2
import QtLocation       5.3
import QtPositioning    5.3
import QtQuick.Dialogs  1.2

import QGroundControl               1.0
import QGroundControl.ScreenTools   1.0
import QGroundControl.Palette       1.0
import QGroundControl.Controls      1.0
import QGroundControl.FlightMap     1.0

/// QGCMapPolygon map visuals
Item {
    id: _root

    property var    qgcView                                     ///< QGCView for popping dialogs
    property var    mapControl                                  ///< Map control to place item in
    property var    mapPolygon                                  ///< QGCMapPolygon object
    property bool   interactive:        mapPolygon.interactive
    property color  interiorColor:      "transparent"
    property real   interiorOpacity:    1
    property int    borderWidth:        0
    property color  borderColor:        "black"

    property var    _gqcView:                   ggcView
    property var    _polygonComponent
    property var    _dragHandlesComponent
    property var    _splitHandlesComponent
    property var    _centerDragHandleComponent
    property bool   _circle:                    false
    property real   _circleRadius

    property real _zorderDragHandle:    QGroundControl.zOrderMapItems + 3   // Highest to prevent splitting when items overlap
    property real _zorderSplitHandle:   QGroundControl.zOrderMapItems + 2
    property real _zorderCenterHandle:  QGroundControl.zOrderMapItems + 1   // Lowest such that drag or split takes precedence

    function addVisuals() {
        _polygonComponent = polygonComponent.createObject(mapControl)
        mapControl.addMapItem(_polygonComponent)
    }

    function removeVisuals() {
        _polygonComponent.destroy()
    }

    function addHandles() {
        if (!_dragHandlesComponent) {
            _dragHandlesComponent = dragHandlesComponent.createObject(mapControl)
            _splitHandlesComponent = splitHandlesComponent.createObject(mapControl)
            _centerDragHandleComponent = centerDragHandleComponent.createObject(mapControl)
        }
    }

    function removeHandles() {
        if (_dragHandlesComponent) {
            _dragHandlesComponent.destroy()
            _dragHandlesComponent = undefined
        }
        if (_splitHandlesComponent) {
            _splitHandlesComponent.destroy()
            _splitHandlesComponent = undefined
        }
        if (_centerDragHandleComponent) {
            _centerDragHandleComponent.destroy()
            _centerDragHandleComponent = undefined
        }
    }

    /// Calculate the default/initial 4 sided polygon
    function defaultPolygonVertices() {
        // Initial polygon is inset to take 2/3rds space
        var rect = Qt.rect(map.centerViewport.x, map.centerViewport.y, map.centerViewport.width, map.centerViewport.height)
        rect.x += (rect.width * 0.25) / 2
        rect.y += (rect.height * 0.25) / 2
        rect.width *= 0.75
        rect.height *= 0.75

        var centerCoord =       map.toCoordinate(Qt.point(rect.x + (rect.width / 2), rect.y + (rect.height / 2)),   false /* clipToViewPort */)
        var topLeftCoord =      map.toCoordinate(Qt.point(rect.x, rect.y),                                          false /* clipToViewPort */)
        var topRightCoord =     map.toCoordinate(Qt.point(rect.x + rect.width, rect.y),                             false /* clipToViewPort */)
        var bottomLeftCoord =   map.toCoordinate(Qt.point(rect.x, rect.y + rect.height),                            false /* clipToViewPort */)
        var bottomRightCoord =  map.toCoordinate(Qt.point(rect.x + rect.width, rect.y + rect.height),               false /* clipToViewPort */)

        // Initial polygon has max width and height of 3000 meters
        var halfWidthMeters =   Math.min(topLeftCoord.distanceTo(topRightCoord), 3000) / 2
        var halfHeightMeters =  Math.min(topLeftCoord.distanceTo(bottomLeftCoord), 3000) / 2
        topLeftCoord =      centerCoord.atDistanceAndAzimuth(halfWidthMeters, -90).atDistanceAndAzimuth(halfHeightMeters, 0)
        topRightCoord =     centerCoord.atDistanceAndAzimuth(halfWidthMeters, 90).atDistanceAndAzimuth(halfHeightMeters, 0)
        bottomLeftCoord =   centerCoord.atDistanceAndAzimuth(halfWidthMeters, -90).atDistanceAndAzimuth(halfHeightMeters, 180)
        bottomRightCoord =  centerCoord.atDistanceAndAzimuth(halfWidthMeters, 90).atDistanceAndAzimuth(halfHeightMeters, 180)

        return [ topLeftCoord, topRightCoord, bottomRightCoord, bottomLeftCoord, centerCoord  ]
    }

    /// Add an initial 4 sided polygon
    function addInitialPolygon() {
        if (mapPolygon.count < 3) {
            initialVertices = defaultPolygonVertices()
            mapPolygon.appendVertex(initialVertices[0])
            mapPolygon.appendVertex(initialVertices[1])
            mapPolygon.appendVertex(initialVertices[2])
            mapPolygon.appendVertex(initialVertices[3])
        }
    }

    /// Reset polygon back to initial default
    function resetPolygon() {
        var initialVertices = defaultPolygonVertices()
        mapPolygon.clear()
        for (var i=0; i<4; i++) {
            mapPolygon.appendVertex(initialVertices[i])
        }
        _circle = false
    }

    /// Reset polygon to a circle which fits within initial polygon
    function setCircleRadius(center, radius) {
        var unboundCenter = center.atDistanceAndAzimuth(0, 0)
        _circleRadius = radius
        var segments = 16
        var angleIncrement = 360 / segments
        var angle = 0
        mapPolygon.clear()
        for (var i=0; i<segments; i++) {
            var vertex = unboundCenter.atDistanceAndAzimuth(_circleRadius, angle)
            mapPolygon.appendVertex(vertex)
            angle += angleIncrement
        }
        _circle = true
    }

    /// Reset polygon to a circle which fits within initial polygon
    function resetCircle() {
        var initialVertices = defaultPolygonVertices()
        var width = initialVertices[0].distanceTo(initialVertices[1])
        var height = initialVertices[1].distanceTo(initialVertices[2])
        var radius = Math.min(width, height) / 2
        var center = initialVertices[4]
        setCircleRadius(center, radius)
    }

    onInteractiveChanged: {
        if (interactive) {
            addHandles()
        } else {
            removeHandles()
        }
    }

    Component.onCompleted: {
        addVisuals()
        if (interactive) {
            addHandles()
        }
    }

    Component.onDestruction: {
        removeVisuals()
        removeHandles()
    }

    QGCPalette { id: qgcPal }

    QGCFileDialog {
        id:             kmlLoadDialog
        qgcView:        _qgcView
        folder:         QGroundControl.settingsManager.appSettings.missionSavePath
        title:          qsTr("Select KML File")
        selectExisting: true
        nameFilters:    [ qsTr("KML files (*.kml)") ]
<<<<<<< HEAD
        fileExtension:  "kml"
=======
        fileExtension:  QGroundControl.settingsManager.appSettings.kmlFileExtension


>>>>>>> 385a9a01
        onAcceptedForLoad: {
            mapPolygon.loadKMLFile(file)
            mapFitFunctions.fitMapViewportToMissionItems()
            close()
        }
    }

    Component {
        id: polygonComponent

        MapPolygon {
            color:          interiorColor
            opacity:        interiorOpacity
            border.color:   borderColor
            border.width:   borderWidth
            path:           mapPolygon.path
        }
    }

    Component {
        id: splitHandleComponent

        MapQuickItem {
            id:             mapQuickItem
            anchorPoint.x:  dragHandle.width / 2
            anchorPoint.y:  dragHandle.height / 2
            visible:        !_circle

            property int vertexIndex

            sourceItem: Rectangle {
                id:         dragHandle
                width:      ScreenTools.defaultFontPixelHeight * 1.5
                height:     width
                radius:     width / 2
                border.color:      "white"
                color:      "transparent"
                opacity:    .50
                z:          _zorderSplitHandle

                QGCLabel {
                    anchors.horizontalCenter:   parent.horizontalCenter
                    anchors.verticalCenter:     parent.verticalCenter
                    text:                       "+"
                }

                QGCMouseArea {
                    fillItem:   parent
                    onClicked:  mapPolygon.splitPolygonSegment(mapQuickItem.vertexIndex)
                }
            }
        }
    }

    Component {
        id: splitHandlesComponent

        Repeater {
            model: mapPolygon.path

            delegate: Item {
                property var _splitHandle
                property var _vertices:     mapPolygon.path

                function _setHandlePosition() {
                    var nextIndex = index + 1
                    if (nextIndex > _vertices.length - 1) {
                        nextIndex = 0
                    }
                    var distance = _vertices[index].distanceTo(_vertices[nextIndex])
                    var azimuth = _vertices[index].azimuthTo(_vertices[nextIndex])
                    _splitHandle.coordinate = _vertices[index].atDistanceAndAzimuth(distance / 2, azimuth)
                }

                Component.onCompleted: {
                    _splitHandle = splitHandleComponent.createObject(mapControl)
                    _splitHandle.vertexIndex = index
                    _setHandlePosition()
                    mapControl.addMapItem(_splitHandle)
                }

                Component.onDestruction: {
                    if (_splitHandle) {
                        _splitHandle.destroy()
                    }
                }
            }
        }
    }

    // Control which is used to drag polygon vertices
    Component {
        id: dragAreaComponent

        MissionItemIndicatorDrag {
            id:         dragArea
            z:          _zorderDragHandle
            visible:    !_circle

            property int polygonVertex

            property bool _creationComplete: false

            Component.onCompleted: _creationComplete = true

            onItemCoordinateChanged: {
                if (_creationComplete) {
                    // During component creation some bad coordinate values got through which screws up draw
                    mapPolygon.adjustVertex(polygonVertex, itemCoordinate)
                }
            }

            onClicked: mapPolygon.removeVertex(polygonVertex)
        }
    }

    Component {
        id: centerDragHandle

        MapQuickItem {
            id:             mapQuickItem
            anchorPoint.x:  dragHandle.width / 2
            anchorPoint.y:  dragHandle.height / 2
            z:              _zorderDragHandle

            sourceItem: Rectangle {
                id:         dragHandle
                width:      ScreenTools.defaultFontPixelHeight * 1.5
                height:     width
                radius:     width / 2
                color:      "white"
                opacity:    .90

                QGCLabel {
                    anchors.horizontalCenter:   parent.horizontalCenter
                    anchors.verticalCenter:     parent.verticalCenter
                    text:                       "..."
                    color:                      "black"
                }
            }
        }
    }

    Component {
        id: dragHandleComponent

        MapQuickItem {
            id:             mapQuickItem
            anchorPoint.x:  dragHandle.width / 2
            anchorPoint.y:  dragHandle.height / 2
            z:              _zorderDragHandle
            visible:        !_circle

            property int polygonVertex

            sourceItem: Rectangle {
                id:         dragHandle
                width:      ScreenTools.defaultFontPixelHeight * 1.5
                height:     width
                radius:     width / 2
                color:      "white"
                opacity:    .90
            }
        }
    }

    // Add all polygon vertex drag handles to the map
    Component {
        id: dragHandlesComponent

        Repeater {
            model: mapPolygon.pathModel

            delegate: Item {
                property var _visuals: [ ]

                Component.onCompleted: {
                    var dragHandle = dragHandleComponent.createObject(mapControl)
                    dragHandle.coordinate = Qt.binding(function() { return object.coordinate })
                    dragHandle.polygonVertex = Qt.binding(function() { return index })
                    mapControl.addMapItem(dragHandle)
                    var dragArea = dragAreaComponent.createObject(mapControl, { "itemIndicator": dragHandle, "itemCoordinate": object.coordinate })
                    dragArea.polygonVertex = Qt.binding(function() { return index })
                    _visuals.push(dragHandle)
                    _visuals.push(dragArea)
                }

                Component.onDestruction: {
                    for (var i=0; i<_visuals.length; i++) {
                        _visuals[i].destroy()
                    }
                    _visuals = [ ]
                }
            }
        }
    }

    Component {
        id: editPositionDialog

        EditPositionDialog {
            coordinate: mapPolygon.center
            onCoordinateChanged: mapPolygon.center = coordinate
        }
    }

    Component {
        id: centerDragAreaComponent

        MissionItemIndicatorDrag {
            z:                          _zorderCenterHandle
            onItemCoordinateChanged:    mapPolygon.center = itemCoordinate
            onDragStart:                mapPolygon.centerDrag = true
            onDragStop:                 mapPolygon.centerDrag = false
            onClicked:                  menu.popup()

            function setRadiusFromDialog() {
                setCircleRadius(mapPolygon.center, radiusField.text)
                radiusDialog.visible = false
            }

            Menu {
                id: menu

                MenuItem {
                    text:           qsTr("Circle" )
                    onTriggered:    resetCircle()
                }

                MenuItem {
                    text:           qsTr("Polygon")
                    onTriggered:    resetPolygon()
                }

                MenuItem {
                    text:           qsTr("Set radius..." )
                    visible:        _circle
                    onTriggered:    radiusDialog.visible = true
                }

                MenuItem {
                    text:           qsTr("Edit position..." )
                    enabled:        _circle
                    onTriggered:    qgcView.showDialog(editPositionDialog, qsTr("Edit Position"), qgcView.showDialogDefaultWidth, StandardButton.Cancel)
                }

                MenuItem {
                    text:           qsTr("Load KML...")
                    onTriggered:    kmlLoadDialog.openForLoad()
                }
            }

            Rectangle {
                id:                 radiusDialog
                anchors.margins:    _margin
                anchors.left:       parent.right
                width:              radiusColumn.width + (_margin *2)
                height:             radiusColumn.height + (_margin *2)
                color:              qgcPal.window
                border.color:       qgcPal.text
                visible:            false

                Column {
                    id:                 radiusColumn
                    anchors.margins:    _margin
                    anchors.left:       parent.left
                    anchors.top:        parent.top
                    spacing:            _margin

                    QGCLabel { text: qsTr("Radius:") }

                    QGCTextField {
                        id:                 radiusField
                        text:               _circleRadius.toFixed(2)
                        onEditingFinished:  setRadiusFromDialog()
                        inputMethodHints:   Qt.ImhFormattedNumbersOnly
                    }
                }

                QGCLabel {
                    anchors.right:  radiusColumn.right
                    anchors.top:    radiusColumn.top
                    text:           "X"

                    QGCMouseArea {
                        fillItem:   parent
                        onClicked:  setRadiusFromDialog()
                    }
                }
            }
        }
    }

    Component {
        id: centerDragHandleComponent

        Item {
            property var dragHandle
            property var dragArea

            Component.onCompleted: {
                dragHandle = centerDragHandle.createObject(mapControl)
                dragHandle.coordinate = Qt.binding(function() { return mapPolygon.center })
                mapControl.addMapItem(dragHandle)
                dragArea = centerDragAreaComponent.createObject(mapControl, { "itemIndicator": dragHandle, "itemCoordinate": mapPolygon.center })
            }

            Component.onDestruction: {
                dragHandle.destroy()
                dragArea.destroy()
            }
        }
    }
}
<|MERGE_RESOLUTION|>--- conflicted
+++ resolved
@@ -178,13 +178,8 @@
         title:          qsTr("Select KML File")
         selectExisting: true
         nameFilters:    [ qsTr("KML files (*.kml)") ]
-<<<<<<< HEAD
-        fileExtension:  "kml"
-=======
         fileExtension:  QGroundControl.settingsManager.appSettings.kmlFileExtension
 
-
->>>>>>> 385a9a01
         onAcceptedForLoad: {
             mapPolygon.loadKMLFile(file)
             mapFitFunctions.fitMapViewportToMissionItems()
