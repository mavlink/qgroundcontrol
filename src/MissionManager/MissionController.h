--- conflicted
+++ resolved
@@ -232,12 +232,9 @@
     void _visualItemsDirtyChanged(bool dirty);
     void _managerSendComplete(bool error);
     void _managerRemoveAllComplete(bool error);
-<<<<<<< HEAD
     void _updateTimeout();
     void _complexBoundingBoxChanged();
-=======
     void _recalcAll(void);
->>>>>>> a3f4c3ad
 
 private:
     void _init(void);
