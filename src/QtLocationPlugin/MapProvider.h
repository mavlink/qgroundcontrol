--- conflicted
+++ resolved
@@ -7,13 +7,10 @@
  *
  ****************************************************************************/
 
-<<<<<<< HEAD
+#pragma once
 #include <cmath>
 #include "QGCTileSet.h" 
 #include "TerrainTile.h"
-=======
-#pragma once
->>>>>>> ca2a9db5
 
 #include <QByteArray>
 #include <QString>
@@ -53,7 +50,6 @@
 
     virtual bool _isElevationProvider() const;
 
-<<<<<<< HEAD
     // This method is used to serialze tile before caching it
     // If the input format is json for instance, output in binary
     // Should be overwritten to do something
@@ -63,21 +59,14 @@
         Q_UNUSED(buf);
         return nullptr;
     }
-
-  protected:
-    QString _tileXYToQuadKey(int tileX, int tileY, int levelOfDetail);
-    int     _getServerNum(int x, int y, int max);
-=======
     virtual QGCTileSet getTileCount(const int zoom, const double topleftLon,
                                      const double topleftLat, const double bottomRightLon,
                                      const double bottomRightLat) const;
-
 protected:
     QString _tileXYToQuadKey(const int tileX, const int tileY, const int levelOfDetail) const;
     int _getServerNum(const int x, const int y, const int max) const;
     // Define the url to Request
     virtual QString _getURL(const int x, const int y, const int zoom, QNetworkAccessManager* networkManager) = 0;
->>>>>>> ca2a9db5
 
     // Define Referrer for Request RawHeader
     QString     _referrer;
