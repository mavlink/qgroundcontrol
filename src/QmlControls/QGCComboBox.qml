--- conflicted
+++ resolved
@@ -37,19 +37,7 @@
             width:                      control.width
 
             contentItem: Text {
-<<<<<<< HEAD
-                text: {
-                    if(modelData) {
-                        return textRole ? modelData[textRole] : modelData
-                    }
-                    else {
-                        console.warn("ComboBox: no model data")
-                        return ""
-                    }
-                }
-=======
                 text:                   control.textRole ? (Array.isArray(control.model) ? modelData[control.textRole] : model[control.textRole]) : modelData
->>>>>>> d2401ec8
                 color:                  control.currentIndex === index ? qgcPal.buttonHighlightText : qgcPal.buttonText
                 verticalAlignment:      Text.AlignVCenter
             }
