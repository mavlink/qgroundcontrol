[
{
    "name":             "guidedMinimumAltitude",
    "shortDescription": "Minimum altitude for guided actions altitude slider.",
    "type":             "double",
    "units":            "m",
    "defaultValue":     2
},
{
    "name":             "guidedMaximumAltitude",
    "shortDescription": "Maximum altitude for guided actions altitude slider.",
    "type":             "double",
    "units":            "m",
    "defaultValue":     121.92
},
{
    "name":             "showLogReplayStatusBar",
    "shortDescription": "Show/Hide Log Replay status bar",
    "type":             "bool",
    "defaultValue":     false
},
{
    "name":             "alternateInstrumentPanel",
    "shortDescription": "Use Vertical Instrument Panel instead of the default one",
    "type":             "bool",
    "defaultValue":     false
},
{
<<<<<<< HEAD
    "name":             "showAdditionalIndicatorsCompass",
    "shortDescription": "Show additional heading indicators on Compass",
    "type":             "bool",
    "defaultValue":     false
},
{
    "name":             "lockNoseUpCompass",
    "shortDescription": "Lock Compass Nose-Up",
    "type":             "bool",
    "defaultValue":     false
=======
    "name":             "maxGoToLocationDistance",
    "shortDescription": "Maximum distance allowed for Go To Location.",
    "type":             "double",
    "units":            "m",
    "defaultValue":     1000,
    "min":              1
>>>>>>> f2f0bcbd
}
]<|MERGE_RESOLUTION|>--- conflicted
+++ resolved
@@ -26,7 +26,6 @@
     "defaultValue":     false
 },
 {
-<<<<<<< HEAD
     "name":             "showAdditionalIndicatorsCompass",
     "shortDescription": "Show additional heading indicators on Compass",
     "type":             "bool",
@@ -37,13 +36,13 @@
     "shortDescription": "Lock Compass Nose-Up",
     "type":             "bool",
     "defaultValue":     false
-=======
+},
+{
     "name":             "maxGoToLocationDistance",
     "shortDescription": "Maximum distance allowed for Go To Location.",
     "type":             "double",
     "units":            "m",
     "defaultValue":     1000,
     "min":              1
->>>>>>> f2f0bcbd
 }
 ]