--- conflicted
+++ resolved
@@ -49,15 +49,15 @@
     /// Sets the UAS into the widget which in turn will load facts into the context
     void setAutoPilot(AutoPilotPlugin* autoPilot);
 
-<<<<<<< HEAD
-    /// Sets the root context property
-    void setContextProperty(const QString& property, QObject* value);
+    /// Sets the QML into the control. Will display errors message box if error occurs loading source.
+    ///     @return true: source loaded, false: source not loaded, errors occured
+    bool setSource(const QUrl& qmlUrl);
+    
+    void setContextPropertyObject(const QString& name, QObject* object);
 
     /// Get Root Context
     QQmlContext* getRootContext();
 
-=======
->>>>>>> a1a2da9a
     /// Sets the QML into the control. Will display errors message box if error occurs loading source.
     ///     @return true: source loaded, false: source not loaded, errors occured
     bool setSource(const QUrl& qmlUrl);
