/****************************************************************************
 *
 *   (c) 2009-2016 QGROUNDCONTROL PROJECT <http://www.qgroundcontrol.org>
 *
 * QGroundControl is licensed according to the terms in the file
 * COPYING.md in the root of the source code directory.
 *
 ****************************************************************************/


/**
 * @file
 *   @brief QGC Video Receiver
 *   @author Gus Grubba <mavlink@grubba.com>
 */

#include "VideoReceiver.h"
#include "SettingsManager.h"
#include "QGCApplication.h"
#include "VideoManager.h"

#include <QDebug>
#include <QUrl>
#include <QDir>
#include <QDateTime>
#include <QSysInfo>

QGC_LOGGING_CATEGORY(VideoReceiverLog, "VideoReceiverLog")

#if defined(QGC_GST_STREAMING)

static const char* kVideoExtensions[] =
{
    "mkv",
    "mov",
    "mp4"
};

static const char* kVideoMuxes[] =
{
    "matroskamux",
    "qtmux",
    "mp4mux"
};

#define NUM_MUXES (sizeof(kVideoMuxes) / sizeof(char*))

#endif


VideoReceiver::VideoReceiver(QObject* parent)
    : QObject(parent)
#if defined(QGC_GST_STREAMING)
    , _running(false)
    , _recording(false)
    , _streaming(false)
    , _starting(false)
    , _stopping(false)
    , _sink(nullptr)
    , _tee(nullptr)
    , _pipeline(nullptr)
    , _pipelineStopRec(nullptr)
    , _videoSink(nullptr)
    , _socket(nullptr)
    , _serverPresent(false)
    , _rtspTestInterval_ms(5000)
    , _udpReconnect_us(5000000)
#endif
    , _videoSurface(nullptr)
    , _videoRunning(false)
    , _showFullScreen(false)
    , _videoSettings(nullptr)
{
    _videoSurface = new VideoSurface;
    _videoSettings = qgcApp()->toolbox()->settingsManager()->videoSettings();
#if defined(QGC_GST_STREAMING)
    _setVideoSink(_videoSurface->videoSink());
    _timer.setSingleShot(true);
    connect(&_timer, &QTimer::timeout, this, &VideoReceiver::_timeout);
    connect(this, &VideoReceiver::msgErrorReceived, this, &VideoReceiver::_handleError);
    connect(this, &VideoReceiver::msgEOSReceived, this, &VideoReceiver::_handleEOS);
    connect(this, &VideoReceiver::msgStateChangedReceived, this, &VideoReceiver::_handleStateChanged);
    connect(&_frameTimer, &QTimer::timeout, this, &VideoReceiver::_updateTimer);
    _frameTimer.start(1000);
#endif
}

VideoReceiver::~VideoReceiver()
{
#if defined(QGC_GST_STREAMING)
    stop();
    if(_socket) {
        delete _socket;
    }
    if (_videoSink) {
        gst_object_unref(_videoSink);
    }
#endif
    if(_videoSurface)
        delete _videoSurface;
}

#if defined(QGC_GST_STREAMING)
void
VideoReceiver::_setVideoSink(GstElement* sink)
{
    if (_videoSink) {
        gst_object_unref(_videoSink);
        _videoSink = nullptr;
    }
    if (sink) {
        _videoSink = sink;
        gst_object_ref_sink(_videoSink);
    }
}
#endif

//-----------------------------------------------------------------------------
void
VideoReceiver::grabImage(QString imageFile)
{
    _imageFile = imageFile;
    emit imageFileChanged();
}

//-----------------------------------------------------------------------------
#if defined(QGC_GST_STREAMING)
static void
newPadCB(GstElement* element, GstPad* pad, gpointer data)
{
    gchar* name;
    name = gst_pad_get_name(pad);
    //g_print("A new pad %s was created\n", name);
    GstCaps* p_caps = gst_pad_get_pad_template_caps (pad);
    gchar* description = gst_caps_to_string(p_caps);
    qCDebug(VideoReceiverLog) << p_caps << ", " << description;
    g_free(description);
    GstElement* sink = GST_ELEMENT(data);
    if(gst_element_link_pads(element, name, sink, "sink") == false)
        qCritical() << "newPadCB : failed to link elements\n";
    g_free(name);
}
#endif

//-----------------------------------------------------------------------------
#if defined(QGC_GST_STREAMING)
void
VideoReceiver::_connected()
{
    //-- Server showed up. Now we start the stream.
    _timer.stop();
    _socket->deleteLater();
    _socket = nullptr;
    if(_videoSettings->streamEnabled()->rawValue().toBool()) {
        _serverPresent = true;
        start();
    }
}
#endif

//-----------------------------------------------------------------------------
#if defined(QGC_GST_STREAMING)
void
VideoReceiver::_socketError(QAbstractSocket::SocketError socketError)
{
    Q_UNUSED(socketError);
    _socket->deleteLater();
    _socket = nullptr;
    //-- Try again in a while
    if(_videoSettings->streamEnabled()->rawValue().toBool()) {
        _timer.start(_rtspTestInterval_ms);
    }
}
#endif

//-----------------------------------------------------------------------------
#if defined(QGC_GST_STREAMING)
void
VideoReceiver::_timeout()
{
    //-- If socket is live, we got no connection nor a socket error
    if(_socket) {
        delete _socket;
        _socket = nullptr;
    }
    if(_videoSettings->streamEnabled()->rawValue().toBool()) {
        //-- RTSP will try to connect to the server. If it cannot connect,
        //   it will simply give up and never try again. Instead, we keep
        //   attempting a connection on this timer. Once a connection is
        //   found to be working, only then we actually start the stream.
        QUrl url(_uri);
        //-- If RTSP and no port is defined, set default RTSP port (554)
        if(_uri.contains("rtsp://") && url.port() <= 0) {
            url.setPort(554);
        }
        _socket = new QTcpSocket;
        QNetworkProxy tempProxy;
        tempProxy.setType(QNetworkProxy::DefaultProxy);
        _socket->setProxy(tempProxy);
        connect(_socket, static_cast<void (QTcpSocket::*)(QAbstractSocket::SocketError)>(&QTcpSocket::error), this, &VideoReceiver::_socketError);
        connect(_socket, &QTcpSocket::connected, this, &VideoReceiver::_connected);
        _socket->connectToHost(url.host(), static_cast<uint16_t>(url.port()));
        _timer.start(_rtspTestInterval_ms);
    }
}
#endif

//-----------------------------------------------------------------------------
// When we finish our pipeline will look like this:
//
//                                   +-->queue-->decoder-->_videosink
//                                   |
//    datasource-->demux-->parser-->tee
//
//                                   ^
//                                   |
//                                   +-Here we will later link elements for recording
void
VideoReceiver::start()
{
    if(!_videoSettings->streamEnabled()->rawValue().toBool() ||
       !_videoSettings->streamConfigured()) {
        qCDebug(VideoReceiverLog) << "start() but not enabled/configured";
        return;
    }
#if defined(QGC_GST_STREAMING)
    _stop = false;
    qCDebug(VideoReceiverLog) << "start()";

    if (_uri.isEmpty()) {
        qCritical() << "VideoReceiver::start() failed because URI is not specified";
        return;
    }
    if (_videoSink == nullptr) {
        qCritical() << "VideoReceiver::start() failed because video sink is not set";
        return;
    }
    if(_running) {
        qCDebug(VideoReceiverLog) << "Already running!";
        return;
    }

    _starting = true;

#ifdef QGC_GST_TAISYNC_USB
    bool isTaisyncUSB = _videoSettings->videoSource()->rawValue().toString() == VideoSettings::videoSourceTaiSyncUSB;
#else
    bool isTaisyncUSB = false;
#endif
    bool isUdp  = _uri.contains("udp://") && !isTaisyncUSB;
    bool isRtsp = _uri.contains("rtsp://") && !isTaisyncUSB;
    bool isTCP  = _uri.contains("tcp://") && !isTaisyncUSB;

    //-- For RTSP and TCP, check to see if server is there first
    if(!_serverPresent && (isRtsp || isTCP)) {
        _timer.start(100);
        return;
    }

    bool running = false;
    bool pipelineUp = false;

    GstElement*     dataSource  = nullptr;
    GstCaps*        caps        = nullptr;
    GstElement*     demux       = nullptr;
    GstElement*     parser      = nullptr;
    GstElement*     queue       = nullptr;
    GstElement*     decoder     = nullptr;
    GstElement*     queue1      = nullptr;

    do {
        if ((_pipeline = gst_pipeline_new("receiver")) == nullptr) {
            qCritical() << "VideoReceiver::start() failed. Error with gst_pipeline_new()";
            break;
        }

        if(isUdp || isTaisyncUSB) {
            dataSource = gst_element_factory_make("udpsrc", "udp-source");
        } else if(isTCP) {
            dataSource = gst_element_factory_make("tcpclientsrc", "tcpclient-source");
        } else {
            dataSource = gst_element_factory_make("rtspsrc", "rtsp-source");
        }

        if (!dataSource) {
            qCritical() << "VideoReceiver::start() failed. Error with data source for gst_element_factory_make()";
            break;
        }

        if(isUdp) {
            if ((caps = gst_caps_from_string("application/x-rtp, media=(string)video, clock-rate=(int)90000, encoding-name=(string)H264")) == nullptr) {
                qCritical() << "VideoReceiver::start() failed. Error with gst_caps_from_string()";
                break;
            }
<<<<<<< HEAD
            g_object_set(static_cast<gpointer>(dataSource), "uri", qPrintable(_uri), "caps", caps, nullptr);
        } else if(isTaisyncUSB) {
            g_object_set(static_cast<gpointer>(dataSource), "uri", qPrintable("0.0.0.0:5000"), nullptr);
        } else if(isTCP) {
            QUrl url(_uri);
            g_object_set(static_cast<gpointer>(dataSource), "host", qPrintable(url.host()), "port", url.port(), nullptr );
        } else {
            g_object_set(static_cast<gpointer>(dataSource), "location", qPrintable(_uri), "latency", 17, "udp-reconnect", 1, "timeout", _udpReconnect_us, NULL);
=======
            g_object_set(G_OBJECT(dataSource), "uri", qPrintable(_uri), "caps", caps, nullptr);
        } else if(isTCP) {
            QUrl url(_uri);
            g_object_set(G_OBJECT(dataSource), "host", qPrintable(url.host()), "port", url.port(), nullptr );
        } else {
            g_object_set(G_OBJECT(dataSource), "location", qPrintable(_uri), "latency", 17, "udp-reconnect", 1, "timeout", _udpReconnect_us, NULL);
>>>>>>> 80758dff
        }

        // Currently, we expect H264 when using anything except for TCP.  Long term we may want this to be settable
        if (isTCP) {
            if ((demux = gst_element_factory_make("tsdemux", "mpeg2-ts-demuxer")) == nullptr) {
                qCritical() << "VideoReceiver::start() failed. Error with gst_element_factory_make('tsdemux')";
                break;
            }
        } else {
<<<<<<< HEAD
            if(!isTaisyncUSB) {
                if ((demux = gst_element_factory_make("rtph264depay", "rtp-h264-depacketizer")) == nullptr) {
                    qCritical() << "VideoReceiver::start() failed. Error with gst_element_factory_make('rtph264depay')";
                    break;
                }
=======
            if ((demux = gst_element_factory_make("rtph264depay", "rtp-h264-depacketizer")) == nullptr) {
                qCritical() << "VideoReceiver::start() failed. Error with gst_element_factory_make('rtph264depay')";
                break;
>>>>>>> 80758dff
            }
        }

        if ((parser = gst_element_factory_make("h264parse", "h264-parser")) == nullptr) {
            qCritical() << "VideoReceiver::start() failed. Error with gst_element_factory_make('h264parse')";
            break;
        }

        if((_tee = gst_element_factory_make("tee", nullptr)) == nullptr)  {
            qCritical() << "VideoReceiver::start() failed. Error with gst_element_factory_make('tee')";
            break;
        }

        if((queue = gst_element_factory_make("queue", nullptr)) == nullptr)  {
            // TODO: We may want to add queue2 max-size-buffers=1 to get lower latency
            //       We should compare gstreamer scripts to QGroundControl to determine the need
            qCritical() << "VideoReceiver::start() failed. Error with gst_element_factory_make('queue')";
            break;
        }

        if ((decoder = gst_element_factory_make("avdec_h264", "h264-decoder")) == nullptr) {
            qCritical() << "VideoReceiver::start() failed. Error with gst_element_factory_make('avdec_h264')";
            break;
        }

        if ((queue1 = gst_element_factory_make("queue", nullptr)) == nullptr) {
            qCritical() << "VideoReceiver::start() failed. Error with gst_element_factory_make('queue') [1]";
            break;
        }

<<<<<<< HEAD
        if(isTaisyncUSB) {
            gst_bin_add_many(GST_BIN(_pipeline), dataSource, parser, _tee, queue, decoder, queue1, _videoSink, nullptr);
        } else {
            gst_bin_add_many(GST_BIN(_pipeline), dataSource, demux, parser, _tee, queue, decoder, queue1, _videoSink, nullptr);
        }
=======
        gst_bin_add_many(GST_BIN(_pipeline), dataSource, demux, parser, _tee, queue, decoder, queue1, _videoSink, nullptr);
>>>>>>> 80758dff
        pipelineUp = true;

        if(isUdp) {
            // Link the pipeline in front of the tee
            if(!gst_element_link_many(dataSource, demux, parser, _tee, queue, decoder, queue1, _videoSink, nullptr)) {
                qCritical() << "Unable to link UDP elements.";
                break;
            }
        } else if(isTaisyncUSB) {
            // Link the pipeline in front of the tee
            if(!gst_element_link_many(dataSource, parser, _tee, queue, decoder, queue1, _videoSink, nullptr)) {
                qCritical() << "Unable to link Taisync USB elements.";
                break;
            }
        } else if (isTCP) {
            if(!gst_element_link(dataSource, demux)) {
                qCritical() << "Unable to link TCP dataSource to Demux.";
                break;
            }
            if(!gst_element_link_many(parser, _tee, queue, decoder, queue1, _videoSink, nullptr)) {
                qCritical() << "Unable to link TCP pipline to parser.";
                break;
            }
            g_signal_connect(demux, "pad-added", G_CALLBACK(newPadCB), parser);
        } else {
            g_signal_connect(dataSource, "pad-added", G_CALLBACK(newPadCB), demux);
            if(!gst_element_link_many(demux, parser, _tee, queue, decoder, _videoSink, nullptr)) {
                qCritical() << "Unable to link RTSP elements.";
                break;
            }
        }

        dataSource = demux = parser = queue = decoder = queue1 = nullptr;

        GstBus* bus = nullptr;

        if ((bus = gst_pipeline_get_bus(GST_PIPELINE(_pipeline))) != nullptr) {
            gst_bus_enable_sync_message_emission(bus);
            g_signal_connect(bus, "sync-message", G_CALLBACK(_onBusMessage), this);
            gst_object_unref(bus);
            bus = nullptr;
        }

        GST_DEBUG_BIN_TO_DOT_FILE(GST_BIN(_pipeline), GST_DEBUG_GRAPH_SHOW_ALL, "pipeline-paused");
        running = gst_element_set_state(_pipeline, GST_STATE_PLAYING) != GST_STATE_CHANGE_FAILURE;

    } while(0);

    if (caps != nullptr) {
        gst_caps_unref(caps);
        caps = nullptr;
    }

    if (!running) {
        qCritical() << "VideoReceiver::start() failed";

        // In newer versions, the pipeline will clean up all references that are added to it
        if (_pipeline != nullptr) {
            gst_object_unref(_pipeline);
            _pipeline = nullptr;
        }

        // If we failed before adding items to the pipeline, then clean up
        if (!pipelineUp) {
            if (decoder != nullptr) {
                gst_object_unref(decoder);
                decoder = nullptr;
            }

            if (parser != nullptr) {
                gst_object_unref(parser);
                parser = nullptr;
            }

            if (demux != nullptr) {
                gst_object_unref(demux);
                demux = nullptr;
            }

            if (dataSource != nullptr) {
                gst_object_unref(dataSource);
                dataSource = nullptr;
            }

            if (_tee != nullptr) {
                gst_object_unref(_tee);
                dataSource = nullptr;
            }

            if (queue != nullptr) {
                gst_object_unref(queue);
                dataSource = nullptr;
            }
        }

        _running = false;
    } else {
        GST_DEBUG_BIN_TO_DOT_FILE(GST_BIN(_pipeline), GST_DEBUG_GRAPH_SHOW_ALL, "pipeline-playing");
        _running = true;
        qCDebug(VideoReceiverLog) << "Running";
    }
    _starting = false;
#endif
}

//-----------------------------------------------------------------------------
void
VideoReceiver::stop()
{
#if defined(QGC_GST_STREAMING)
    _stop = true;
    qCDebug(VideoReceiverLog) << "stop()";
    if(!_streaming) {
        _shutdownPipeline();
    } else if (_pipeline != nullptr && !_stopping) {
        qCDebug(VideoReceiverLog) << "Stopping _pipeline";
        gst_element_send_event(_pipeline, gst_event_new_eos());
        _stopping = true;
        GstBus* bus = gst_pipeline_get_bus(GST_PIPELINE(_pipeline));
        GstMessage* message = gst_bus_timed_pop_filtered(bus, GST_CLOCK_TIME_NONE, (GstMessageType)(GST_MESSAGE_EOS|GST_MESSAGE_ERROR));
        gst_object_unref(bus);
        if(GST_MESSAGE_TYPE(message) == GST_MESSAGE_ERROR) {
            _shutdownPipeline();
            qCritical() << "Error stopping pipeline!";
        } else if(GST_MESSAGE_TYPE(message) == GST_MESSAGE_EOS) {
            _handleEOS();
        }
        gst_message_unref(message);
    }
#endif
}

//-----------------------------------------------------------------------------
void
VideoReceiver::setUri(const QString & uri)
{
    _uri = uri;
}

//-----------------------------------------------------------------------------
#if defined(QGC_GST_STREAMING)
void
VideoReceiver::_shutdownPipeline() {
    if(!_pipeline) {
        qCDebug(VideoReceiverLog) << "No pipeline";
        return;
    }
    GstBus* bus = nullptr;
    if ((bus = gst_pipeline_get_bus(GST_PIPELINE(_pipeline))) != nullptr) {
        gst_bus_disable_sync_message_emission(bus);
        gst_object_unref(bus);
        bus = nullptr;
    }
    gst_element_set_state(_pipeline, GST_STATE_NULL);
    gst_bin_remove(GST_BIN(_pipeline), _videoSink);
    gst_object_unref(_pipeline);
    _pipeline = nullptr;
    delete _sink;
    _sink = nullptr;
    _serverPresent = false;
    _streaming = false;
    _recording = false;
    _stopping = false;
    _running = false;
    emit recordingChanged();
}
#endif

//-----------------------------------------------------------------------------
#if defined(QGC_GST_STREAMING)
void
VideoReceiver::_handleError() {
    qCDebug(VideoReceiverLog) << "Gstreamer error!";
    _shutdownPipeline();
}
#endif

//-----------------------------------------------------------------------------
#if defined(QGC_GST_STREAMING)
void
VideoReceiver::_handleEOS() {
    if(_stopping) {
        _shutdownPipeline();
        qCDebug(VideoReceiverLog) << "Stopped";
    } else if(_recording && _sink->removing) {
        _shutdownRecordingBranch();
    } else {
        qWarning() << "VideoReceiver: Unexpected EOS!";
        _shutdownPipeline();
    }
}
#endif

//-----------------------------------------------------------------------------
#if defined(QGC_GST_STREAMING)
void
VideoReceiver::_handleStateChanged() {
    if(_pipeline) {
        _streaming = GST_STATE(_pipeline) == GST_STATE_PLAYING;
        qCDebug(VideoReceiverLog) << "State changed, _streaming:" << _streaming;
    }
}
#endif

//-----------------------------------------------------------------------------
#if defined(QGC_GST_STREAMING)
gboolean
VideoReceiver::_onBusMessage(GstBus* bus, GstMessage* msg, gpointer data)
{
    Q_UNUSED(bus)
    Q_ASSERT(msg != nullptr && data != nullptr);
    VideoReceiver* pThis = (VideoReceiver*)data;

    switch(GST_MESSAGE_TYPE(msg)) {
    case(GST_MESSAGE_ERROR): {
        gchar* debug;
        GError* error;
        gst_message_parse_error(msg, &error, &debug);
        g_free(debug);
        qCritical() << error->message;
        g_error_free(error);
        pThis->msgErrorReceived();
    }
        break;
    case(GST_MESSAGE_EOS):
        pThis->msgEOSReceived();
        break;
    case(GST_MESSAGE_STATE_CHANGED):
        pThis->msgStateChangedReceived();
        break;
    default:
        break;
    }

    return TRUE;
}
#endif

//-----------------------------------------------------------------------------
#if defined(QGC_GST_STREAMING)
void
VideoReceiver::_cleanupOldVideos()
{
    //-- Only perform cleanup if storage limit is enabled
    if(_videoSettings->enableStorageLimit()->rawValue().toBool()) {
        QString savePath = qgcApp()->toolbox()->settingsManager()->appSettings()->videoSavePath();
        QDir videoDir = QDir(savePath);
        videoDir.setFilter(QDir::Files | QDir::Readable | QDir::NoSymLinks | QDir::Writable);
        videoDir.setSorting(QDir::Time);
        //-- All the movie extensions we support
        QStringList nameFilters;
        for(uint32_t i = 0; i < NUM_MUXES; i++) {
            nameFilters << QString("*.") + QString(kVideoExtensions[i]);
        }
        videoDir.setNameFilters(nameFilters);
        //-- get the list of videos stored
        QFileInfoList vidList = videoDir.entryInfoList();
        if(!vidList.isEmpty()) {
            uint64_t total   = 0;
            //-- Settings are stored using MB
            uint64_t maxSize = (_videoSettings->maxVideoSize()->rawValue().toUInt() * 1024 * 1024);
            //-- Compute total used storage
            for(int i = 0; i < vidList.size(); i++) {
                total += vidList[i].size();
            }
            //-- Remove old movies until max size is satisfied.
            while(total >= maxSize && !vidList.isEmpty()) {
                total -= vidList.last().size();
                qCDebug(VideoReceiverLog) << "Removing old video file:" << vidList.last().filePath();
                QFile file (vidList.last().filePath());
                file.remove();
                vidList.removeLast();
            }
        }
    }
}
#endif

//-----------------------------------------------------------------------------
// When we finish our pipeline will look like this:
//
//                                   +-->queue-->decoder-->_videosink
//                                   |
//    datasource-->demux-->parser-->tee
//                                   |
//                                   |    +--------------_sink-------------------+
//                                   |    |                                      |
//   we are adding these elements->  +->teepad-->queue-->matroskamux-->_filesink |
//                                        |                                      |
//                                        +--------------------------------------+
void
VideoReceiver::startRecording(const QString &videoFile)
{
#if defined(QGC_GST_STREAMING)

    qCDebug(VideoReceiverLog) << "startRecording()";
    // exit immediately if we are already recording
    if(_pipeline == nullptr || _recording) {
        qCDebug(VideoReceiverLog) << "Already recording!";
        return;
    }

    uint32_t muxIdx = _videoSettings->recordingFormat()->rawValue().toUInt();
    if(muxIdx >= NUM_MUXES) {
        qgcApp()->showMessage(tr("Invalid video format defined."));
        return;
    }

    //-- Disk usage maintenance
    _cleanupOldVideos();

    _sink           = new Sink();
    _sink->teepad   = gst_element_get_request_pad(_tee, "src_%u");
    _sink->queue    = gst_element_factory_make("queue", nullptr);
    _sink->parse    = gst_element_factory_make("h264parse", nullptr);
    _sink->mux      = gst_element_factory_make(kVideoMuxes[muxIdx], nullptr);
    _sink->filesink = gst_element_factory_make("filesink", nullptr);
    _sink->removing = false;

    if(!_sink->teepad || !_sink->queue || !_sink->mux || !_sink->filesink || !_sink->parse) {
        qCritical() << "VideoReceiver::startRecording() failed to make _sink elements";
        return;
    }

    if(videoFile.isEmpty()) {
        QString savePath = qgcApp()->toolbox()->settingsManager()->appSettings()->videoSavePath();
        if(savePath.isEmpty()) {
            qgcApp()->showMessage(tr("Unabled to record video. Video save path must be specified in Settings."));
            return;
        }
        _videoFile = savePath + "/" + QDateTime::currentDateTime().toString("yyyy-MM-dd_hh.mm.ss") + "." + kVideoExtensions[muxIdx];
    } else {
        _videoFile = videoFile;
    }
    emit videoFileChanged();

<<<<<<< HEAD
    g_object_set(static_cast<gpointer>(_sink->filesink), "location", qPrintable(_videoFile), nullptr);
=======
    g_object_set(G_OBJECT(_sink->filesink), "location", qPrintable(_videoFile), nullptr);
>>>>>>> 80758dff
    qCDebug(VideoReceiverLog) << "New video file:" << _videoFile;

    gst_object_ref(_sink->queue);
    gst_object_ref(_sink->parse);
    gst_object_ref(_sink->mux);
    gst_object_ref(_sink->filesink);

    gst_bin_add_many(GST_BIN(_pipeline), _sink->queue, _sink->parse, _sink->mux, _sink->filesink, nullptr);
    gst_element_link_many(_sink->queue, _sink->parse, _sink->mux, _sink->filesink, nullptr);

    gst_element_sync_state_with_parent(_sink->queue);
    gst_element_sync_state_with_parent(_sink->parse);
    gst_element_sync_state_with_parent(_sink->mux);
    gst_element_sync_state_with_parent(_sink->filesink);

    // Install a probe on the recording branch to drop buffers until we hit our first keyframe
    // When we hit our first keyframe, we can offset the timestamps appropriately according to the first keyframe time
    // This will ensure the first frame is a keyframe at t=0, and decoding can begin immediately on playback
    GstPad* probepad = gst_element_get_static_pad(_sink->queue, "src");
    gst_pad_add_probe(probepad, (GstPadProbeType)(GST_PAD_PROBE_TYPE_BUFFER /* | GST_PAD_PROBE_TYPE_BLOCK */), _keyframeWatch, this, nullptr); // to drop the buffer or to block the buffer?
    gst_object_unref(probepad);

    // Link the recording branch to the pipeline
    GstPad* sinkpad = gst_element_get_static_pad(_sink->queue, "sink");
    gst_pad_link(_sink->teepad, sinkpad);
    gst_object_unref(sinkpad);

    GST_DEBUG_BIN_TO_DOT_FILE(GST_BIN(_pipeline), GST_DEBUG_GRAPH_SHOW_ALL, "pipeline-recording");

    _recording = true;
    emit recordingChanged();
    qCDebug(VideoReceiverLog) << "Recording started";
#else
    Q_UNUSED(videoFile)
#endif
}

//-----------------------------------------------------------------------------
void
VideoReceiver::stopRecording(void)
{
#if defined(QGC_GST_STREAMING)
    qCDebug(VideoReceiverLog) << "stopRecording()";
    // exit immediately if we are not recording
    if(_pipeline == nullptr || !_recording) {
        qCDebug(VideoReceiverLog) << "Not recording!";
        return;
    }
    // Wait for data block before unlinking
    gst_pad_add_probe(_sink->teepad, GST_PAD_PROBE_TYPE_IDLE, _unlinkCallBack, this, nullptr);
#endif
}

//-----------------------------------------------------------------------------
// This is only installed on the transient _pipelineStopRec in order
// to finalize a video file. It is not used for the main _pipeline.
// -EOS has appeared on the bus of the temporary pipeline
// -At this point all of the recoring elements have been flushed, and the video file has been finalized
// -Now we can remove the temporary pipeline and its elements
#if defined(QGC_GST_STREAMING)
void
VideoReceiver::_shutdownRecordingBranch()
{
    gst_bin_remove(GST_BIN(_pipelineStopRec), _sink->queue);
    gst_bin_remove(GST_BIN(_pipelineStopRec), _sink->parse);
    gst_bin_remove(GST_BIN(_pipelineStopRec), _sink->mux);
    gst_bin_remove(GST_BIN(_pipelineStopRec), _sink->filesink);

    gst_element_set_state(_pipelineStopRec, GST_STATE_NULL);
    gst_object_unref(_pipelineStopRec);
    _pipelineStopRec = nullptr;

    gst_element_set_state(_sink->filesink,  GST_STATE_NULL);
    gst_element_set_state(_sink->parse,     GST_STATE_NULL);
    gst_element_set_state(_sink->mux,       GST_STATE_NULL);
    gst_element_set_state(_sink->queue,     GST_STATE_NULL);

    gst_object_unref(_sink->queue);
    gst_object_unref(_sink->parse);
    gst_object_unref(_sink->mux);
    gst_object_unref(_sink->filesink);

    delete _sink;
    _sink = nullptr;
    _recording = false;

    emit recordingChanged();
    qCDebug(VideoReceiverLog) << "Recording Stopped";
}
#endif

//-----------------------------------------------------------------------------
// -Unlink the recording branch from the tee in the main _pipeline
// -Create a second temporary pipeline, and place the recording branch elements into that pipeline
// -Setup watch and handler for EOS event on the temporary pipeline's bus
// -Send an EOS event at the beginning of that pipeline
#if defined(QGC_GST_STREAMING)
void
VideoReceiver::_detachRecordingBranch(GstPadProbeInfo* info)
{
    Q_UNUSED(info)

    // Also unlinks and unrefs
    gst_bin_remove_many(GST_BIN(_pipeline), _sink->queue, _sink->parse, _sink->mux, _sink->filesink, nullptr);

    // Give tee its pad back
    gst_element_release_request_pad(_tee, _sink->teepad);
    gst_object_unref(_sink->teepad);

    // Create temporary pipeline
    _pipelineStopRec = gst_pipeline_new("pipeStopRec");

    // Put our elements from the recording branch into the temporary pipeline
    gst_bin_add_many(GST_BIN(_pipelineStopRec), _sink->queue, _sink->parse, _sink->mux, _sink->filesink, nullptr);
    gst_element_link_many(_sink->queue, _sink->parse, _sink->mux, _sink->filesink, nullptr);

    // Add handler for EOS event
    GstBus* bus = gst_pipeline_get_bus(GST_PIPELINE(_pipelineStopRec));
    gst_bus_enable_sync_message_emission(bus);
    g_signal_connect(bus, "sync-message", G_CALLBACK(_onBusMessage), this);
    gst_object_unref(bus);

    if(gst_element_set_state(_pipelineStopRec, GST_STATE_PLAYING) == GST_STATE_CHANGE_FAILURE) {
        qCDebug(VideoReceiverLog) << "problem starting _pipelineStopRec";
    }

    // Send EOS at the beginning of the pipeline
    GstPad* sinkpad = gst_element_get_static_pad(_sink->queue, "sink");
    gst_pad_send_event(sinkpad, gst_event_new_eos());
    gst_object_unref(sinkpad);
    qCDebug(VideoReceiverLog) << "Recording branch unlinked";
}
#endif

//-----------------------------------------------------------------------------
#if defined(QGC_GST_STREAMING)
GstPadProbeReturn
VideoReceiver::_unlinkCallBack(GstPad* pad, GstPadProbeInfo* info, gpointer user_data)
{
    Q_UNUSED(pad);
    if(info != nullptr && user_data != nullptr) {
        VideoReceiver* pThis = static_cast<VideoReceiver*>(user_data);
        // We will only act once
        if(g_atomic_int_compare_and_exchange(&pThis->_sink->removing, FALSE, TRUE)) {
            pThis->_detachRecordingBranch(info);
        }
    }
    return GST_PAD_PROBE_REMOVE;
}
#endif

//-----------------------------------------------------------------------------
#if defined(QGC_GST_STREAMING)
GstPadProbeReturn
VideoReceiver::_keyframeWatch(GstPad* pad, GstPadProbeInfo* info, gpointer user_data)
{
    Q_UNUSED(pad);
    if(info != nullptr && user_data != nullptr) {
        GstBuffer* buf = gst_pad_probe_info_get_buffer(info);
        if(GST_BUFFER_FLAG_IS_SET(buf, GST_BUFFER_FLAG_DELTA_UNIT)) { // wait for a keyframe
            return GST_PAD_PROBE_DROP;
        } else {
            VideoReceiver* pThis = static_cast<VideoReceiver*>(user_data);
            // reset the clock
            GstClock* clock = gst_pipeline_get_clock(GST_PIPELINE(pThis->_pipeline));
            GstClockTime time = gst_clock_get_time(clock);
            gst_object_unref(clock);
            gst_element_set_base_time(pThis->_pipeline, time); // offset pipeline timestamps to start at zero again
            buf->dts = 0; // The offset will not apply to this current buffer, our first frame, timestamp is zero
            buf->pts = 0;
            qCDebug(VideoReceiverLog) << "Got keyframe, stop dropping buffers";
        }
    }

    return GST_PAD_PROBE_REMOVE;
}
#endif

//-----------------------------------------------------------------------------
void
VideoReceiver::_updateTimer()
{
#if defined(QGC_GST_STREAMING)
    if(_videoSurface) {
        if(stopping() || starting()) {
            return;
        }
        if(streaming()) {
            if(!_videoRunning) {
                _videoSurface->setLastFrame(0);
                _videoRunning = true;
                emit videoRunningChanged();
            }
        } else {
            if(_videoRunning) {
                _videoRunning = false;
                emit videoRunningChanged();
            }
        }
        if(_videoRunning) {
            uint32_t timeout = 1;
            if(qgcApp()->toolbox() && qgcApp()->toolbox()->settingsManager()) {
                timeout = _videoSettings->rtspTimeout()->rawValue().toUInt();
            }
            time_t elapsed = 0;
            time_t lastFrame = _videoSurface->lastFrame();
            if(lastFrame != 0) {
                elapsed = time(nullptr) - _videoSurface->lastFrame();
            }
            if(elapsed > static_cast<time_t>(timeout) && _videoSurface) {
                stop();
                // We want to start it back again with _updateTimer
                _stop = false;
            }
        } else {
            if(!_stop && !running() && !_uri.isEmpty() && _videoSettings->streamEnabled()->rawValue().toBool()) {
                start();
            }
        }
    }
#endif
}
<|MERGE_RESOLUTION|>--- conflicted
+++ resolved
@@ -292,7 +292,6 @@
                 qCritical() << "VideoReceiver::start() failed. Error with gst_caps_from_string()";
                 break;
             }
-<<<<<<< HEAD
             g_object_set(static_cast<gpointer>(dataSource), "uri", qPrintable(_uri), "caps", caps, nullptr);
         } else if(isTaisyncUSB) {
             g_object_set(static_cast<gpointer>(dataSource), "uri", qPrintable("0.0.0.0:5000"), nullptr);
@@ -301,14 +300,6 @@
             g_object_set(static_cast<gpointer>(dataSource), "host", qPrintable(url.host()), "port", url.port(), nullptr );
         } else {
             g_object_set(static_cast<gpointer>(dataSource), "location", qPrintable(_uri), "latency", 17, "udp-reconnect", 1, "timeout", _udpReconnect_us, NULL);
-=======
-            g_object_set(G_OBJECT(dataSource), "uri", qPrintable(_uri), "caps", caps, nullptr);
-        } else if(isTCP) {
-            QUrl url(_uri);
-            g_object_set(G_OBJECT(dataSource), "host", qPrintable(url.host()), "port", url.port(), nullptr );
-        } else {
-            g_object_set(G_OBJECT(dataSource), "location", qPrintable(_uri), "latency", 17, "udp-reconnect", 1, "timeout", _udpReconnect_us, NULL);
->>>>>>> 80758dff
         }
 
         // Currently, we expect H264 when using anything except for TCP.  Long term we may want this to be settable
@@ -318,18 +309,12 @@
                 break;
             }
         } else {
-<<<<<<< HEAD
             if(!isTaisyncUSB) {
                 if ((demux = gst_element_factory_make("rtph264depay", "rtp-h264-depacketizer")) == nullptr) {
-                    qCritical() << "VideoReceiver::start() failed. Error with gst_element_factory_make('rtph264depay')";
-                    break;
-                }
-=======
-            if ((demux = gst_element_factory_make("rtph264depay", "rtp-h264-depacketizer")) == nullptr) {
                 qCritical() << "VideoReceiver::start() failed. Error with gst_element_factory_make('rtph264depay')";
                 break;
->>>>>>> 80758dff
-            }
+            }
+        }
         }
 
         if ((parser = gst_element_factory_make("h264parse", "h264-parser")) == nullptr) {
@@ -359,15 +344,11 @@
             break;
         }
 
-<<<<<<< HEAD
         if(isTaisyncUSB) {
             gst_bin_add_many(GST_BIN(_pipeline), dataSource, parser, _tee, queue, decoder, queue1, _videoSink, nullptr);
         } else {
             gst_bin_add_many(GST_BIN(_pipeline), dataSource, demux, parser, _tee, queue, decoder, queue1, _videoSink, nullptr);
         }
-=======
-        gst_bin_add_many(GST_BIN(_pipeline), dataSource, demux, parser, _tee, queue, decoder, queue1, _videoSink, nullptr);
->>>>>>> 80758dff
         pipelineUp = true;
 
         if(isUdp) {
@@ -704,11 +685,7 @@
     }
     emit videoFileChanged();
 
-<<<<<<< HEAD
     g_object_set(static_cast<gpointer>(_sink->filesink), "location", qPrintable(_videoFile), nullptr);
-=======
-    g_object_set(G_OBJECT(_sink->filesink), "location", qPrintable(_videoFile), nullptr);
->>>>>>> 80758dff
     qCDebug(VideoReceiverLog) << "New video file:" << _videoFile;
 
     gst_object_ref(_sink->queue);
