/****************************************************************************
 *
 *   (c) 2009-2016 QGROUNDCONTROL PROJECT <http://www.qgroundcontrol.org>
 *
 * QGroundControl is licensed according to the terms in the file
 * COPYING.md in the root of the source code directory.
 *
 ****************************************************************************/


/// @file
///     @author Don Gagne <don@thegagnes.com>

#ifndef APMFirmwarePlugin_H
#define APMFirmwarePlugin_H

#include "FirmwarePlugin.h"
#include "QGCLoggingCategory.h"
#include "APMParameterMetaData.h"

#include <QAbstractSocket>

Q_DECLARE_LOGGING_CATEGORY(APMFirmwarePluginLog)

class APMFirmwareVersion
{
public:
    APMFirmwareVersion(const QString &versionText = "");
    bool isValid() const;
    bool isBeta() const;
    bool isDev() const;
    bool operator<(const APMFirmwareVersion& other) const;
    QString versionString() const { return _versionString; }
    QString vehicleType() const { return _vehicleType; }
    int majorNumber() const { return _major; }
    int minorNumber() const { return _minor; }
    int patchNumber() const { return _patch; }

private:
    void _parseVersion(const QString &versionText);
    QString _versionString;
    QString _vehicleType;
    int     _major;
    int     _minor;
    int     _patch;
};

class APMCustomMode
{
public:
    APMCustomMode(uint32_t mode, bool settable);
    uint32_t modeAsInt() const { return _mode; }
    bool canBeSet() const { return _settable; }
    QString modeString() const;

protected:
    void setEnumToStringMapping(const QMap<uint32_t,QString>& enumToString);

private:
    uint32_t               _mode;
    bool                   _settable;
    QMap<uint32_t,QString> _enumToString;
};

/// This is the base class for all stack specific APM firmware plugins
class APMFirmwarePlugin : public FirmwarePlugin
{
    Q_OBJECT

public:
    // Overrides from FirmwarePlugin

    QList<VehicleComponent*> componentsForVehicle(AutoPilotPlugin* vehicle) final;
    QList<MAV_CMD> supportedMissionCommands(void) final;

    AutoPilotPlugin*    autopilotPlugin                 (Vehicle* vehicle) final;
    bool                isCapable                       (const Vehicle *vehicle, FirmwareCapabilities capabilities) override;
    QStringList         flightModes                     (Vehicle* vehicle) final;
    QString             flightMode                      (uint8_t base_mode, uint32_t custom_mode) const final;
    bool                setFlightMode                   (const QString& flightMode, uint8_t* base_mode, uint32_t* custom_mode) final;
    bool                isGuidedMode                    (const Vehicle* vehicle) const final;
    void                pauseVehicle                    (Vehicle* vehicle) override;
    int                 manualControlReservedButtonCount(void) override;
    bool                adjustIncomingMavlinkMessage    (Vehicle* vehicle, mavlink_message_t* message) override;
    void                adjustOutgoingMavlinkMessage    (Vehicle* vehicle, LinkInterface* outgoingLink, mavlink_message_t* message) final;
    void                initializeVehicle               (Vehicle* vehicle) final;
    bool                sendHomePositionToVehicle       (void) final;
    void                addMetaDataToFact               (QObject* parameterMetaData, Fact* fact, MAV_TYPE vehicleType) final;
    QString             missionCommandOverrides         (MAV_TYPE vehicleType) const override;
    QString             getVersionParam                 (void) final { return QStringLiteral("SYSID_SW_MREV"); }
    QString             internalParameterMetaDataFile   (Vehicle* vehicle) final;
    void                getParameterMetaDataVersionInfo (const QString& metaDataFile, int& majorVersion, int& minorVersion) final { APMParameterMetaData::getParameterMetaDataVersionInfo(metaDataFile, majorVersion, minorVersion); }
<<<<<<< HEAD
    QObject*            loadParameterMetaData           (const QString& metaDataFile);
    QString             brandImageIndoor                (const Vehicle* vehicle) const { Q_UNUSED(vehicle); return QStringLiteral("/qmlimages/APM/BrandImage"); }
    QString             brandImageOutdoor               (const Vehicle* vehicle) const { Q_UNUSED(vehicle); return QStringLiteral("/qmlimages/APM/BrandImage"); }
=======
    QObject*            loadParameterMetaData           (const QString& metaDataFile) final;
    GeoFenceManager*    newGeoFenceManager              (Vehicle* vehicle) final { return new APMGeoFenceManager(vehicle); }
    RallyPointManager*  newRallyPointManager            (Vehicle* vehicle) final { return new APMRallyPointManager(vehicle); }
    QString             brandImageIndoor                (const Vehicle* vehicle) const override { Q_UNUSED(vehicle); return QStringLiteral("/qmlimages/APM/BrandImage"); }
    QString             brandImageOutdoor               (const Vehicle* vehicle) const override { Q_UNUSED(vehicle); return QStringLiteral("/qmlimages/APM/BrandImage"); }
>>>>>>> 4f7b0ece

protected:
    /// All access to singleton is through stack specific implementation
    APMFirmwarePlugin(void);
    void setSupportedModes(QList<APMCustomMode> supportedModes);

    bool                _coaxialMotors;

private slots:
    void _artooSocketError(QAbstractSocket::SocketError socketError);

private:
    void _adjustSeverity(mavlink_message_t* message) const;
    void _adjustCalibrationMessageSeverity(mavlink_message_t* message) const;
    static bool _isTextSeverityAdjustmentNeeded(const APMFirmwareVersion& firmwareVersion);
    void _setInfoSeverity(mavlink_message_t* message) const;
    QString _getMessageText(mavlink_message_t* message) const;
    void _handleIncomingParamValue(Vehicle* vehicle, mavlink_message_t* message);
    bool _handleIncomingStatusText(Vehicle* vehicle, mavlink_message_t* message);
    void _handleIncomingHeartbeat(Vehicle* vehicle, mavlink_message_t* message);
    void _handleOutgoingParamSet(Vehicle* vehicle, LinkInterface* outgoingLink, mavlink_message_t* message);
    void _soloVideoHandshake(Vehicle* vehicle);

    // Any instance data here must be global to all vehicles
    // Vehicle specific data should go into APMFirmwarePluginInstanceData

    QList<APMCustomMode>    _supportedModes;

    static const char*      _artooIP;
    static const int        _artooVideoHandshakePort;
};

class APMFirmwarePluginInstanceData : public QObject
{
    Q_OBJECT

public:
    APMFirmwarePluginInstanceData(QObject* parent = NULL);

    bool                    textSeverityAdjustmentNeeded;
    QMap<QString, QTime>    noisyPrearmMap;
};

#endif<|MERGE_RESOLUTION|>--- conflicted
+++ resolved
@@ -90,17 +90,9 @@
     QString             getVersionParam                 (void) final { return QStringLiteral("SYSID_SW_MREV"); }
     QString             internalParameterMetaDataFile   (Vehicle* vehicle) final;
     void                getParameterMetaDataVersionInfo (const QString& metaDataFile, int& majorVersion, int& minorVersion) final { APMParameterMetaData::getParameterMetaDataVersionInfo(metaDataFile, majorVersion, minorVersion); }
-<<<<<<< HEAD
-    QObject*            loadParameterMetaData           (const QString& metaDataFile);
-    QString             brandImageIndoor                (const Vehicle* vehicle) const { Q_UNUSED(vehicle); return QStringLiteral("/qmlimages/APM/BrandImage"); }
-    QString             brandImageOutdoor               (const Vehicle* vehicle) const { Q_UNUSED(vehicle); return QStringLiteral("/qmlimages/APM/BrandImage"); }
-=======
     QObject*            loadParameterMetaData           (const QString& metaDataFile) final;
-    GeoFenceManager*    newGeoFenceManager              (Vehicle* vehicle) final { return new APMGeoFenceManager(vehicle); }
-    RallyPointManager*  newRallyPointManager            (Vehicle* vehicle) final { return new APMRallyPointManager(vehicle); }
     QString             brandImageIndoor                (const Vehicle* vehicle) const override { Q_UNUSED(vehicle); return QStringLiteral("/qmlimages/APM/BrandImage"); }
     QString             brandImageOutdoor               (const Vehicle* vehicle) const override { Q_UNUSED(vehicle); return QStringLiteral("/qmlimages/APM/BrandImage"); }
->>>>>>> 4f7b0ece
 
 protected:
     /// All access to singleton is through stack specific implementation
