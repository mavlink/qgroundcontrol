/*=====================================================================

 QGroundControl Open Source Ground Control Station

 (c) 2009 - 2015 QGROUNDCONTROL PROJECT <http://www.qgroundcontrol.org>

 This file is part of the QGROUNDCONTROL project

 QGROUNDCONTROL is free software: you can redistribute it and/or modify
 it under the terms of the GNU General Public License as published by
 the Free Software Foundation, either version 3 of the License, or
 (at your option) any later version.

 QGROUNDCONTROL is distributed in the hope that it will be useful,
 but WITHOUT ANY WARRANTY; without even the implied warranty of
 MERCHANTABILITY or FITNESS FOR A PARTICULAR PURPOSE.  See the
 GNU General Public License for more details.

 You should have received a copy of the GNU General Public License
 along with QGROUNDCONTROL. If not, see <http://www.gnu.org/licenses/>.

 ======================================================================*/

/// @file
///     @author Don Gagne <don@thegagnes.com>

#include "PX4FirmwarePlugin.h"
#include "AutoPilotPlugins/PX4/PX4AutoPilotPlugin.h"    // FIXME: Hack

#include <QDebug>

enum PX4_CUSTOM_MAIN_MODE {
    PX4_CUSTOM_MAIN_MODE_MANUAL = 1,
    PX4_CUSTOM_MAIN_MODE_ALTCTL,
    PX4_CUSTOM_MAIN_MODE_POSCTL,
    PX4_CUSTOM_MAIN_MODE_AUTO,
    PX4_CUSTOM_MAIN_MODE_ACRO,
    PX4_CUSTOM_MAIN_MODE_OFFBOARD,
    PX4_CUSTOM_MAIN_MODE_STABILIZED,
    PX4_CUSTOM_MAIN_MODE_RATTITUDE
};

enum PX4_CUSTOM_SUB_MODE_AUTO {
    PX4_CUSTOM_SUB_MODE_AUTO_READY = 1,
    PX4_CUSTOM_SUB_MODE_AUTO_TAKEOFF,
    PX4_CUSTOM_SUB_MODE_AUTO_LOITER,
    PX4_CUSTOM_SUB_MODE_AUTO_MISSION,
    PX4_CUSTOM_SUB_MODE_AUTO_RTL,
    PX4_CUSTOM_SUB_MODE_AUTO_LAND,
    PX4_CUSTOM_SUB_MODE_AUTO_RTGS
};

union px4_custom_mode {
    struct {
        uint16_t reserved;
        uint8_t main_mode;
        uint8_t sub_mode;
    };
    uint32_t data;
    float data_float;
};

struct Modes2Name {
    uint8_t     main_mode;
    uint8_t     sub_mode;
    const char* name;       ///< Name for flight mode
    bool        canBeSet;   ///< true: Vehicle can be set to this flight mode
};

/// Tranlates from PX4 custom modes to flight mode names
// FIXME: Doens't handle fixed-wing/multi-rotor name differences
static const struct Modes2Name rgModes2Name[] = {
    { PX4_CUSTOM_MAIN_MODE_MANUAL,      0,                                  "Manual",           true },
    { PX4_CUSTOM_MAIN_MODE_ACRO,        0,                                  "Acro",             true },
    { PX4_CUSTOM_MAIN_MODE_STABILIZED,  0,                                  "Stabilized",       true },
    { PX4_CUSTOM_MAIN_MODE_RATTITUDE,   0,                                  "Rattitude",        true },
    { PX4_CUSTOM_MAIN_MODE_ALTCTL,      0,                                  "Altitude Control", true },
    { PX4_CUSTOM_MAIN_MODE_POSCTL,      0,                                  "Position Control", true },
    { PX4_CUSTOM_MAIN_MODE_OFFBOARD,    0,                                  "Offboard Control", true },
    { PX4_CUSTOM_MAIN_MODE_AUTO,        PX4_CUSTOM_SUB_MODE_AUTO_READY,     "Auto Ready",       false },
    { PX4_CUSTOM_MAIN_MODE_AUTO,        PX4_CUSTOM_SUB_MODE_AUTO_TAKEOFF,   "Taking Off",       false },
    { PX4_CUSTOM_MAIN_MODE_AUTO,        PX4_CUSTOM_SUB_MODE_AUTO_LOITER,    "Loiter",           true },
    { PX4_CUSTOM_MAIN_MODE_AUTO,        PX4_CUSTOM_SUB_MODE_AUTO_MISSION,   "Mission",          true },
    { PX4_CUSTOM_MAIN_MODE_AUTO,        PX4_CUSTOM_SUB_MODE_AUTO_RTL,       "Return To Land",   true },
    { PX4_CUSTOM_MAIN_MODE_AUTO,        PX4_CUSTOM_SUB_MODE_AUTO_LAND,      "Landing",          false },
};


QList<VehicleComponent*> PX4FirmwarePlugin::componentsForVehicle(AutoPilotPlugin* vehicle)
{
    Q_UNUSED(vehicle);

    return QList<VehicleComponent*>();
}

QStringList PX4FirmwarePlugin::flightModes(void)
{
    QStringList flightModes;

    // FIXME: fixed-wing/multi-rotor differences?

    for (size_t i=0; i<sizeof(rgModes2Name)/sizeof(rgModes2Name[0]); i++) {
        const struct Modes2Name* pModes2Name = &rgModes2Name[i];

        if (pModes2Name->canBeSet) {
            flightModes += pModes2Name->name;
        }
    }

    return flightModes;
}

QString PX4FirmwarePlugin::flightMode(uint8_t base_mode, uint32_t custom_mode)
{
    QString flightMode = "Unknown";

    if (base_mode & MAV_MODE_FLAG_CUSTOM_MODE_ENABLED) {
        union px4_custom_mode px4_mode;
        px4_mode.data = custom_mode;

        // FIXME: fixed-wing/multi-rotor differences?

        bool found = false;
        for (size_t i=0; i<sizeof(rgModes2Name)/sizeof(rgModes2Name[0]); i++) {
            const struct Modes2Name* pModes2Name = &rgModes2Name[i];

            if (pModes2Name->main_mode == px4_mode.main_mode && pModes2Name->sub_mode == px4_mode.sub_mode) {
                flightMode = pModes2Name->name;
                found = true;
                break;
            }
        }

        if (!found) {
            qWarning() << "Unknown flight mode" << custom_mode;
        }
    } else {
        qWarning() << "PX4 Flight Stack flight mode without custom mode enabled?";
    }

    return flightMode;
}

bool PX4FirmwarePlugin::setFlightMode(const QString& flightMode, uint8_t* base_mode, uint32_t* custom_mode)
{
    *base_mode = 0;
    *custom_mode = 0;

    bool found = false;
    for (size_t i=0; i<sizeof(rgModes2Name)/sizeof(rgModes2Name[0]); i++) {
        const struct Modes2Name* pModes2Name = &rgModes2Name[i];

        if (flightMode.compare(pModes2Name->name, Qt::CaseInsensitive) == 0) {
            union px4_custom_mode px4_mode;

            px4_mode.data = 0;
            px4_mode.main_mode = pModes2Name->main_mode;
            px4_mode.sub_mode = pModes2Name->sub_mode;

            *base_mode = MAV_MODE_FLAG_CUSTOM_MODE_ENABLED;
            *custom_mode = px4_mode.data;

            found = true;
            break;
        }
    }

    if (!found) {
        qWarning() << "Unknown flight Mode" << flightMode;
    }

    return found;
}

int PX4FirmwarePlugin::manualControlReservedButtonCount(void)
{
    return 0;   // 0 buttons reserved for rc switch simulation
}

void PX4FirmwarePlugin::adjustMavlinkMessage(mavlink_message_t* message)
{
    Q_UNUSED(message);

    // PX4 Flight Stack plugin does no message adjustment
}

bool PX4FirmwarePlugin::isCapable(FirmwareCapabilities capabilities)
{
    return (capabilities & (MavCmdPreflightStorageCapability | SetFlightModeCapability)) == capabilities;
}

void PX4FirmwarePlugin::initializeVehicle(Vehicle* vehicle)
{
    Q_UNUSED(vehicle);

    // PX4 Flight Stack doesn't need to do any extra work
}

bool PX4FirmwarePlugin::sendHomePositionToVehicle(void)
{
    // PX4 stack does not want home position sent in the first position.
    // Subsequent sequence numbers must be adjusted.
    return false;
}

void PX4FirmwarePlugin::addMetaDataToFact(Fact* fact, MAV_TYPE vehicleType)
{
<<<<<<< HEAD
    _parameterMetaData.addMetaDataToFact(fact, vehicleType);
=======
    _parameterMetaData.addMetaDataToFact(fact);
}

QList<MAV_CMD> PX4FirmwarePlugin::supportedMissionCommands(void)
{
    QList<MAV_CMD> list;

    list << MAV_CMD_NAV_WAYPOINT
         << MAV_CMD_NAV_LOITER_UNLIM << MAV_CMD_NAV_LOITER_TURNS << MAV_CMD_NAV_LOITER_TIME
         << MAV_CMD_NAV_RETURN_TO_LAUNCH << MAV_CMD_NAV_LAND << MAV_CMD_NAV_TAKEOFF
         << MAV_CMD_NAV_ROI
         << MAV_CMD_NAV_GUIDED_ENABLE
         << MAV_CMD_DO_SET_ROI << MAV_CMD_DO_GUIDED_LIMITS << MAV_CMD_DO_JUMP << MAV_CMD_DO_CHANGE_SPEED << MAV_CMD_DO_SET_CAM_TRIGG_DIST
         << MAV_CMD_DO_SET_RELAY << MAV_CMD_DO_REPEAT_RELAY
         << MAV_CMD_DO_SET_SERVO << MAV_CMD_DO_REPEAT_SERVO
         << MAV_CMD_DO_DIGICAM_CONFIGURE << MAV_CMD_DO_DIGICAM_CONTROL
         << MAV_CMD_DO_MOUNT_CONTROL
         << MAV_CMD_CONDITION_DELAY  << MAV_CMD_CONDITION_CHANGE_ALT << MAV_CMD_CONDITION_DISTANCE << MAV_CMD_CONDITION_YAW;
    return list;
>>>>>>> ec3047af
}<|MERGE_RESOLUTION|>--- conflicted
+++ resolved
@@ -205,10 +205,7 @@
 
 void PX4FirmwarePlugin::addMetaDataToFact(Fact* fact, MAV_TYPE vehicleType)
 {
-<<<<<<< HEAD
     _parameterMetaData.addMetaDataToFact(fact, vehicleType);
-=======
-    _parameterMetaData.addMetaDataToFact(fact);
 }
 
 QList<MAV_CMD> PX4FirmwarePlugin::supportedMissionCommands(void)
@@ -227,5 +224,4 @@
          << MAV_CMD_DO_MOUNT_CONTROL
          << MAV_CMD_CONDITION_DELAY  << MAV_CMD_CONDITION_CHANGE_ALT << MAV_CMD_CONDITION_DISTANCE << MAV_CMD_CONDITION_YAW;
     return list;
->>>>>>> ec3047af
 }