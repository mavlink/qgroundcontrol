/****************************************************************************
 *
 *   (c) 2009-2016 QGROUNDCONTROL PROJECT <http://www.qgroundcontrol.org>
 *
 * QGroundControl is licensed according to the terms in the file
 * COPYING.md in the root of the source code directory.
 *
 ****************************************************************************/

import QtQuick                  2.3
import QtQuick.Controls         1.2
import QtQuick.Controls.Styles  1.4
import QtQuick.Dialogs          1.2
import QtLocation               5.3
import QtPositioning            5.3
import QtQuick.Layouts          1.2

import QGroundControl               1.0
import QGroundControl.ScreenTools   1.0
import QGroundControl.Controls      1.0
import QGroundControl.Palette       1.0
import QGroundControl.Vehicle       1.0
import QGroundControl.FlightMap     1.0
import QGroundControl.Airspace      1.0
import QGroundControl.Airmap        1.0

Item {
    id: widgetRoot

    property var    qgcView
    property bool   useLightColors
    property var    missionController
    property bool   showValues:             !QGroundControl.airspaceManager.airspaceVisible

    property var    _activeVehicle:         QGroundControl.multiVehicleManager.activeVehicle
    property bool   _isSatellite:           _mainIsMap ? (_flightMap ? _flightMap.isSatelliteMap : true) : true
    property bool   _lightWidgetBorders:    _isSatellite
    property bool   _airspaceEnabled:       QGroundControl.airmapSupported ? QGroundControl.settingsManager.airMapSettings.enableAirMap.rawValue : false

    readonly property real _margins:        ScreenTools.defaultFontPixelHeight * 0.5

    QGCMapPalette { id: mapPal; lightColors: useLightColors }
    QGCPalette    { id: qgcPal }

    function getPreferredInstrumentWidth() {
        if(ScreenTools.isMobile) {
            return mainWindow.width * 0.25
        } else if(ScreenTools.isHugeScreen) {
            return mainWindow.width * 0.11
        }
        return ScreenTools.defaultFontPixelWidth * 30
    }

    function _setInstrumentWidget() {
        if(QGroundControl.corePlugin.options.instrumentWidget) {
            if(QGroundControl.corePlugin.options.instrumentWidget.source.toString().length) {
                instrumentsLoader.source = QGroundControl.corePlugin.options.instrumentWidget.source
<<<<<<< HEAD
=======
                switch(QGroundControl.corePlugin.options.instrumentWidget.widgetPosition) {
                case CustomInstrumentWidget.POS_TOP_LEFT:
                    instrumentsLoader.state  = "topLeftMode"
                    break;
                case CustomInstrumentWidget.POS_BOTTOM_LEFT:
                    instrumentsLoader.state  = "bottomLeftMode"
                    break;
                case CustomInstrumentWidget.POS_CENTER_LEFT:
                    instrumentsLoader.state  = "centerLeftMode"
                    break;
                case CustomInstrumentWidget.POS_TOP_RIGHT:
                    instrumentsLoader.state  = "topRightMode"
                    break;
                case CustomInstrumentWidget.POS_BOTTOM_RIGHT:
                    instrumentsLoader.state  = "bottomRightMode"
                    break;
                case CustomInstrumentWidget.POS_CENTER_RIGHT:
                default:
                    instrumentsLoader.state  = "centerRightMode"
                    break;
                }
>>>>>>> 5c39cfe8
            } else {
                // Note: We currently show alternate instruments all the time. This is a trial change for daily builds.
                // Leaving non-alternate code in for now in case the trial fails.
                var useAlternateInstruments = true//QGroundControl.settingsManager.appSettings.virtualJoystick.value || ScreenTools.isTinyScreen
                if(useAlternateInstruments) {
                    instrumentsLoader.source = "qrc:/qml/QGCInstrumentWidgetAlternate.qml"
                } else {
                    instrumentsLoader.source = "qrc:/qml/QGCInstrumentWidget.qml"
<<<<<<< HEAD
=======
                    instrumentsLoader.state  = QGroundControl.settingsManager.appSettings.showLargeCompass.value === 1 ? "centerRightMode" : "topRightMode"
>>>>>>> 5c39cfe8
                }
            }
        } else {
            instrumentsLoader.source = ""
        }
    }

    Connections {
        target:         QGroundControl.settingsManager.appSettings.virtualJoystick
        onValueChanged: _setInstrumentWidget()
    }

    Connections {
        target:         QGroundControl.settingsManager.appSettings.showLargeCompass
        onValueChanged: _setInstrumentWidget()
    }

    Connections {
        target: QGroundControl.airspaceManager
        onAirspaceVisibleChanged: {
             widgetRoot.showValues = !QGroundControl.airspaceManager.airspaceVisible
        }
    }

    Component.onCompleted: {
        _setInstrumentWidget()
    }

    //-- Map warnings
    Column {
        anchors.horizontalCenter:   parent.horizontalCenter
        anchors.top:                parent.verticalCenter
        spacing:                    ScreenTools.defaultFontPixelHeight

        QGCLabel {
            anchors.horizontalCenter:   parent.horizontalCenter
            visible:                    _activeVehicle && !_activeVehicle.coordinate.isValid && _mainIsMap
            z:                          QGroundControl.zOrderTopMost
            color:                      mapPal.text
            font.pointSize:             ScreenTools.largeFontPointSize
            text:                       qsTr("No GPS Lock for Vehicle")
        }

        QGCLabel {
            anchors.horizontalCenter:   parent.horizontalCenter
            visible:                    _activeVehicle && _activeVehicle.prearmError
            z:                          QGroundControl.zOrderTopMost
            color:                      mapPal.text
            font.pointSize:             ScreenTools.largeFontPointSize
            text:                       _activeVehicle ? _activeVehicle.prearmError : ""
        }

        QGCLabel {
            anchors.horizontalCenter:   parent.horizontalCenter
            visible:                    _activeVehicle && _activeVehicle.prearmError
            width:                      ScreenTools.defaultFontPixelWidth * 50
            horizontalAlignment:        Text.AlignHCenter
            wrapMode:                   Text.WordWrap
            z:                          QGroundControl.zOrderTopMost
            color:                      mapPal.text
            font.pointSize:             ScreenTools.largeFontPointSize
            text:                       "The vehicle has failed a pre-arm check. In order to arm the vehicle, resolve the failure or disable the arming check via the Safety tab on the Vehicle Setup page."
        }
    }
    Column {
        id:                     instrumentsColumn
        spacing:                ScreenTools.defaultFontPixelHeight * 0.25
        anchors.top:            parent.top
        anchors.topMargin:      QGroundControl.corePlugin.options.instrumentWidget.widgetTopMargin + (ScreenTools.defaultFontPixelHeight * 0.5)
        anchors.margins:        ScreenTools.defaultFontPixelHeight * 0.5
        anchors.right:          parent.right
<<<<<<< HEAD
        //-------------------------------------------------------
        // Airmap Airspace Control
        AirspaceControl {
            id:                 airspaceControl
            width:              getPreferredInstrumentWidth()
            planView:           false
            visible:            _airspaceEnabled
            anchors.margins:    ScreenTools.defaultFontPixelHeight * 0.5
        }
        //-------------------------------------------------------
        //-- Instrument Panel
        Loader {
            id:                         instrumentsLoader
            anchors.margins:            ScreenTools.defaultFontPixelHeight * 0.5
            property var  qgcView:      widgetRoot.qgcView
            property real maxHeight:    widgetRoot ? widgetRoot.height - instrumentsColumn.y - airspaceControl.height - (ScreenTools.defaultFontPixelHeight * 4) : 0
        }
=======
        z:                      QGroundControl.zOrderWidgets
        property var  qgcView:  _root.qgcView
        property real maxHeight:parent.height - (anchors.margins * 2)
        states: [
            State {
                name:   "topRightMode"
                AnchorChanges {
                    target:                 instrumentsLoader
                    anchors.verticalCenter: undefined
                    anchors.bottom:         undefined
                    anchors.top:            _root ? _root.top : undefined
                    anchors.right:          _root ? _root.right : undefined
                    anchors.left:           undefined
                }
            },
            State {
                name:   "centerRightMode"
                AnchorChanges {
                    target:                 instrumentsLoader
                    anchors.top:            undefined
                    anchors.bottom:         undefined
                    anchors.verticalCenter: _root ? _root.verticalCenter : undefined
                    anchors.right:          _root ? _root.right : undefined
                    anchors.left:           undefined
                }
            },
            State {
                name:   "bottomRightMode"
                AnchorChanges {
                    target:                 instrumentsLoader
                    anchors.top:            undefined
                    anchors.verticalCenter: undefined
                    anchors.bottom:         _root ? _root.bottom : undefined
                    anchors.right:          _root ? _root.right : undefined
                    anchors.left:           undefined
                }
            },
            State {
                name:   "topLeftMode"
                AnchorChanges {
                    target:                 instrumentsLoader
                    anchors.verticalCenter: undefined
                    anchors.bottom:         undefined
                    anchors.top:            _root ? _root.top : undefined
                    anchors.right:          undefined
                    anchors.left:           _root ? _root.left : undefined
                }
            },
            State {
                name:   "centerLeftMode"
                AnchorChanges {
                    target:                 instrumentsLoader
                    anchors.top:            undefined
                    anchors.bottom:         undefined
                    anchors.verticalCenter: _root ? _root.verticalCenter : undefined
                    anchors.right:          undefined
                    anchors.left:           _root ? _root.left : undefined
                }
            },
            State {
                name:   "bottomLeftMode"
                AnchorChanges {
                    target:                 instrumentsLoader
                    anchors.top:            undefined
                    anchors.verticalCenter: undefined
                    anchors.bottom:         _root ? _root.bottom : undefined
                    anchors.right:          undefined
                    anchors.left:           _root ? _root.left : undefined
                }
            }
        ]
>>>>>>> 5c39cfe8
    }
}<|MERGE_RESOLUTION|>--- conflicted
+++ resolved
@@ -55,8 +55,6 @@
         if(QGroundControl.corePlugin.options.instrumentWidget) {
             if(QGroundControl.corePlugin.options.instrumentWidget.source.toString().length) {
                 instrumentsLoader.source = QGroundControl.corePlugin.options.instrumentWidget.source
-<<<<<<< HEAD
-=======
                 switch(QGroundControl.corePlugin.options.instrumentWidget.widgetPosition) {
                 case CustomInstrumentWidget.POS_TOP_LEFT:
                     instrumentsLoader.state  = "topLeftMode"
@@ -78,7 +76,6 @@
                     instrumentsLoader.state  = "centerRightMode"
                     break;
                 }
->>>>>>> 5c39cfe8
             } else {
                 // Note: We currently show alternate instruments all the time. This is a trial change for daily builds.
                 // Leaving non-alternate code in for now in case the trial fails.
@@ -87,10 +84,7 @@
                     instrumentsLoader.source = "qrc:/qml/QGCInstrumentWidgetAlternate.qml"
                 } else {
                     instrumentsLoader.source = "qrc:/qml/QGCInstrumentWidget.qml"
-<<<<<<< HEAD
-=======
                     instrumentsLoader.state  = QGroundControl.settingsManager.appSettings.showLargeCompass.value === 1 ? "centerRightMode" : "topRightMode"
->>>>>>> 5c39cfe8
                 }
             }
         } else {
@@ -161,8 +155,12 @@
         anchors.top:            parent.top
         anchors.topMargin:      QGroundControl.corePlugin.options.instrumentWidget.widgetTopMargin + (ScreenTools.defaultFontPixelHeight * 0.5)
         anchors.margins:        ScreenTools.defaultFontPixelHeight * 0.5
+
+    //-- Instrument Panel
+    Loader {
+        id:                     instrumentsLoader
+        anchors.margins:        ScreenTools.defaultFontPixelHeight / 2
         anchors.right:          parent.right
-<<<<<<< HEAD
         //-------------------------------------------------------
         // Airmap Airspace Control
         AirspaceControl {
@@ -180,7 +178,6 @@
             property var  qgcView:      widgetRoot.qgcView
             property real maxHeight:    widgetRoot ? widgetRoot.height - instrumentsColumn.y - airspaceControl.height - (ScreenTools.defaultFontPixelHeight * 4) : 0
         }
-=======
         z:                      QGroundControl.zOrderWidgets
         property var  qgcView:  _root.qgcView
         property real maxHeight:parent.height - (anchors.margins * 2)
@@ -252,6 +249,5 @@
                 }
             }
         ]
->>>>>>> 5c39cfe8
     }
 }