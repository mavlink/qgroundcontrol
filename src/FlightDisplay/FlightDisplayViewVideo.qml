--- conflicted
+++ resolved
@@ -84,7 +84,6 @@
             //-- Fit Width
             return _ar != 0.0 ? parent.width * (1 / _ar) : parent.height
         }
-<<<<<<< HEAD
 
         //-- Main Video
         VideoSurface {
@@ -113,68 +112,7 @@
             }
             */
         }
-=======
-        Component {
-            id: videoBackgroundComponent
-            QGCVideoBackground {
-                id:             videoContent
-                receiver:       _videoReceiver
-                display:        _videoReceiver && _videoReceiver.videoSurface
-
-                Connections {
-                    target:         _videoReceiver
-                    onImageFileChanged: {
-                        videoContent.grabToImage(function(result) {
-                            if (!result.saveToFile(_videoReceiver.imageFile)) {
-                                console.error('Error capturing video frame');
-                            }
-                        });
-                    }
-                }
-                Rectangle {
-                    color:  Qt.rgba(1,1,1,0.5)
-                    height: parent.height
-                    width:  1
-                    x:      parent.width * 0.33
-                    visible: _showGrid && !QGroundControl.videoManager.fullScreen
-                }
-                Rectangle {
-                    color:  Qt.rgba(1,1,1,0.5)
-                    height: parent.height
-                    width:  1
-                    x:      parent.width * 0.66
-                    visible: _showGrid && !QGroundControl.videoManager.fullScreen
-                }
-                Rectangle {
-                    color:  Qt.rgba(1,1,1,0.5)
-                    width:  parent.width
-                    height: 1
-                    y:      parent.height * 0.33
-                    visible: _showGrid && !QGroundControl.videoManager.fullScreen
-                }
-                Rectangle {
-                    color:  Qt.rgba(1,1,1,0.5)
-                    width:  parent.width
-                    height: 1
-                    y:      parent.height * 0.66
-                    visible: _showGrid && !QGroundControl.videoManager.fullScreen
-                }
-            }
-        }
-        Loader {
-            // GStreamer is causing crashes on Lenovo laptop OpenGL Intel drivers. In order to workaround this
-            // we don't load a QGCVideoBackground object when video is disabled. This prevents any video rendering
-            // code from running. Setting QGCVideoBackground.receiver/display = null does not work to prevent any
-            // video OpenGL from being generated. Hence the Loader to completely remove it.
-            height:             parent.getHeight()
-            width:              parent.getWidth()
-            anchors.centerIn:   parent
-            visible:            _videoReceiver && _videoReceiver.videoRunning
-            sourceComponent:    videoDisabled ? null : videoBackgroundComponent
-
-            property bool videoDisabled: QGroundControl.settingsManager.videoSettings.videoSource.rawValue === QGroundControl.settingsManager.videoSettings.disabledVideoSource
-        }
->>>>>>> c21c5c24
+
 
         //-- Thermal Image
         /*
