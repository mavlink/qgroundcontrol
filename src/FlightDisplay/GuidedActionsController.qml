--- conflicted
+++ resolved
@@ -49,44 +49,6 @@
     readonly property string setWaypointTitle:              qsTr("Set Waypoint")
     readonly property string gotoTitle:                     qsTr("Goto Location")
 
-<<<<<<< HEAD
-    readonly property string armMessage:                qsTr("Arm the vehicle.")
-    readonly property string disarmMessage:             qsTr("Disarm the vehicle")
-    readonly property string emergencyStopMessage:      qsTr("WARNING: This will stop all motors. If vehicle is currently in air it will crash.")
-    readonly property string takeoffMessage:            qsTr("Takeoff from ground and hold position.")
-    readonly property string startMissionMessage:       qsTr("Takeoff from ground and start the current mission.")
-    readonly property string continueMissionMessage:    qsTr("Continue the mission from the current waypoint.")
-             property string resumeMissionMessage:      qsTr("Resume the current mission. This will re-generate the mission from waypoint %1, takeoff and continue the mission.").arg(_resumeMissionIndex)
-    readonly property string resumeMissionReadyMessage: qsTr("Review the modified mission. Confirm if you want to takeoff and begin mission.")
-    readonly property string landMessage:               qsTr("Land the vehicle at the current position.")
-    readonly property string rtlMessage:                qsTr("Return to the home position of the vehicle.")
-    readonly property string changeAltMessage:          qsTr("Change the altitude of the vehicle up or down.")
-    readonly property string gotoMessage:               qsTr("Move the vehicle to the location clicked on the map.")
-             property string setWaypointMessage:        qsTr("Adjust current waypoint to %1.").arg(_actionData)
-    readonly property string orbitMessage:              qsTr("Orbit the vehicle around the current location.")
-    readonly property string landAbortMessage:          qsTr("Abort the landing sequence.")
-    readonly property string pauseMessage:              qsTr("Pause the vehicle at it's current position.")
-    readonly property string mvPauseMessage:            qsTr("Pause all vehicles at their current position.")
-
-    readonly property int actionRTL:                1
-    readonly property int actionLand:               2
-    readonly property int actionTakeoff:            3
-    readonly property int actionArm:                4
-    readonly property int actionDisarm:             5
-    readonly property int actionEmergencyStop:      6
-    readonly property int actionChangeAlt:          7
-    readonly property int actionGoto:               8
-    readonly property int actionSetWaypoint:        9
-    readonly property int actionOrbit:              10
-    readonly property int actionLandAbort:          11
-    readonly property int actionStartMission:       12
-    readonly property int actionContinueMission:    13
-    readonly property int actionResumeMission:      14
-    readonly property int actionResumeMissionReady: 15
-    readonly property int actionPause:              16
-    readonly property int actionMVPause:            17
-    readonly property int actionMVStartMission:     18
-=======
     readonly property string armMessage:                        qsTr("Arm the vehicle.")
     readonly property string disarmMessage:                     qsTr("Disarm the vehicle")
     readonly property string emergencyStopMessage:              qsTr("WARNING: This will stop all motors. If vehicle is currently in air it will crash.")
@@ -104,6 +66,7 @@
     readonly property string orbitMessage:                      qsTr("Orbit the vehicle around the current location.")
     readonly property string landAbortMessage:                  qsTr("Abort the landing sequence.")
     readonly property string pauseMessage:                      qsTr("Pause the vehicle at it's current position.")
+    readonly property string mvPauseMessage:                    qsTr("Pause all vehicles at their current position.")
 
     readonly property int actionRTL:                        1
     readonly property int actionLand:                       2
@@ -122,7 +85,8 @@
     readonly property int actionResumeMissionReady:         15
     readonly property int actionResumeMissionUploadFail:    16
     readonly property int actionPause:                      17
->>>>>>> bd287607
+    readonly property int actionMVPause:                    18
+    readonly property int actionMVStartMission:             19
 
     property bool showEmergenyStop:     !_hideEmergenyStop && _activeVehicle && _vehicleArmed && _vehicleFlying
     property bool showArm:              _activeVehicle && !_vehicleArmed
