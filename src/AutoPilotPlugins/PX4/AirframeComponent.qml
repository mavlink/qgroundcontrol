--- conflicted
+++ resolved
@@ -65,11 +65,7 @@
                 id:         controller
                 Component.onCompleted: {
                     if (controller.showCustomConfigPanel) {
-<<<<<<< HEAD
-                        mainWindow.showDialog(customConfigDialogComponent, qsTr("Custom Airframe Config"), mainWindow.showDialogDefaultWidth, StandardButton.Reset | StandardButton.Cancel)
-=======
                         mainWindow.showComponentDialog(customConfigDialogComponent, qsTr("Custom Airframe Config"), mainWindow.showDialogDefaultWidth, StandardButton.Reset)
->>>>>>> 683ffe67
                     }
                 }
             }
