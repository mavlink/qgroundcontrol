--- conflicted
+++ resolved
@@ -28,11 +28,8 @@
     property var    _mavlinkActionsSettings:            _settingsManager.mavlinkActionsSettings
     property Fact   _virtualJoystick:                   _settingsManager.appSettings.virtualJoystick
     property Fact   _virtualJoystickAutoCenterThrottle: _settingsManager.appSettings.virtualJoystickAutoCenterThrottle
-<<<<<<< HEAD
     property Fact   _virtualJoystickLeftHandedMode:     _settingsManager.appSettings.virtualJoystickLeftHandedMode
-=======
     property Fact   _enableMultiVehiclePanel:           _settingsManager.appSettings.enableMultiVehiclePanel
->>>>>>> ced95c8b
     property Fact   _showAdditionalIndicatorsCompass:   _flyViewSettings.showAdditionalIndicatorsCompass
     property Fact   _lockNoseUpCompass:                 _flyViewSettings.lockNoseUpCompass
     property Fact   _guidedMinimumAltitude:             _flyViewSettings.guidedMinimumAltitude
