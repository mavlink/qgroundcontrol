/****************************************************************************
 *
 *   (c) 2017 QGROUNDCONTROL PROJECT <http://www.qgroundcontrol.org>
 *
 * QGroundControl is licensed according to the terms in the file
 * COPYING.md in the root of the source code directory.
 *
 ****************************************************************************/

#pragma once

<<<<<<< HEAD
#include "TerrainTile.h"
#include "QGCMapEngineData.h"
=======
>>>>>>> e7914214
#include "QGCLoggingCategory.h"

#include <QObject>
#include <QGeoCoordinate>
#include <QNetworkAccessManager>
<<<<<<< HEAD
#include <QHash>
#include <QMutex>
#include <QtLocation/private/qgeotiledmapreply_p.h>
=======
#include <QTimer>
>>>>>>> e7914214

Q_DECLARE_LOGGING_CATEGORY(ElevationProviderLog)

<<<<<<< HEAD
Q_DECLARE_LOGGING_CATEGORY(TerrainLog)
=======
class ElevationProvider;
>>>>>>> e7914214

/// Used internally by ElevationProvider to batch requests together
class TerrainBatchManager : public QObject {
    Q_OBJECT

<<<<<<< HEAD
    /**
     * Async elevation query for a list of lon,lat coordinates. When the query is done, the terrainData() signal
     * is emitted. This call directly looks elevations up online.
     * @param coordinates
     * @return true on success
     */
    bool queryTerrainDataPoints(const QList<QGeoCoordinate>& coordinates);

    /**
     * Async elevation query for a list of lon,lat coordinates. When the query is done, the terrainData() signal
     * is emitted. This call caches local elevation tables for faster lookup in the future.
     * @param coordinates
     * @return true on success
     */
    bool queryTerrainData(const QList<QGeoCoordinate>& coordinates);

signals:
    /// signal returning requested elevation data
    void terrainData(bool success, QList<float> altitudes);

private slots:
    void _requestFinished();                                    /// slot to handle download of elevation of list of coordinates
    void _fetchedTile();                                        /// slot to handle fetched elevation tiles
=======
public:
    TerrainBatchManager(void);

    void addQuery(ElevationProvider* elevationProvider, const QList<QGeoCoordinate>& coordinates);

private slots:
    void _sendNextBatch                 (void);
    void _requestFinished               (void);
    void _elevationProviderDestroyed    (QObject* elevationProvider);
>>>>>>> e7914214

private:
    typedef struct {
        ElevationProvider*      elevationProvider;
        QList<QGeoCoordinate>   coordinates;
    } QueuedRequestInfo_t;

    typedef struct {
        ElevationProvider*      elevationProvider;
        bool                    providerDestroyed;
        int                     cCoord;
    } SentRequestInfo_t;


    QString _getTileHash(const QGeoCoordinate& coordinate);     /// Method to create a unique string for each tile

    enum class State {
        Idle,
        Downloading,
    };

<<<<<<< HEAD
    State                       _state = State::Idle;
    QNetworkAccessManager       _networkManager;
    QList<QGeoCoordinate>       _coordinates;

    static QMutex                       _tilesMutex;
    static QHash<QString, TerrainTile>  _tiles;
    static QStringList                  _downloadQueue;
=======
    void _batchFailed(void);
    QString _stateToString(State state);

    QList<QueuedRequestInfo_t>  _requestQueue;
    QList<SentRequestInfo_t>    _sentRequests;
    State                       _state = State::Idle;
    QNetworkAccessManager       _networkManager;
    const int                   _batchTimeout = 500;
    QTimer                      _batchTimer;
};

/// NOTE: ElevationProvider is not thread safe. All instances/calls to ElevationProvider must be on main thread.
class ElevationProvider : public QObject
{
    Q_OBJECT
public:
    ElevationProvider(QObject* parent = NULL);

     /// Async elevation query for a list of lon,lat coordinates. When the query is done, the terrainData() signal
     /// is emitted.
     ///    @param coordinates to query
    void queryTerrainData(const QList<QGeoCoordinate>& coordinates);

    // Internal method
    void _signalTerrainData(bool success, QList<float>& altitudes);

signals:
    void terrainData(bool success, QList<float> altitudes);
>>>>>>> e7914214
};<|MERGE_RESOLUTION|>--- conflicted
+++ resolved
@@ -9,44 +9,73 @@
 
 #pragma once
 
-<<<<<<< HEAD
 #include "TerrainTile.h"
 #include "QGCMapEngineData.h"
-=======
->>>>>>> e7914214
 #include "QGCLoggingCategory.h"
 
 #include <QObject>
 #include <QGeoCoordinate>
 #include <QNetworkAccessManager>
-<<<<<<< HEAD
 #include <QHash>
 #include <QMutex>
 #include <QtLocation/private/qgeotiledmapreply_p.h>
-=======
-#include <QTimer>
->>>>>>> e7914214
+
+/* usage example:
+    ElevationProvider *p = new ElevationProvider();
+    QList<QGeoCoordinate> coordinates;
+    QGeoCoordinate c(47.379243, 8.548265);
+    coordinates.push_back(c);
+    c.setLatitude(c.latitude()+0.01);
+    coordinates.push_back(c);
+    p->queryTerrainData(coordinates);
+ */
 
 Q_DECLARE_LOGGING_CATEGORY(ElevationProviderLog)
 
-<<<<<<< HEAD
-Q_DECLARE_LOGGING_CATEGORY(TerrainLog)
-=======
 class ElevationProvider;
->>>>>>> e7914214
 
 /// Used internally by ElevationProvider to batch requests together
 class TerrainBatchManager : public QObject {
     Q_OBJECT
 
-<<<<<<< HEAD
-    /**
-     * Async elevation query for a list of lon,lat coordinates. When the query is done, the terrainData() signal
-     * is emitted. This call directly looks elevations up online.
-     * @param coordinates
-     * @return true on success
-     */
-    bool queryTerrainDataPoints(const QList<QGeoCoordinate>& coordinates);
+public:
+    TerrainBatchManager(void);
+
+    void addQuery(ElevationProvider* elevationProvider, const QList<QGeoCoordinate>& coordinates);
+
+private slots:
+    void _requestFinished   (void);
+    void _fetchedTile       (void);                             /// slot to handle fetched elevation tiles
+
+private:
+    typedef struct {
+        ElevationProvider*      elevationProvider;
+        QList<QGeoCoordinate>   coordinates;
+    } QueuedRequestInfo_t;
+
+    enum class State {
+        Idle,
+        Downloading,
+    };
+
+    void _tileFailed(void);
+    bool _getAltitudesForCoordinates(const QList<QGeoCoordinate>& coordinates, QList<float>& altitudes);
+    QString _getTileHash(const QGeoCoordinate& coordinate);     /// Method to create a unique string for each tile
+
+    QList<QueuedRequestInfo_t>  _requestQueue;
+    State                       _state = State::Idle;
+    QNetworkAccessManager       _networkManager;
+
+    QMutex                      _tilesMutex;
+    QHash<QString, TerrainTile> _tiles;
+    QStringList                 _tileDownloadQueue;
+};
+
+class ElevationProvider : public QObject
+{
+    Q_OBJECT
+public:
+    ElevationProvider(QObject* parent = NULL);
 
     /**
      * Async elevation query for a list of lon,lat coordinates. When the query is done, the terrainData() signal
@@ -56,81 +85,10 @@
      */
     bool queryTerrainData(const QList<QGeoCoordinate>& coordinates);
 
+    /// Internal method
+    void _signalTerrainData(bool success, QList<float>& altitudes);
+
 signals:
     /// signal returning requested elevation data
     void terrainData(bool success, QList<float> altitudes);
-
-private slots:
-    void _requestFinished();                                    /// slot to handle download of elevation of list of coordinates
-    void _fetchedTile();                                        /// slot to handle fetched elevation tiles
-=======
-public:
-    TerrainBatchManager(void);
-
-    void addQuery(ElevationProvider* elevationProvider, const QList<QGeoCoordinate>& coordinates);
-
-private slots:
-    void _sendNextBatch                 (void);
-    void _requestFinished               (void);
-    void _elevationProviderDestroyed    (QObject* elevationProvider);
->>>>>>> e7914214
-
-private:
-    typedef struct {
-        ElevationProvider*      elevationProvider;
-        QList<QGeoCoordinate>   coordinates;
-    } QueuedRequestInfo_t;
-
-    typedef struct {
-        ElevationProvider*      elevationProvider;
-        bool                    providerDestroyed;
-        int                     cCoord;
-    } SentRequestInfo_t;
-
-
-    QString _getTileHash(const QGeoCoordinate& coordinate);     /// Method to create a unique string for each tile
-
-    enum class State {
-        Idle,
-        Downloading,
-    };
-
-<<<<<<< HEAD
-    State                       _state = State::Idle;
-    QNetworkAccessManager       _networkManager;
-    QList<QGeoCoordinate>       _coordinates;
-
-    static QMutex                       _tilesMutex;
-    static QHash<QString, TerrainTile>  _tiles;
-    static QStringList                  _downloadQueue;
-=======
-    void _batchFailed(void);
-    QString _stateToString(State state);
-
-    QList<QueuedRequestInfo_t>  _requestQueue;
-    QList<SentRequestInfo_t>    _sentRequests;
-    State                       _state = State::Idle;
-    QNetworkAccessManager       _networkManager;
-    const int                   _batchTimeout = 500;
-    QTimer                      _batchTimer;
-};
-
-/// NOTE: ElevationProvider is not thread safe. All instances/calls to ElevationProvider must be on main thread.
-class ElevationProvider : public QObject
-{
-    Q_OBJECT
-public:
-    ElevationProvider(QObject* parent = NULL);
-
-     /// Async elevation query for a list of lon,lat coordinates. When the query is done, the terrainData() signal
-     /// is emitted.
-     ///    @param coordinates to query
-    void queryTerrainData(const QList<QGeoCoordinate>& coordinates);
-
-    // Internal method
-    void _signalTerrainData(bool success, QList<float>& altitudes);
-
-signals:
-    void terrainData(bool success, QList<float> altitudes);
->>>>>>> e7914214
 };