<?xml version="1.0" encoding="UTF-8"?>
<ui version="4.0">
 <class>SettingsDialog</class>
 <widget class="QDialog" name="SettingsDialog">
  <property name="geometry">
   <rect>
    <x>0</x>
    <y>0</y>
    <width>534</width>
    <height>681</height>
   </rect>
  </property>
  <property name="sizePolicy">
   <sizepolicy hsizetype="MinimumExpanding" vsizetype="MinimumExpanding">
    <horstretch>0</horstretch>
    <verstretch>0</verstretch>
   </sizepolicy>
  </property>
  <property name="windowTitle">
   <string>Dialog</string>
  </property>
  <layout class="QVBoxLayout" name="verticalLayout">
   <item>
    <widget class="QTabWidget" name="tabWidget">
     <widget class="QWidget" name="general">
      <attribute name="title">
       <string>General</string>
      </attribute>
      <attribute name="toolTip">
       <string>General Settings</string>
      </attribute>
      <layout class="QVBoxLayout" name="verticalLayout_2">
       <item>
        <widget class="QCheckBox" name="audioMuteCheckBox">
         <property name="text">
          <string>Mute all audio output</string>
         </property>
         <property name="icon">
          <iconset resource="../../qgroundcontrol.qrc">
           <normaloff>:/files/images/status/audio-volume-muted.svg</normaloff>:/files/images/status/audio-volume-muted.svg</iconset>
         </property>
        </widget>
       </item>
       <item>
        <widget class="QCheckBox" name="reconnectCheckBox">
         <property name="text">
          <string>Automatically reconnect last link on application startup</string>
         </property>
         <property name="icon">
          <iconset resource="../../qgroundcontrol.qrc">
           <normaloff>:/files/images/devices/network-wireless.svg</normaloff>:/files/images/devices/network-wireless.svg</iconset>
         </property>
        </widget>
       </item>
       <item>
        <widget class="QCheckBox" name="lowPowerCheckBox">
         <property name="toolTip">
          <string>Lowers all update rates to save battery power</string>
         </property>
         <property name="text">
          <string>Enable low power mode</string>
         </property>
        </widget>
       </item>
       <item>
        <widget class="QCheckBox" name="promptFlightDataSave">
         <property name="text">
          <string>Prompt to save Flight Data Log after each flight</string>
         </property>
        </widget>
       </item>
       <item>
        <widget class="QGroupBox" name="groupBox">
         <property name="title">
          <string>Style</string>
         </property>
         <property name="flat">
          <bool>false</bool>
         </property>
         <property name="checkable">
          <bool>false</bool>
         </property>
         <layout class="QVBoxLayout" name="verticalLayout_3">
          <item>
           <layout class="QHBoxLayout" name="horizontalLayout">
            <property name="sizeConstraint">
             <enum>QLayout::SetMinimumSize</enum>
            </property>
            <item>
<<<<<<< HEAD
             <widget class="QComboBox" name="styleChooser">
              <item>
               <property name="text">
                <string>Dark (for indoor use)</string>
               </property>
              </item>
              <item>
               <property name="text">
                <string>Light (for outdoor use)</string>
               </property>
              </item>
             </widget>
=======
                <widget class="QTabWidget" name="tabWidget">
                    <widget class="QWidget" name="general">
                        <attribute name="title">
                            <string>General</string>
                        </attribute>
                        <attribute name="toolTip">
                            <string>General Settings</string>
                        </attribute>
                        <layout class="QVBoxLayout" name="verticalLayout_2">
                            <item>
                                <widget class="QCheckBox" name="audioMuteCheckBox">
                                    <property name="text">
                                        <string>Mute all audio output</string>
                                    </property>
                                    <property name="icon">
                                        <iconset resource="../../qgroundcontrol.qrc">
                                            <normaloff>:/files/images/status/audio-volume-muted.svg</normaloff>:/files/images/status/audio-volume-muted.svg</iconset>
                                    </property>
                                </widget>
                            </item>
                            <item>
                                <widget class="QCheckBox" name="reconnectCheckBox">
                                    <property name="text">
                                        <string>Automatically reconnect last link on application startup</string>
                                    </property>
                                    <property name="icon">
                                        <iconset resource="../../qgroundcontrol.qrc">
                                            <normaloff>:/files/images/devices/network-wireless.svg</normaloff>:/files/images/devices/network-wireless.svg</iconset>
                                    </property>
                                </widget>
                            </item>
                            <item>
                                <widget class="QCheckBox" name="lowPowerCheckBox">
                                    <property name="toolTip">
                                        <string>Lowers all update rates to save battery power</string>
                                    </property>
                                    <property name="text">
                                        <string>Enable low power mode</string>
                                    </property>
                                </widget>
                            </item>
                            <item>
                                <widget class="QCheckBox" name="promptFlightDataSave">
                                    <property name="text">
                                        <string>Prompt to save Flight Data Log after each flight</string>
                                    </property>
                                </widget>
                            </item>
                            <item>
                                <widget class="QComboBox" name="customModeComboBox"/>
                            </item>
                            <item>
                                <widget class="QGroupBox" name="groupBox">
                                    <property name="title">
                                        <string>Style</string>
                                    </property>
                                    <property name="flat">
                                        <bool>false</bool>
                                    </property>
                                    <property name="checkable">
                                        <bool>false</bool>
                                    </property>
                                    <layout class="QVBoxLayout" name="verticalLayout_3">
                                        <item>
                                            <layout class="QHBoxLayout" name="horizontalLayout">
                                                <property name="sizeConstraint">
                                                    <enum>QLayout::SetMinimumSize</enum>
                                                </property>
                                                <item>
                                                    <widget class="QComboBox" name="styleChooser">
                                                        <item>
                                                            <property name="text">
                                                                <string>Dark (for indoor use)</string>
                                                            </property>
                                                        </item>
                                                        <item>
                                                            <property name="text">
                                                                <string>Light (for outdoor use)</string>
                                                            </property>
                                                        </item>
                                                    </widget>
                                                </item>
                                            </layout>
                                        </item>
                                    </layout>
                                </widget>
                            </item>
                            <item>
                                <widget class="QGroupBox" name="fileLocationsLayout">
                                    <property name="sizePolicy">
                                        <sizepolicy hsizetype="MinimumExpanding" vsizetype="Fixed">
                                            <horstretch>0</horstretch>
                                            <verstretch>0</verstretch>
                                        </sizepolicy>
                                    </property>
                                    <property name="minimumSize">
                                        <size>
                                            <width>0</width>
                                            <height>200</height>
                                        </size>
                                    </property>
                                    <property name="title">
                                        <string>File Locations</string>
                                    </property>
                                    <layout class="QGridLayout" name="gridLayout">
                                        <item row="4" column="0">
                                            <widget class="QLabel" name="label_5">
                                                <property name="font">
                                                    <font>
                                                        <pointsize>11</pointsize>
                                                    </font>
                                                </property>
                                                <property name="text">
                                                    <string>Parameters will be saved here:</string>
                                                </property>
                                            </widget>
                                        </item>
                                        <item row="3" column="0">
                                            <widget class="QLabel" name="flightDataLogLocation">
                                                <property name="font">
                                                    <font>
                                                        <pointsize>11</pointsize>
                                                    </font>
                                                </property>
                                                <property name="text">
                                                    <string>TextLabel</string>
                                                </property>
                                            </widget>
                                        </item>
                                        <item row="1" column="1">
                                            <widget class="QPushButton" name="browseSavedFilesLocation">
                                                <property name="text">
                                                    <string>Browse</string>
                                                </property>
                                            </widget>
                                        </item>
                                        <item row="0" column="0">
                                            <widget class="QLabel" name="label">
                                                <property name="sizePolicy">
                                                    <sizepolicy hsizetype="Preferred" vsizetype="Fixed">
                                                        <horstretch>0</horstretch>
                                                        <verstretch>0</verstretch>
                                                    </sizepolicy>
                                                </property>
                                                <property name="minimumSize">
                                                    <size>
                                                        <width>0</width>
                                                        <height>0</height>
                                                    </size>
                                                </property>
                                                <property name="text">
                                                    <string>Specify the location you would like to save files to:</string>
                                                </property>
                                                <property name="wordWrap">
                                                    <bool>true</bool>
                                                </property>
                                            </widget>
                                        </item>
                                        <item row="1" column="0">
                                            <widget class="QLineEdit" name="savedFilesLocation">
                                                <property name="minimumSize">
                                                    <size>
                                                        <width>0</width>
                                                        <height>21</height>
                                                    </size>
                                                </property>
                                            </widget>
                                        </item>
                                        <item row="2" column="0">
                                            <widget class="QLabel" name="label_3">
                                                <property name="font">
                                                    <font>
                                                        <pointsize>11</pointsize>
                                                    </font>
                                                </property>
                                                <property name="text">
                                                    <string>Flight Data Logs will be saved here:</string>
                                                </property>
                                            </widget>
                                        </item>
                                        <item row="5" column="0">
                                            <widget class="QLabel" name="parameterLocation">
                                                <property name="font">
                                                    <font>
                                                        <pointsize>11</pointsize>
                                                    </font>
                                                </property>
                                                <property name="text">
                                                    <string>TextLabel</string>
                                                </property>
                                            </widget>
                                        </item>
                                    </layout>
                                </widget>
                            </item>
                            <item>
                                <widget class="QGroupBox" name="groupBox_2">
                                    <property name="title">
                                        <string>Danger Zone</string>
                                    </property>
                                    <layout class="QVBoxLayout" name="verticalLayout_4">
                                        <item>
                                            <widget class="QCheckBox" name="deleteSettings">
                                                <property name="text">
                                                    <string>Delete all saved settings on next boot</string>
                                                </property>
                                            </widget>
                                        </item>
                                        <item>
                                            <widget class="QLabel" name="label_2">
                                                <property name="font">
                                                    <font>
                                                        <pointsize>11</pointsize>
                                                    </font>
                                                </property>
                                                <property name="text">
                                                    <string>Note: You can also use --clear-settings as a command line option to accomplish this.</string>
                                                </property>
                                                <property name="wordWrap">
                                                    <bool>true</bool>
                                                </property>
                                            </widget>
                                        </item>
                                    </layout>
                                </widget>
                            </item>
                            <item>
                                <spacer name="verticalSpacer">
                                    <property name="orientation">
                                        <enum>Qt::Vertical</enum>
                                    </property>
                                    <property name="sizeHint" stdset="0">
                                        <size>
                                            <width>20</width>
                                            <height>20</height>
                                        </size>
                                    </property>
                                </spacer>
                            </item>
                        </layout>
                    </widget>
                </widget>
>>>>>>> 255b676a
            </item>
           </layout>
          </item>
         </layout>
        </widget>
       </item>
       <item>
        <widget class="QGroupBox" name="fileLocationsLayout">
         <property name="sizePolicy">
          <sizepolicy hsizetype="MinimumExpanding" vsizetype="Fixed">
           <horstretch>0</horstretch>
           <verstretch>0</verstretch>
          </sizepolicy>
         </property>
         <property name="minimumSize">
          <size>
           <width>0</width>
           <height>200</height>
          </size>
         </property>
         <property name="title">
          <string>File Locations</string>
         </property>
         <layout class="QGridLayout" name="gridLayout">
          <item row="4" column="0">
           <widget class="QLabel" name="label_5">
            <property name="font">
             <font>
              <pointsize>11</pointsize>
             </font>
            </property>
            <property name="text">
             <string>Parameters will be saved here:</string>
            </property>
           </widget>
          </item>
          <item row="3" column="0">
           <widget class="QLabel" name="flightDataLogLocation">
            <property name="font">
             <font>
              <pointsize>11</pointsize>
             </font>
            </property>
            <property name="text">
             <string>TextLabel</string>
            </property>
           </widget>
          </item>
          <item row="1" column="1">
           <widget class="QPushButton" name="browseSavedFilesLocation">
            <property name="text">
             <string>Browse</string>
            </property>
           </widget>
          </item>
          <item row="0" column="0">
           <widget class="QLabel" name="label">
            <property name="sizePolicy">
             <sizepolicy hsizetype="Preferred" vsizetype="Fixed">
              <horstretch>0</horstretch>
              <verstretch>0</verstretch>
             </sizepolicy>
            </property>
            <property name="minimumSize">
             <size>
              <width>0</width>
              <height>0</height>
             </size>
            </property>
            <property name="text">
             <string>Specify the location you would like to save files to:</string>
            </property>
            <property name="wordWrap">
             <bool>true</bool>
            </property>
           </widget>
          </item>
          <item row="1" column="0">
           <widget class="QLineEdit" name="savedFilesLocation">
            <property name="minimumSize">
             <size>
              <width>0</width>
              <height>21</height>
             </size>
            </property>
           </widget>
          </item>
          <item row="2" column="0">
           <widget class="QLabel" name="label_3">
            <property name="font">
             <font>
              <pointsize>11</pointsize>
             </font>
            </property>
            <property name="text">
             <string>Flight Data Logs will be saved here:</string>
            </property>
           </widget>
          </item>
          <item row="5" column="0">
           <widget class="QLabel" name="parameterLocation">
            <property name="font">
             <font>
              <pointsize>11</pointsize>
             </font>
            </property>
            <property name="text">
             <string>TextLabel</string>
            </property>
           </widget>
          </item>
         </layout>
        </widget>
       </item>
       <item>
        <widget class="QGroupBox" name="groupBox_2">
         <property name="title">
          <string>Danger Zone</string>
         </property>
         <layout class="QVBoxLayout" name="verticalLayout_4">
          <item>
           <widget class="QCheckBox" name="deleteSettings">
            <property name="text">
             <string>Delete all saved settings on next boot</string>
            </property>
           </widget>
          </item>
          <item>
           <widget class="QLabel" name="label_2">
            <property name="font">
             <font>
              <pointsize>11</pointsize>
             </font>
            </property>
            <property name="text">
             <string>Note: You can also use --clear-settings as a command line option to accomplish this.</string>
            </property>
            <property name="wordWrap">
             <bool>true</bool>
            </property>
           </widget>
          </item>
         </layout>
        </widget>
       </item>
       <item>
        <spacer name="verticalSpacer">
         <property name="orientation">
          <enum>Qt::Vertical</enum>
         </property>
         <property name="sizeHint" stdset="0">
          <size>
           <width>20</width>
           <height>20</height>
          </size>
         </property>
        </spacer>
       </item>
      </layout>
     </widget>
    </widget>
   </item>
   <item>
    <widget class="QDialogButtonBox" name="buttonBox">
     <property name="orientation">
      <enum>Qt::Horizontal</enum>
     </property>
     <property name="standardButtons">
      <set>QDialogButtonBox::Ok</set>
     </property>
     <property name="centerButtons">
      <bool>false</bool>
     </property>
    </widget>
   </item>
  </layout>
 </widget>
 <resources>
  <include location="../../qgroundcontrol.qrc"/>
 </resources>
 <connections/>
</ui><|MERGE_RESOLUTION|>--- conflicted
+++ resolved
@@ -87,7 +87,6 @@
              <enum>QLayout::SetMinimumSize</enum>
             </property>
             <item>
-<<<<<<< HEAD
              <widget class="QComboBox" name="styleChooser">
               <item>
                <property name="text">
@@ -100,7 +99,6 @@
                </property>
               </item>
              </widget>
-=======
                 <widget class="QTabWidget" name="tabWidget">
                     <widget class="QWidget" name="general">
                         <attribute name="title">
@@ -343,7 +341,6 @@
                         </layout>
                     </widget>
                 </widget>
->>>>>>> 255b676a
             </item>
            </layout>
           </item>
