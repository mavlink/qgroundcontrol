/****************************************************************************
 *
 *   (c) 2009-2016 QGROUNDCONTROL PROJECT <http://www.qgroundcontrol.org>
 *
 * QGroundControl is licensed according to the terms in the file
 * COPYING.md in the root of the source code directory.
 *
 ****************************************************************************/

import QtQuick          2.11
import QtQuick.Controls 2.4
import QtQuick.Layouts  1.11
import QtQuick.Dialogs  1.3

import QGroundControl                       1.0
import QGroundControl.Controls              1.0
import QGroundControl.Palette               1.0
import QGroundControl.MultiVehicleManager   1.0
import QGroundControl.ScreenTools           1.0
import QGroundControl.Controllers           1.0

Item {
    id: toolBar

    Component.onCompleted: {
        //-- TODO: Get this from the actual state
        flyButton.checked = true
    }

    /// Bottom single pixel divider
    Rectangle {
        anchors.left:   parent.left
        anchors.right:  parent.right
        anchors.bottom: parent.bottom
        height:         1
        color:          "black"
        visible:        qgcPal.globalTheme === QGCPalette.Light
    }

    //-------------------------------------------------------------------------
    // Easter egg mechanism
    MouseArea {
        anchors.fill: parent
        onClicked: {
            _clickCount++
            eggTimer.restart()
            if (_clickCount == 5) {
                if(!QGroundControl.corePlugin.showAdvancedUI) {
                    advancedModeConfirmation.open()
                } else {
                    QGroundControl.corePlugin.showAdvancedUI = false
                }
            } else if (_clickCount == 7) {
                QGroundControl.corePlugin.showTouchAreas = !QGroundControl.corePlugin.showTouchAreas
            }
        }

        property int _clickCount: 0

        Timer {
            id:             eggTimer
            interval:       1000
            repeat:         false
            onTriggered:    parent._clickCount = 0
        }

        MessageDialog {
            id:                 advancedModeConfirmation
            title:              qsTr("Advanced Mode")
            text:               QGroundControl.corePlugin.showAdvancedUIMessage
            standardButtons:    StandardButton.Yes | StandardButton.No
            onYes: {
                QGroundControl.corePlugin.showAdvancedUI = true
                advancedModeConfirmation.close()
            }
        }
    }

    //-- Setup can be invoked from c++ side
    Connections {
        target: setupWindow
        onVisibleChanged: {
            if(setupWindow.visible) {
                setupButton.checked = true
            }
        }
    }

    QGCFlickable {
        anchors.fill:       parent
        contentWidth:       toolbarRow.width
        flickableDirection: Flickable.HorizontalFlick

        RowLayout {
            id:                     toolbarRow
            anchors.bottomMargin:   1
            anchors.top:            parent.top
            anchors.bottom:         parent.bottom
            spacing:                ScreenTools.defaultFontPixelWidth / 2

            // Important Note: Toolbar buttons must manage their checked state manually in order to support
            // view switch prevention. There doesn't seem to be a way to make this work if they are in a
            // ButtonGroup.

            //---------------------------------------------
            // Toolbar Row
            RowLayout {
                id:                 buttonRow
                Layout.fillHeight:  true
                spacing:            0

                function clearAllChecks() {
                    for (var i=0; i<buttonRow.children.length; i++) {
                        if (buttonRow.children[i].toString().startsWith("QGCToolBarButton")) {
                            buttonRow.children[i].checked = false
                        }
                    }
                }

                QGCToolBarButton {
                    id:                 settingsButton
                    Layout.fillHeight:  true
                    icon.source:        "/res/QGCLogoWhite"
                    logo:               true
                    visible:            !QGroundControl.corePlugin.options.combineSettingsAndSetup
                    onClicked: {
                        if (mainWindow.preventViewSwitch()) {
                            return
                        }
                        buttonRow.clearAllChecks()
                        checked = true
                        mainWindow.showSettingsView()
                    }
                }

                QGCToolBarButton {
                    id:                 setupButton
                    Layout.fillHeight:  true
                    icon.source:        "/qmlimages/Gears.svg"
                    onClicked: {
                        if (mainWindow.preventViewSwitch()) {
                            return
                        }
                        buttonRow.clearAllChecks()
                        checked = true
                        mainWindow.showSetupView()
                    }
                }

<<<<<<< HEAD
            QGCToolBarButton {
                id:                 photoGalleryButton
                anchors.top:        parent.top
                anchors.bottom:     parent.bottom
                icon.source:        "/qmlimages/PhotoGallery.svg"
                onClicked: {
                    checked = true
                    mainWindow.showPhotoGalleryView()
                }
            }

            QGCToolBarButton {
                id:                 flyButton
                anchors.top:        parent.top
                anchors.bottom:     parent.bottom
                icon.source:        "/qmlimages/PaperPlane.svg"
                onClicked: {
                    checked = true
                    mainWindow.showFlyView()
=======
                QGCToolBarButton {
                    id:                 planButton
                    Layout.fillHeight:  true
                    icon.source:        "/qmlimages/Plan.svg"
                    onClicked: {
                        if (mainWindow.preventViewSwitch()) {
                            return
                        }
                        buttonRow.clearAllChecks()
                        checked = true
                        mainWindow.showPlanView()
                    }
                }

                QGCToolBarButton {
                    id:                 flyButton
                    Layout.fillHeight:  true
                    icon.source:        "/qmlimages/PaperPlane.svg"
                    onClicked: {
                        if (mainWindow.preventViewSwitch()) {
                            return
                        }
                        buttonRow.clearAllChecks()
                        checked = true
                        mainWindow.showFlyView()
                    }
>>>>>>> 1b6293c6
                }

                QGCToolBarButton {
                    id:                 analyzeButton
                    Layout.fillHeight:  true
                    icon.source:        "/qmlimages/Analyze.svg"
                    visible:            QGroundControl.corePlugin.showAdvancedUI
                    onClicked: {
                        if (mainWindow.preventViewSwitch()) {
                            return
                        }
                        buttonRow.clearAllChecks()
                        checked = true
                        mainWindow.showAnalyzeView()
                    }
                }

                Item {
                    Layout.fillHeight:  true
                    width:              ScreenTools.defaultFontPixelWidth / 2
                    visible:            activeVehicle
                }

                Rectangle {
                    Layout.margins:     ScreenTools.defaultFontPixelHeight / 2
                    Layout.fillHeight:  true
                    width:              1
                    color:              qgcPal.text
                    visible:            activeVehicle
                }

                Item {
                    Layout.fillHeight:  true
                    width:              ScreenTools.defaultFontPixelWidth / 2
                    visible:            activeVehicle
                }
            }

            Loader {
                id:                 toolbarIndicators
                Layout.fillHeight:  true
                source:             "/toolbar/MainToolBarIndicators.qml"
                visible:            activeVehicle && !communicationLost
            }
        }
    }

    //-------------------------------------------------------------------------
    //-- Branding Logo
    Image {
        anchors.right:          parent.right
        anchors.top:            parent.top
        anchors.bottom:         parent.bottom
        anchors.margins:        ScreenTools.defaultFontPixelHeight * 0.66
        visible:                activeVehicle && !communicationLost && x > (toolbarRow.x + toolbarRow.width + ScreenTools.defaultFontPixelWidth)
        fillMode:               Image.PreserveAspectFit
        source:                 _outdoorPalette ? _brandImageOutdoor : _brandImageIndoor
        mipmap:                 true

        property bool   _outdoorPalette:        qgcPal.globalTheme === QGCPalette.Light
        property bool   _corePluginBranding:    QGroundControl.corePlugin.brandImageIndoor.length != 0
        property string _userBrandImageIndoor:  QGroundControl.settingsManager.brandImageSettings.userBrandImageIndoor.value
        property string _userBrandImageOutdoor: QGroundControl.settingsManager.brandImageSettings.userBrandImageOutdoor.value
        property bool   _userBrandingIndoor:    _userBrandImageIndoor.length != 0
        property bool   _userBrandingOutdoor:   _userBrandImageOutdoor.length != 0
        property string _brandImageIndoor:      _userBrandingIndoor ?
                                                    _userBrandImageIndoor : (_userBrandingOutdoor ?
                                                        _userBrandImageOutdoor : (_corePluginBranding ?
                                                            QGroundControl.corePlugin.brandImageIndoor : (activeVehicle ?
                                                                activeVehicle.brandImageIndoor : ""
                                                            )
                                                        )
                                                    )
        property string _brandImageOutdoor:     _userBrandingOutdoor ?
                                                    _userBrandImageOutdoor : (_userBrandingIndoor ?
                                                        _userBrandImageIndoor : (_corePluginBranding ?
                                                            QGroundControl.corePlugin.brandImageOutdoor : (activeVehicle ?
                                                                activeVehicle.brandImageOutdoor : ""
                                                            )
                                                        )
                                                    )
    }

    // Small parameter download progress bar
    Rectangle {
        anchors.bottom: parent.bottom
        height:         toolBar.height * 0.05
        width:          activeVehicle ? activeVehicle.parameterManager.loadProgress * parent.width : 0
        color:          qgcPal.colorGreen
        visible:        !largeProgressBar.visible
    }

    // Large parameter download progress bar
    Rectangle {
        id:             largeProgressBar
        anchors.bottom: parent.bottom
        anchors.left:   parent.left
        anchors.right:  parent.right
        height:         parent.height
        color:          qgcPal.window
        visible:        _showLargeProgress

        property bool _initialDownloadComplete: activeVehicle ? activeVehicle.parameterManager.parametersReady : true
        property bool _userHide:                false
        property bool _showLargeProgress:       !_initialDownloadComplete && !_userHide && qgcPal.globalTheme === QGCPalette.Light

        Connections {
            target:                 QGroundControl.multiVehicleManager
            onActiveVehicleChanged: largeProgressBar._userHide = false
        }

        Rectangle {
            anchors.top:    parent.top
            anchors.bottom: parent.bottom
            width:          activeVehicle ? activeVehicle.parameterManager.loadProgress * parent.width : 0
            color:          qgcPal.colorGreen
        }

        QGCLabel {
            anchors.centerIn:   parent
            text:               qsTr("Downloading Parameters")
            font.pointSize:     ScreenTools.largeFontPointSize
        }

        QGCLabel {
            anchors.margins:    _margin
            anchors.right:      parent.right
            anchors.bottom:     parent.bottom
            text:               qsTr("Click anywhere to hide")

            property real _margin: ScreenTools.defaultFontPixelWidth / 2
        }

        MouseArea {
            anchors.fill:   parent
            onClicked:      largeProgressBar._userHide = true
        }
    }


    //-------------------------------------------------------------------------
    //-- Waiting for a vehicle
    QGCLabel {
        anchors.rightMargin:    ScreenTools.defaultFontPixelWidth
        anchors.right:          parent.right
        anchors.verticalCenter: parent.verticalCenter
        text:                   qsTr("Waiting For Vehicle Connection")
        font.pointSize:         ScreenTools.mediumFontPointSize
        font.family:            ScreenTools.demiboldFontFamily
        color:                  qgcPal.colorRed
        visible:                !activeVehicle
    }

    //-------------------------------------------------------------------------
    //-- Connection Status
    Row {
        anchors.rightMargin:    ScreenTools.defaultFontPixelWidth
        anchors.top:            parent.top
        anchors.bottom:         parent.bottom
        anchors.right:          parent.right
        layoutDirection:        Qt.RightToLeft
        spacing:                ScreenTools.defaultFontPixelWidth
        visible:                activeVehicle && communicationLost

        QGCButton {
            id:                     disconnectButton
            anchors.verticalCenter: parent.verticalCenter
            text:                   qsTr("Disconnect")
            primary:                true
            onClicked:              activeVehicle.disconnectInactiveVehicle()
        }

        QGCLabel {
            id:                     connectionLost
            anchors.verticalCenter: parent.verticalCenter
            text:                   qsTr("COMMUNICATION LOST")
            font.pointSize:         ScreenTools.largeFontPointSize
            font.family:            ScreenTools.demiboldFontFamily
            color:                  qgcPal.colorRed
        }
    }

}<|MERGE_RESOLUTION|>--- conflicted
+++ resolved
@@ -147,27 +147,31 @@
                     }
                 }
 
-<<<<<<< HEAD
-            QGCToolBarButton {
-                id:                 photoGalleryButton
-                anchors.top:        parent.top
-                anchors.bottom:     parent.bottom
-                icon.source:        "/qmlimages/PhotoGallery.svg"
-                onClicked: {
-                    checked = true
-                    mainWindow.showPhotoGalleryView()
-                }
-            }
-
-            QGCToolBarButton {
-                id:                 flyButton
-                anchors.top:        parent.top
-                anchors.bottom:     parent.bottom
-                icon.source:        "/qmlimages/PaperPlane.svg"
-                onClicked: {
-                    checked = true
-                    mainWindow.showFlyView()
-=======
+                QGCToolBarButton {
+                    id:                 photoGalleryButton
+                    anchors.top:        parent.top
+                    anchors.bottom:     parent.bottom
+                    icon.source:        "/qmlimages/PhotoGallery.svg"
+                    onClicked: {
+                        checked = true
+                        mainWindow.showPhotoGalleryView()
+                    }
+                }
+
+                QGCToolBarButton {
+                    id:                 flyButton
+                    Layout.fillHeight:  true
+                    icon.source:        "/qmlimages/PaperPlane.svg"
+                    onClicked: {
+                        if (mainWindow.preventViewSwitch()) {
+                            return
+                        }
+                        buttonRow.clearAllChecks()
+                        checked = true
+                        mainWindow.showFlyView()
+                    }
+                }
+
                 QGCToolBarButton {
                     id:                 planButton
                     Layout.fillHeight:  true
@@ -180,21 +184,6 @@
                         checked = true
                         mainWindow.showPlanView()
                     }
-                }
-
-                QGCToolBarButton {
-                    id:                 flyButton
-                    Layout.fillHeight:  true
-                    icon.source:        "/qmlimages/PaperPlane.svg"
-                    onClicked: {
-                        if (mainWindow.preventViewSwitch()) {
-                            return
-                        }
-                        buttonRow.clearAllChecks()
-                        checked = true
-                        mainWindow.showFlyView()
-                    }
->>>>>>> 1b6293c6
                 }
 
                 QGCToolBarButton {
