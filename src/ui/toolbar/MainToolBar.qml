/****************************************************************************
 *
 *   (c) 2009-2016 QGROUNDCONTROL PROJECT <http://www.qgroundcontrol.org>
 *
 * QGroundControl is licensed according to the terms in the file
 * COPYING.md in the root of the source code directory.
 *
 ****************************************************************************/


/**
 * @file
 *   @brief QGC Main Tool Bar
 *   @author Gus Grubba <mavlink@grubba.com>
 */

import QtQuick 2.5
import QtQuick.Layouts 1.2
import QtQuick.Controls 1.2
import QtQuick.Controls.Styles 1.2

import QGroundControl                       1.0
import QGroundControl.Controls              1.0
import QGroundControl.Palette               1.0
import QGroundControl.MultiVehicleManager   1.0
import QGroundControl.ScreenTools           1.0
import QGroundControl.Controllers           1.0

Rectangle {
    id:         toolBar
    color:      qgcPal.globalTheme === QGCPalette.Light ? Qt.rgba(1,1,1,0.8) : Qt.rgba(0,0,0,0.75)

    QGCPalette { id: qgcPal; colorGroupEnabled: true }

    property var  activeVehicle:        QGroundControl.multiVehicleManager.activeVehicle
    property var  mainWindow:           null
    property bool isMessageImportant:   activeVehicle ? !activeVehicle.messageTypeNormal && !activeVehicle.messageTypeNone : false
    property bool isBackgroundDark:     true
    property bool opaqueBackground:     false

    readonly property var   colorGreen:     "#05f068"
    readonly property var   colorOrange:    "#f0ab06"
    readonly property var   colorRed:       "#fc4638"
    readonly property var   colorGrey:      "#7f7f7f"
    readonly property var   colorBlue:      "#636efe"
    readonly property var   colorWhite:     "#ffffff"

    signal showSettingsView
    signal showSetupView
    signal showPlanView
    signal showFlyView
    signal showAnalyzeView

    MainToolBarController { id: _controller }

    function checkSettingsButton() {
        settingsButton.checked = true
    }

    function checkSetupButton() {
        setupButton.checked = true
    }

    function checkPlanButton() {
        planButton.checked = true
    }

    function checkFlyButton() {
        flyButton.checked = true
    }

    function checkAnalyzeButton() {
        analyzeButton.checked = true
    }

    function getBatteryColor() {
        if(activeVehicle) {
            if(activeVehicle.battery.percentRemaining.value > 75) {
                return qgcPal.text
            }
            if(activeVehicle.battery.percentRemaining.value > 50) {
                return colorOrange
            }
            if(activeVehicle.battery.percentRemaining.value > 0.1) {
                return colorRed
            }
        }
        return colorGrey
    }

    function getRSSIColor(value) {
        if(value >= 0)
            return colorGrey;
        if(value > -60)
            return colorGreen;
        if(value > -90)
            return colorOrange;
        return colorRed;
    }

    Component.onCompleted: {
        //-- TODO: Get this from the actual state
        flyButton.checked = true
    }

    //---------------------------------------------
    // GPS Info
    Component {
        id: gpsInfo

        Rectangle {
            width:  gpsCol.width   + ScreenTools.defaultFontPixelWidth  * 3
            height: gpsCol.height  + ScreenTools.defaultFontPixelHeight * 2
            radius: ScreenTools.defaultFontPixelHeight * 0.5
            color:  qgcPal.window

            Column {
                id:                 gpsCol
                spacing:            ScreenTools.defaultFontPixelHeight * 0.5
                width:              Math.max(gpsGrid.width, gpsLabel.width)
                anchors.margins:    ScreenTools.defaultFontPixelHeight
                anchors.centerIn:   parent

                QGCLabel {
                    id:             gpsLabel
                    text:           (activeVehicle && activeVehicle.gps.count.value >= 0) ? qsTr("GPS Status") : qsTr("GPS Data Unavailable")
                    font.family:    ScreenTools.demiboldFontFamily
                    anchors.horizontalCenter: parent.horizontalCenter
                }

                GridLayout {
                    id:                 gpsGrid
                    visible:            (activeVehicle && activeVehicle.gps.count.value >= 0)
                    anchors.margins:    ScreenTools.defaultFontPixelHeight
                    columnSpacing:      ScreenTools.defaultFontPixelWidth
                    anchors.horizontalCenter: parent.horizontalCenter
                    columns: 2

                    QGCLabel { text: qsTr("GPS Count:") }
                    QGCLabel { text: activeVehicle ? activeVehicle.gps.count.valueString : qsTr("N/A", "No data to display") }
                    QGCLabel { text: qsTr("GPS Lock:") }
                    QGCLabel { text: activeVehicle ? activeVehicle.gps.lock.enumStringValue : qsTr("N/A", "No data to display") }
                    QGCLabel { text: qsTr("HDOP:") }
                    QGCLabel { text: activeVehicle ? activeVehicle.gps.hdop.valueString : qsTr("--.--", "No data to display") }
                    QGCLabel { text: qsTr("VDOP:") }
                    QGCLabel { text: activeVehicle ? activeVehicle.gps.vdop.valueString : qsTr("--.--", "No data to display") }
                    QGCLabel { text: qsTr("Course Over Ground:") }
                    QGCLabel { text: activeVehicle ? activeVehicle.gps.courseOverGround.valueString : qsTr("--.--", "No data to display") }
                }
            }

            Component.onCompleted: {
                var pos = mapFromItem(toolBar, centerX - (width / 2), toolBar.height)
                x = pos.x
                y = pos.y + ScreenTools.defaultFontPixelHeight
            }
        }
    }

    //---------------------------------------------
    // Battery Info
    Component {
        id: batteryInfo

        Rectangle {
            width:  battCol.width   + ScreenTools.defaultFontPixelWidth  * 3
            height: battCol.height  + ScreenTools.defaultFontPixelHeight * 2
            radius: ScreenTools.defaultFontPixelHeight * 0.5
            color:  qgcPal.window

            Column {
                id:                 battCol
                spacing:            ScreenTools.defaultFontPixelHeight * 0.5
                width:              Math.max(battGrid.width, battLabel.width)
                anchors.margins:    ScreenTools.defaultFontPixelHeight
                anchors.centerIn:   parent

                QGCLabel {
                    id:             battLabel
                    text:           qsTr("Battery Status")
                    font.family:    ScreenTools.demiboldFontFamily
                    anchors.horizontalCenter: parent.horizontalCenter
                }

                GridLayout {
                    id:                 battGrid
                    anchors.margins:    ScreenTools.defaultFontPixelHeight
                    columnSpacing:      ScreenTools.defaultFontPixelWidth
                    columns:            2
                    anchors.horizontalCenter: parent.horizontalCenter

                    QGCLabel { text: qsTr("Voltage:") }
                    QGCLabel { text: (activeVehicle && activeVehicle.battery.voltage.value != -1) ? (activeVehicle.battery.voltage.valueString + " " + activeVehicle.battery.voltage.units) : "N/A" }
                    QGCLabel { text: qsTr("Accumulated Consumption:") }
                    QGCLabel { text: (activeVehicle && activeVehicle.battery.mahConsumed.value != -1) ? (activeVehicle.battery.mahConsumed.valueString + " " + activeVehicle.battery.mahConsumed.units) : "N/A" }
                }
            }

            Component.onCompleted: {
                var pos = mapFromItem(toolBar, centerX - (width / 2), toolBar.height)
                x = pos.x
                y = pos.y + ScreenTools.defaultFontPixelHeight
            }
        }
    }

    //---------------------------------------------
    // RC RSSI Info
    Component {
        id: rcRSSIInfo

        Rectangle {
            width:  rcrssiCol.width   + ScreenTools.defaultFontPixelWidth  * 3
            height: rcrssiCol.height  + ScreenTools.defaultFontPixelHeight * 2
            radius: ScreenTools.defaultFontPixelHeight * 0.5
            color:  qgcPal.window

            Column {
                id:                 rcrssiCol
                spacing:            ScreenTools.defaultFontPixelHeight * 0.5
                width:              Math.max(rcrssiGrid.width, rssiLabel.width)
                anchors.margins:    ScreenTools.defaultFontPixelHeight
                anchors.centerIn:   parent

                QGCLabel {
                    id:             rssiLabel
                    text:           activeVehicle ? (activeVehicle.rcRSSI != 255 ? qsTr("RC RSSI Status") : qsTr("RC RSSI Data Unavailable")) : qsTr("N/A", "No data available")
                    font.family:    ScreenTools.demiboldFontFamily
                    anchors.horizontalCenter: parent.horizontalCenter
                }

                GridLayout {
                    id:                 rcrssiGrid
                    visible:            activeVehicle && activeVehicle.rcRSSI != 255
                    anchors.margins:    ScreenTools.defaultFontPixelHeight
                    columnSpacing:      ScreenTools.defaultFontPixelWidth
                    columns:            2
                    anchors.horizontalCenter: parent.horizontalCenter

                    QGCLabel { text: qsTr("RSSI:") }
                    QGCLabel { text: activeVehicle ? (activeVehicle.rcRSSI + "%") : 0 }
                }
            }

            Component.onCompleted: {
                var pos = mapFromItem(toolBar, centerX - (width / 2), toolBar.height)
                x = pos.x
                y = pos.y + ScreenTools.defaultFontPixelHeight
            }
        }
    }

    //---------------------------------------------
    // Telemetry RSSI Info
    Component {
        id: telemRSSIInfo

        Rectangle {
            width:  telemCol.width   + ScreenTools.defaultFontPixelWidth  * 3
            height: telemCol.height  + ScreenTools.defaultFontPixelHeight * 2
            radius: ScreenTools.defaultFontPixelHeight * 0.5
            color:  qgcPal.window

            Column {
                id:                 telemCol
                spacing:            ScreenTools.defaultFontPixelHeight * 0.5
                width:              Math.max(telemGrid.width, telemLabel.width)
                anchors.margins:    ScreenTools.defaultFontPixelHeight
                anchors.centerIn:   parent

                QGCLabel {
                    id:             telemLabel
                    text:           qsTr("Telemetry RSSI Status")
                    font.family:    ScreenTools.demiboldFontFamily
                    anchors.horizontalCenter: parent.horizontalCenter
                }

                GridLayout {
                    id:                 telemGrid
                    anchors.margins:    ScreenTools.defaultFontPixelHeight
                    columnSpacing:      ScreenTools.defaultFontPixelWidth
                    columns:            2
                    anchors.horizontalCenter: parent.horizontalCenter

                    QGCLabel { text: qsTr("Local RSSI:") }
                    QGCLabel { text: _controller.telemetryLRSSI + " dBm" }
                    QGCLabel { text: qsTr("Remote RSSI:") }
                    QGCLabel { text: _controller.telemetryRRSSI + " dBm" }
                    QGCLabel { text: qsTr("RX Errors:") }
                    QGCLabel { text: _controller.telemetryRXErrors }
                    QGCLabel { text: qsTr("Errors Fixed:") }
                    QGCLabel { text: _controller.telemetryFixed }
                    QGCLabel { text: qsTr("TX Buffer:") }
                    QGCLabel { text: _controller.telemetryTXBuffer }
                    QGCLabel { text: qsTr("Local Noise:") }
                    QGCLabel { text: _controller.telemetryLNoise }
                    QGCLabel { text: qsTr("Remote Noise:") }
                    QGCLabel { text: _controller.telemetryRNoise }
                }
            }

            Component.onCompleted: {
                var pos = mapFromItem(toolBar, centerX - (width / 2), toolBar.height)
                x = pos.x
                y = pos.y + ScreenTools.defaultFontPixelHeight
            }
        }
    }

    Rectangle {
        anchors.left:   parent.left
        anchors.right:  parent.right
        anchors.bottom: parent.bottom
        height:         1
        color:          "black"
        visible:        qgcPal.globalTheme == QGCPalette.Light
    }

    //---------------------------------------------
    // Toolbar Row
    Row {
        id:                     viewRow
        height:                 mainWindow.tbCellHeight
        spacing:                mainWindow.tbSpacing
        anchors.left:           parent.left
        anchors.bottomMargin:   1
        anchors.top:            parent.top
        anchors.bottom:         parent.bottom

        ExclusiveGroup { id: mainActionGroup }

        QGCToolBarButton {
            id:                 settingsButton
            width:              mainWindow.tbButtonWidth
            anchors.top:        parent.top
            anchors.bottom:     parent.bottom
            exclusiveGroup:     mainActionGroup
            source:             "/res/QGCLogoWhite"
            logo:               true
            onClicked:          toolBar.showSettingsView()
<<<<<<< HEAD
            visible:            !QGroundControl.colapseSettings
=======
            visible:            !QGroundControl.corePlugin.options.combineSettingsAndSetup
>>>>>>> 763e8382
        }

        QGCToolBarButton {
            id:                 setupButton
            width:              mainWindow.tbButtonWidth
            anchors.top:        parent.top
            anchors.bottom:     parent.bottom
            exclusiveGroup:     mainActionGroup
            source:             "/qmlimages/Gears.svg"
            onClicked:          toolBar.showSetupView()
        }

        QGCToolBarButton {
            id:                 planButton
            width:              mainWindow.tbButtonWidth
            anchors.top:        parent.top
            anchors.bottom:     parent.bottom
            exclusiveGroup:     mainActionGroup
            source:             "/qmlimages/Plan.svg"
            onClicked:          toolBar.showPlanView()
        }

        QGCToolBarButton {
            id:                 flyButton
            width:              mainWindow.tbButtonWidth
            anchors.top:        parent.top
            anchors.bottom:     parent.bottom
            exclusiveGroup:     mainActionGroup
            source:             "/qmlimages/PaperPlane.svg"
            onClicked:          toolBar.showFlyView()
        }

        QGCToolBarButton {
            id:                 analyzeButton
            width:              mainWindow.tbButtonWidth
            anchors.top:        parent.top
            anchors.bottom:     parent.bottom
            exclusiveGroup:     mainActionGroup
            source:             "/qmlimages/Analyze.svg"
            visible:            !ScreenTools.isMobile
            onClicked:          toolBar.showAnalyzeView()
        }
    }

    Item {
        id:                     vehicleIndicators
        height:                 mainWindow.tbCellHeight
        anchors.leftMargin:     mainWindow.tbSpacing * 2
        anchors.left:           viewRow.right
        anchors.right:          parent.right
        anchors.verticalCenter: parent.verticalCenter

        property bool vehicleConnectionLost: activeVehicle ? activeVehicle.connectionLost : false

        Loader {
            id:                     indicatorLoader
            source:                 activeVehicle && !parent.vehicleConnectionLost ? "MainToolBarIndicators.qml" : ""
            anchors.left:           parent.left
            anchors.verticalCenter: parent.verticalCenter
        }

        QGCLabel {
            id:                     connectionLost
            text:                   qsTr("COMMUNICATION LOST")
            font.pointSize:         ScreenTools.largeFontPointSize
            font.family:            ScreenTools.demiboldFontFamily
            color:                  colorRed
            anchors.rightMargin:    ScreenTools.defaultFontPixelWidth
            anchors.right:          disconnectButton.left
            anchors.verticalCenter: parent.verticalCenter
            visible:                parent.vehicleConnectionLost
        }

        QGCButton {
            id:                     disconnectButton
            anchors.rightMargin:     mainWindow.tbSpacing * 2
            anchors.right:          parent.right
            anchors.verticalCenter: parent.verticalCenter
            text:                   qsTr("Disconnect")
            visible:                parent.vehicleConnectionLost
            primary:                true
            onClicked:              activeVehicle.disconnectInactiveVehicle()
        }

        Image {
            anchors.rightMargin:    ScreenTools.defaultFontPixelWidth / 2
            anchors.right:          parent.right
            anchors.top:            parent.top
            anchors.bottom:         parent.bottom
            visible:                x > indicatorLoader.x + indicatorLoader.width && !disconnectButton.visible && source != ""
            fillMode:               Image.PreserveAspectFit
            source:                 activeVehicle ? activeVehicle.brandImage : ""
        }

    }

    // Progress bar
    Rectangle {
        id:             progressBar
        anchors.bottom: parent.bottom
        height:         toolBar.height * 0.05
        width:          activeVehicle ? activeVehicle.parameterManager.loadProgress * parent.width : 0
        color:          colorGreen
    }

}<|MERGE_RESOLUTION|>--- conflicted
+++ resolved
@@ -338,11 +338,7 @@
             source:             "/res/QGCLogoWhite"
             logo:               true
             onClicked:          toolBar.showSettingsView()
-<<<<<<< HEAD
-            visible:            !QGroundControl.colapseSettings
-=======
             visible:            !QGroundControl.corePlugin.options.combineSettingsAndSetup
->>>>>>> 763e8382
         }
 
         QGCToolBarButton {
