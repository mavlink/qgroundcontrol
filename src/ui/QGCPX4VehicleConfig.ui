--- conflicted
+++ resolved
@@ -154,11 +154,7 @@
      <item>
       <widget class="QStackedWidget" name="stackedWidget">
        <property name="currentIndex">
-<<<<<<< HEAD
-        <number>1</number>
-=======
         <number>5</number>
->>>>>>> 2738becd
        </property>
        <widget class="QWidget" name="firmwareTab">
         <layout class="QVBoxLayout" name="firmwareLayout">
