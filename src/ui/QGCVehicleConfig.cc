// On Windows (for VS2010) stdint.h contains the limits normally contained in limits.h
// It also needs the __STDC_LIMIT_MACROS macro defined in order to include them (done
// in qgroundcontrol.pri).
#ifdef WIN32
#include <stdint.h>
#else
#include <limits.h>
#endif

#include <QTimer>
#include <QDir>
#include <QXmlStreamReader>
#include <QMessageBox>

#include "QGCVehicleConfig.h"
#include "UASManager.h"
#include "QGC.h"
#include "QGCToolWidget.h"
#include "ui_QGCVehicleConfig.h"

QGCVehicleConfig::QGCVehicleConfig(QWidget *parent) :
    QWidget(parent),
    mav(NULL),
    chanCount(0),
    rcRoll(0.0f),
    rcPitch(0.0f),
    rcYaw(0.0f),
    rcThrottle(0.0f),
    rcMode(0.0f),
    rcAux1(0.0f),
    rcAux2(0.0f),
    rcAux3(0.0f),
    changed(true),
    rc_mode(RC_MODE_NONE),
    calibrationEnabled(false),
    ui(new Ui::QGCVehicleConfig)
{
    doneLoadingConfig = false;

    setObjectName("QGC_VEHICLECONFIG");
    ui->setupUi(this);

    ui->rollWidget->setOrientation(Qt::Horizontal);
    ui->rollWidget->setName("Roll");
    ui->yawWidget->setOrientation(Qt::Horizontal);
    ui->yawWidget->setName("Yaw");
    ui->pitchWidget->setName("Pitch");
    ui->throttleWidget->setName("Throttle");
    ui->radio5Widget->setOrientation(Qt::Horizontal);
    ui->radio5Widget->setName("Radio 5");
    ui->radio6Widget->setOrientation(Qt::Horizontal);
    ui->radio6Widget->setName("Radio 6");
    ui->radio7Widget->setOrientation(Qt::Horizontal);
    ui->radio7Widget->setName("Radio 7");
    ui->radio8Widget->setOrientation(Qt::Horizontal);
    ui->radio8Widget->setName("Radio 8");

    connect(ui->rcMenuButton,SIGNAL(clicked()),this,SLOT(rcMenuButtonClicked()));
    connect(ui->sensorMenuButton,SIGNAL(clicked()),this,SLOT(sensorMenuButtonClicked()));
    connect(ui->generalMenuButton,SIGNAL(clicked()),this,SLOT(generalMenuButtonClicked()));
    connect(ui->advancedMenuButton,SIGNAL(clicked()),this,SLOT(advancedMenuButtonClicked()));

    ui->rcModeComboBox->setCurrentIndex((int)rc_mode - 1);

    ui->rcCalibrationButton->setCheckable(true);
    connect(ui->rcCalibrationButton, SIGNAL(clicked(bool)), this, SLOT(toggleCalibrationRC(bool)));
    connect(ui->setButton, SIGNAL(clicked()), this, SLOT(writeParameters()));
    connect(ui->rcModeComboBox, SIGNAL(currentIndexChanged(int)), this, SLOT(setRCModeIndex(int)));
    //connect(ui->setTrimButton, SIGNAL(clicked()), this, SLOT(setTrimPositions()));

    /* Connect RC mapping assignments */
    connect(ui->rollSpinBox, SIGNAL(valueChanged(int)), this, SLOT(setRollChan(int)));
    connect(ui->pitchSpinBox, SIGNAL(valueChanged(int)), this, SLOT(setPitchChan(int)));
    connect(ui->yawSpinBox, SIGNAL(valueChanged(int)), this, SLOT(setYawChan(int)));
    connect(ui->throttleSpinBox, SIGNAL(valueChanged(int)), this, SLOT(setThrottleChan(int)));
    connect(ui->modeSpinBox, SIGNAL(valueChanged(int)), this, SLOT(setModeChan(int)));
    connect(ui->aux1SpinBox, SIGNAL(valueChanged(int)), this, SLOT(setAux1Chan(int)));
    connect(ui->aux2SpinBox, SIGNAL(valueChanged(int)), this, SLOT(setAux2Chan(int)));
    connect(ui->aux3SpinBox, SIGNAL(valueChanged(int)), this, SLOT(setAux3Chan(int)));

    // Connect RC reverse assignments
    connect(ui->invertCheckBox, SIGNAL(clicked(bool)), this, SLOT(setRollInverted(bool)));
    connect(ui->invertCheckBox_2, SIGNAL(clicked(bool)), this, SLOT(setPitchInverted(bool)));
    connect(ui->invertCheckBox_3, SIGNAL(clicked(bool)), this, SLOT(setYawInverted(bool)));
    connect(ui->invertCheckBox_4, SIGNAL(clicked(bool)), this, SLOT(setThrottleInverted(bool)));
    connect(ui->invertCheckBox_5, SIGNAL(clicked(bool)), this, SLOT(setModeInverted(bool)));
    connect(ui->invertCheckBox_6, SIGNAL(clicked(bool)), this, SLOT(setAux1Inverted(bool)));
    connect(ui->invertCheckBox_7, SIGNAL(clicked(bool)), this, SLOT(setAux2Inverted(bool)));
    connect(ui->invertCheckBox_8, SIGNAL(clicked(bool)), this, SLOT(setAux3Inverted(bool)));

    connect(UASManager::instance(), SIGNAL(activeUASSet(UASInterface*)), this, SLOT(setActiveUAS(UASInterface*)));

    setActiveUAS(UASManager::instance()->getActiveUAS());

    for (unsigned int i = 0; i < chanMax; i++)
    {
        rcValue[i] = UINT16_MAX;
        rcMapping[i] = i;
    }

    updateTimer.setInterval(150);
    connect(&updateTimer, SIGNAL(timeout()), this, SLOT(updateView()));
    updateTimer.start();

    ui->advancedGroupBox->hide();
    connect(ui->advancedCheckBox,SIGNAL(toggled(bool)),ui->advancedGroupBox,SLOT(setShown(bool)));
}
void QGCVehicleConfig::rcMenuButtonClicked()
{
    ui->stackedWidget->setCurrentIndex(0);
}

void QGCVehicleConfig::sensorMenuButtonClicked()
{
    ui->stackedWidget->setCurrentIndex(1);
}

void QGCVehicleConfig::generalMenuButtonClicked()
{
    ui->stackedWidget->setCurrentIndex(ui->stackedWidget->count()-2);
}

void QGCVehicleConfig::advancedMenuButtonClicked()
{
    ui->stackedWidget->setCurrentIndex(ui->stackedWidget->count()-1);
}

QGCVehicleConfig::~QGCVehicleConfig()
{
    delete ui;
}

void QGCVehicleConfig::setRCModeIndex(int newRcMode)
{
    if (newRcMode > 0 && newRcMode < 6)
    {
        //rc_mode = (enum RC_MODE) (newRcMode+1);
        changed = true;
    }
}

void QGCVehicleConfig::toggleCalibrationRC(bool enabled)
{
    if (enabled)
    {
        startCalibrationRC();
    }
    else
    {
        stopCalibrationRC();
    }
}

void QGCVehicleConfig::setTrimPositions()
{
    // Set trim to min if stick is close to min
    if (abs(rcValue[rcMapping[3]] - rcMin[rcMapping[3]]) < 100)
    {
        rcTrim[rcMapping[3]] = rcMin[rcMapping[3]];   // throttle
    }
    // Set trim to max if stick is close to max
    else if (abs(rcValue[rcMapping[3]] - rcMax[rcMapping[3]]) < 100)
    {
        rcTrim[rcMapping[3]] = rcMax[rcMapping[3]];   // throttle
    }
    else
    {

        // Reject
        QMessageBox msgBox;
        msgBox.setText(tr("Throttle Stick Trim Position Invalid"));
        msgBox.setInformativeText(tr("The throttle stick is not in the min position. Please set it to the minimum value"));
        msgBox.setStandardButtons(QMessageBox::Ok);
        msgBox.setDefaultButton(QMessageBox::Ok);
        (void)msgBox.exec();
    }

    // Set trim for roll, pitch, yaw, throttle
    rcTrim[rcMapping[0]] = rcValue[rcMapping[0]]; // roll
    rcTrim[rcMapping[1]] = rcValue[rcMapping[1]]; // pitch
    rcTrim[rcMapping[2]] = rcValue[rcMapping[2]]; // yaw

    rcTrim[rcMapping[4]] = ((rcMax[rcMapping[4]] - rcMin[rcMapping[4]]) / 2.0f) + rcMin[rcMapping[4]];   // mode sw
    rcTrim[rcMapping[5]] = ((rcMax[rcMapping[5]] - rcMin[rcMapping[5]]) / 2.0f) + rcMin[rcMapping[5]];   // aux 1
    rcTrim[rcMapping[6]] = ((rcMax[rcMapping[6]] - rcMin[rcMapping[6]]) / 2.0f) + rcMin[rcMapping[6]];   // aux 2
    rcTrim[rcMapping[7]] = ((rcMax[rcMapping[7]] - rcMin[rcMapping[7]]) / 2.0f) + rcMin[rcMapping[7]];   // aux 3
}

void QGCVehicleConfig::detectChannelInversion()
{

}

void QGCVehicleConfig::startCalibrationRC()
{
    QMessageBox::information(0,"Warning!","You are about to start radio calibration.\nPlease ensure all motor power is disconnected AND all props are removed from the vehicle.\nAlso ensure transmitter and reciever are powered and connected\n\nClick OK to confirm");
    QMessageBox::information(0,"Information","Click OK, then move all sticks to their extreme positions, watching the min/max values to ensure you get the most range from your controller. This includes all switches");
    ui->rcTypeComboBox->setEnabled(false);
    ui->rcCalibrationButton->setText(tr("Stop RC Calibration"));
    resetCalibrationRC();
    calibrationEnabled = true;
    ui->rollWidget->showMinMax();
    ui->pitchWidget->showMinMax();
    ui->yawWidget->showMinMax();
    ui->throttleWidget->showMinMax();
    ui->radio5Widget->showMinMax();
    ui->radio6Widget->showMinMax();
    ui->radio7Widget->showMinMax();
    ui->radio8Widget->showMinMax();
}

void QGCVehicleConfig::stopCalibrationRC()
{
    QMessageBox::information(0,"Trims","Ensure all sticks are centeres and throttle is in the downmost position, click OK to continue");
    calibrationEnabled = false;
    ui->rcTypeComboBox->setEnabled(true);
    ui->rcCalibrationButton->setText(tr("Start RC Calibration"));
    ui->rollWidget->hideMinMax();
    ui->pitchWidget->hideMinMax();
    ui->yawWidget->hideMinMax();
    ui->throttleWidget->hideMinMax();
    ui->radio5Widget->hideMinMax();
    ui->radio6Widget->hideMinMax();
    ui->radio7Widget->hideMinMax();
    ui->radio8Widget->hideMinMax();
    QString statusstr;
    statusstr = "Below you will find the detected radio calibration information that will be sent to the autopilot\n";
    statusstr += "Normal values are around 1100 to 1900, with disconnected channels reading very close to 1500\n\n";
    statusstr += "Channel\tMin\tCenter\tMax\n";
    statusstr += "--------------------\n";
    for (int i=0;i<8;i++)
    {
        statusstr += QString::number(i) + "\t" + QString::number(rcMin[i]) + "\t" + QString::number(rcValue[i]) + "\t" + QString::number(rcMax[i]) + "\n";
    }
    QMessageBox::information(0,"Status",statusstr);
}

void QGCVehicleConfig::loadQgcConfig(bool primary)
{
    Q_UNUSED(primary);
    QDir autopilotdir(qApp->applicationDirPath() + "/files/" + mav->getAutopilotTypeName().toLower());
    QDir generaldir = QDir(autopilotdir.absolutePath() + "/general/widgets");
    QDir vehicledir = QDir(autopilotdir.absolutePath() + "/" + mav->getSystemTypeName().toLower() + "/widgets");
    if (!autopilotdir.exists("general"))
    {
     //TODO: Throw some kind of error here. There is no general configuration directory
        qWarning() << "Invalid general dir. no general configuration will be loaded.";
    }
    if (!autopilotdir.exists(mav->getAutopilotTypeName().toLower()))
    {
        //TODO: Throw an error here too, no autopilot specific configuration
        qWarning() << "Invalid vehicle dir, no vehicle specific configuration will be loaded.";
    }

    // Generate widgets for the General tab.
    QGCToolWidget *tool;
    bool left = true;
    foreach (QString file,generaldir.entryList(QDir::Files | QDir::NoDotAndDotDot))
    {
        if (file.toLower().endsWith(".qgw")) {
            QWidget* parent = left?ui->generalLeftContents:ui->generalRightContents;
            tool = new QGCToolWidget("", parent);
            if (tool->loadSettings(generaldir.absoluteFilePath(file), false))
            {
                toolWidgets.append(tool);
                QGroupBox *box = new QGroupBox(parent);
                box->setTitle(tool->objectName());
                box->setLayout(new QVBoxLayout(box));
                box->layout()->addWidget(tool);
                if (left)
                {
                    left = false;
                    ui->generalLeftLayout->addWidget(box);
                }
                else
                {
                    left = true;
                    ui->generalRightLayout->addWidget(box);
                }
            } else {
                delete tool;
            }
        }
    }

    // Generate widgets for the Advanced tab.
    left = true;
    foreach (QString file,vehicledir.entryList(QDir::Files | QDir::NoDotAndDotDot))
    {
        if (file.toLower().endsWith(".qgw")) {
            QWidget* parent = left?ui->advancedLeftContents:ui->advancedRightContents;
            tool = new QGCToolWidget("", parent);
            if (tool->loadSettings(vehicledir.absoluteFilePath(file), false))
            {
                toolWidgets.append(tool);
                QGroupBox *box = new QGroupBox(parent);
                box->setTitle(tool->objectName());
                box->setLayout(new QVBoxLayout(box));
                box->layout()->addWidget(tool);
                if (left)
                {
                    left = false;
                    ui->advancedLeftLayout->addWidget(box);
                }
                else
                {
                    left = true;
                    ui->advancedRightLayout->addWidget(box);
                }
            } else {
                delete tool;
            }
        }
    }

    // Load tabs for general configuration
    foreach (QString dir,generaldir.entryList(QDir::Dirs | QDir::NoDotAndDotDot))
    {
        QPushButton *button = new QPushButton(ui->scrollAreaWidgetContents_3);
        connect(button,SIGNAL(clicked()),this,SLOT(menuButtonClicked()));
        ui->navBarLayout->insertWidget(2,button);
        button->setMinimumHeight(75);
        button->setMinimumWidth(100);
        button->show();
        button->setText(dir);
        QWidget *tab = new QWidget(ui->stackedWidget);
        ui->stackedWidget->insertWidget(2,tab);
        buttonToWidgetMap[button] = tab;
        tab->setLayout(new QVBoxLayout());
        tab->show();
        QScrollArea *area = new QScrollArea(tab);
        tab->layout()->addWidget(area);
        QWidget *scrollArea = new QWidget(tab);
        scrollArea->setLayout(new QVBoxLayout(tab));
        area->setWidget(scrollArea);
        area->setWidgetResizable(true);
        area->show();
        scrollArea->show();
        QDir newdir = QDir(generaldir.absoluteFilePath(dir));
        foreach (QString file,newdir.entryList(QDir::Files| QDir::NoDotAndDotDot))
        {
            if (file.toLower().endsWith(".qgw")) {
                tool = new QGCToolWidget("", tab);
                if (tool->loadSettings(newdir.absoluteFilePath(file), false))
                {
                    toolWidgets.append(tool);
                    //ui->sensorLayout->addWidget(tool);
                    QGroupBox *box = new QGroupBox(tab);
                    box->setTitle(tool->objectName());
                    box->setLayout(new QVBoxLayout(tab));
                    box->layout()->addWidget(tool);
                    scrollArea->layout()->addWidget(box);
                } else {
                    delete tool;
                }
            }
        }
    }

    // Load additional tabs for vehicle specific configuration
    foreach (QString dir,vehicledir.entryList(QDir::Dirs | QDir::NoDotAndDotDot))
    {
        QPushButton *button = new QPushButton(ui->scrollAreaWidgetContents_3);
        connect(button,SIGNAL(clicked()),this,SLOT(menuButtonClicked()));
        ui->navBarLayout->insertWidget(2,button);

        QWidget *tab = new QWidget(ui->stackedWidget);
        ui->stackedWidget->insertWidget(2,tab);
        buttonToWidgetMap[button] = tab;

        button->setMinimumHeight(75);
        button->setMinimumWidth(100);
        button->show();
        button->setText(dir);
        tab->setLayout(new QVBoxLayout());
        tab->show();
        QScrollArea *area = new QScrollArea(tab);
        tab->layout()->addWidget(area);
        QWidget *scrollArea = new QWidget(tab);
        scrollArea->setLayout(new QVBoxLayout(tab));
        area->setWidget(scrollArea);
        area->setWidgetResizable(true);
        area->show();
        scrollArea->show();

        QDir newdir = QDir(vehicledir.absoluteFilePath(dir));
        foreach (QString file,newdir.entryList(QDir::Files| QDir::NoDotAndDotDot))
        {
            if (file.toLower().endsWith(".qgw")) {
                tool = new QGCToolWidget("", tab);
                tool->addUAS(mav);
                if (tool->loadSettings(newdir.absoluteFilePath(file), false))
                {
                    toolWidgets.append(tool);
                    //ui->sensorLayout->addWidget(tool);
                    QGroupBox *box = new QGroupBox(tab);
                    box->setTitle(tool->objectName());
                    box->setLayout(new QVBoxLayout(box));
                    box->layout()->addWidget(tool);
                    scrollArea->layout()->addWidget(box);
                    box->show();
                    //gbox->layout()->addWidget(box);
                } else {
                    delete tool;
                }
            }
        }
    }

    // Load general calibration for autopilot
    //TODO: Handle this more gracefully, maybe have it scan the directory for multiple calibration entries?
    tool = new QGCToolWidget("", ui->sensorContents);
    tool->addUAS(mav);
    if (tool->loadSettings(autopilotdir.absolutePath() + "/general/calibration/calibration.qgw", false))
    {
        toolWidgets.append(tool);
        QGroupBox *box = new QGroupBox(ui->sensorContents);
        box->setTitle(tool->objectName());
        box->setLayout(new QVBoxLayout(box));
        box->layout()->addWidget(tool);
        ui->sensorLayout->addWidget(box);
    } else {
        delete tool;
    }

    // Load vehicle-specific autopilot configuration
    tool = new QGCToolWidget("", ui->sensorContents);
    tool->addUAS(mav);
    if (tool->loadSettings(autopilotdir.absolutePath() + "/" +  mav->getSystemTypeName().toLower() + "/calibration/calibration.qgw", false))
    {
        toolWidgets.append(tool);
        QGroupBox *box = new QGroupBox(ui->sensorContents);
        box->setTitle(tool->objectName());
        box->setLayout(new QVBoxLayout(box));
        box->layout()->addWidget(tool);
        ui->sensorLayout->addWidget(box);
    } else {
        delete tool;
    }

    //description.txt
    QFile sensortipsfile(autopilotdir.absolutePath() + "/general/calibration/description.txt");
    sensortipsfile.open(QIODevice::ReadOnly);
    ui->sensorTips->setHtml(sensortipsfile.readAll());
    sensortipsfile.close();
}
void QGCVehicleConfig::menuButtonClicked()
{
    QPushButton *button = qobject_cast<QPushButton*>(sender());
    if (!button)
    {
        return;
    }
    if (buttonToWidgetMap.contains(button))
    {
        ui->stackedWidget->setCurrentWidget(buttonToWidgetMap[button]);
    }

}

void QGCVehicleConfig::loadConfig()
{
    QGCToolWidget* tool;

    QDir autopilotdir(qApp->applicationDirPath() + "/files/" + mav->getAutopilotTypeName().toLower());
    QDir generaldir = QDir(autopilotdir.absolutePath() + "/general/widgets");
    QDir vehicledir = QDir(autopilotdir.absolutePath() + "/" + mav->getSystemTypeName().toLower() + "/widgets");
    if (!autopilotdir.exists("general"))
    {
     //TODO: Throw some kind of error here. There is no general configuration directory
        qWarning() << "Invalid general dir. no general configuration will be loaded.";
    }
    if (!autopilotdir.exists(mav->getAutopilotTypeName().toLower()))
    {
        //TODO: Throw an error here too, no autopilot specific configuration
        qWarning() << "Invalid vehicle dir, no vehicle specific configuration will be loaded.";
    }
    qDebug() << autopilotdir.absolutePath();
    qDebug() << generaldir.absolutePath();
    qDebug() << vehicledir.absolutePath();
    QFile xmlfile(autopilotdir.absolutePath() + "/arduplane.pdef.xml");
    if (xmlfile.exists() && !xmlfile.open(QIODevice::ReadOnly))
    {
        loadQgcConfig(false);
        doneLoadingConfig = true;
        return;
    }
    loadQgcConfig(true);

    QXmlStreamReader xml(xmlfile.readAll());
    xmlfile.close();

    //TODO: Testing to ensure that incorrectly formatted XML won't break this.
    while (!xml.atEnd())
    {
        if (xml.isStartElement() && xml.name() == "paramfile")
        {
            xml.readNext();
            while ((xml.name() != "paramfile") && !xml.atEnd())
            {
                QString valuetype = "";
                if (xml.isStartElement() && (xml.name() == "vehicles" || xml.name() == "libraries")) //Enter into the vehicles loop
                {
                    valuetype = xml.name().toString();
                    xml.readNext();
                    while ((xml.name() != valuetype) && !xml.atEnd())
                    {
                        if (xml.isStartElement() && xml.name() == "parameters") //This is a parameter block
                        {
                            QString parametersname = "";
                            if (xml.attributes().hasAttribute("name"))
                            {
                                    parametersname = xml.attributes().value("name").toString();
                            }
                            QVariantMap genset;
                            QVariantMap advset;

                            QString setname = parametersname;
                            xml.readNext();
                            int genarraycount = 0;
                            int advarraycount = 0;
                            while ((xml.name() != "parameters") && !xml.atEnd())
                            {
                                if (xml.isStartElement() && xml.name() == "param")
                                {
                                    QString humanname = xml.attributes().value("humanName").toString();
                                    QString name = xml.attributes().value("name").toString();
                                    QString tab= xml.attributes().value("user").toString();
                                    if (tab == "Advanced")
                                    {
                                        advset["title"] = parametersname;
                                    }
                                    else
                                    {
                                        genset["title"] = parametersname;
                                    }
                                    if (name.contains(":"))
                                    {
                                        name = name.split(":")[1];
                                    }
                                    QString docs = xml.attributes().value("documentation").toString();
                                    paramTooltips[name] = name + " - " + docs;

                                    int type = -1; //Type of item
                                    QMap<QString,QString> fieldmap;
                                    xml.readNext();
                                    while ((xml.name() != "param") && !xml.atEnd())
                                    {
                                        if (xml.isStartElement() && xml.name() == "values")
                                        {
                                            type = 1; //1 is a combobox
                                            if (tab == "Advanced")
                                            {
                                                advset[setname + "\\" + QString::number(advarraycount) + "\\" + "TYPE"] = "COMBO";
                                                advset[setname + "\\" + QString::number(advarraycount) + "\\" + "QGC_PARAM_COMBOBOX_DESCRIPTION"] = humanname;
                                                advset[setname + "\\" + QString::number(advarraycount) + "\\" + "QGC_PARAM_COMBOBOX_PARAMID"] = name;
                                                advset[setname + "\\" + QString::number(advarraycount) + "\\" + "QGC_PARAM_COMBOBOX_COMPONENTID"] = 1;
                                            }
                                            else
                                            {
                                                genset[setname + "\\" + QString::number(genarraycount) + "\\" + "TYPE"] = "COMBO";
                                                genset[setname + "\\" + QString::number(genarraycount) + "\\" + "QGC_PARAM_COMBOBOX_DESCRIPTION"] = humanname;
                                                genset[setname + "\\" + QString::number(genarraycount) + "\\" + "QGC_PARAM_COMBOBOX_PARAMID"] = name;
                                                genset[setname + "\\" + QString::number(genarraycount) + "\\" + "QGC_PARAM_COMBOBOX_COMPONENTID"] = 1;
                                            }
                                            int paramcount = 0;
                                            xml.readNext();
                                            while ((xml.name() != "values") && !xml.atEnd())
                                            {
                                                if (xml.isStartElement() && xml.name() == "value")
                                                {

                                                    QString code = xml.attributes().value("code").toString();
                                                    QString arg = xml.readElementText();
                                                    if (tab == "Advanced")
                                                    {
                                                        advset[setname + "\\" + QString::number(advarraycount) + "\\" + "QGC_PARAM_COMBOBOX_ITEM_" + QString::number(paramcount) + "_TEXT"] = arg;
                                                        advset[setname + "\\" + QString::number(advarraycount) + "\\" + "QGC_PARAM_COMBOBOX_ITEM_" + QString::number(paramcount) + "_VAL"] = code.toInt();
                                                    }
                                                    else
                                                    {
                                                        genset[setname + "\\" + QString::number(genarraycount) + "\\" + "QGC_PARAM_COMBOBOX_ITEM_" + QString::number(paramcount) + "_TEXT"] = arg;
                                                        genset[setname + "\\" + QString::number(genarraycount) + "\\" + "QGC_PARAM_COMBOBOX_ITEM_" + QString::number(paramcount) + "_VAL"] = code.toInt();
                                                    }
                                                    paramcount++;
                                                }
                                                xml.readNext();
                                            }
                                            if (tab == "Advanced")
                                            {
                                                advset[setname + "\\" + QString::number(advarraycount) + "\\" + "QGC_PARAM_COMBOBOX_COUNT"] = paramcount;
                                            }
                                            else
                                            {
                                                genset[setname + "\\" + QString::number(genarraycount) + "\\" + "QGC_PARAM_COMBOBOX_COUNT"] = paramcount;
                                            }
                                        }
                                        if (xml.isStartElement() && xml.name() == "field")
                                        {
                                            type = 2; //2 is a slider
                                            QString fieldtype = xml.attributes().value("name").toString();
                                            QString text = xml.readElementText();
                                            fieldmap[fieldtype] = text;
                                        }
                                        xml.readNext();
                                    }
                                    if (type == -1)
                                    {
                                        //Nothing inside! Assume it's a value, give it a default range.
                                        type = 2;
                                        QString fieldtype = "Range";
                                        QString text = "0 100"; //TODO: Determine a better way of figuring out default ranges.
                                        fieldmap[fieldtype] = text;
                                    }
                                    if (type == 2)
                                    {
                                        if (tab == "Advanced")
                                        {
                                            advset[setname + "\\" + QString::number(advarraycount) + "\\" + "TYPE"] = "SLIDER";
                                            advset[setname + "\\" + QString::number(advarraycount) + "\\" + "QGC_PARAM_SLIDER_DESCRIPTION"] = humanname;
                                            advset[setname + "\\" + QString::number(advarraycount) + "\\" + "QGC_PARAM_SLIDER_PARAMID"] = name;
                                            advset[setname + "\\" + QString::number(advarraycount) + "\\" + "QGC_PARAM_SLIDER_COMPONENTID"] = 1;
                                        }
                                        else
                                        {
                                            genset[setname + "\\" + QString::number(genarraycount) + "\\" + "TYPE"] = "SLIDER";
                                            genset[setname + "\\" + QString::number(genarraycount) + "\\" + "QGC_PARAM_SLIDER_DESCRIPTION"] = humanname;
                                            genset[setname + "\\" + QString::number(genarraycount) + "\\" + "QGC_PARAM_SLIDER_PARAMID"] = name;
                                            genset[setname + "\\" + QString::number(genarraycount) + "\\" + "QGC_PARAM_SLIDER_COMPONENTID"] = 1;
                                        }
                                        if (fieldmap.contains("Range"))
                                        {
                                            float min = 0;
                                            float max = 0;
                                            //Some range fields list "0-10" and some list "0 10". Handle both.
                                            if (fieldmap["Range"].split(" ").size() > 1)
                                            {
                                                min = fieldmap["Range"].split(" ")[0].trimmed().toFloat();
                                                max = fieldmap["Range"].split(" ")[1].trimmed().toFloat();
                                            }
                                            else if (fieldmap["Range"].split("-").size() > 1)
                                            {
                                                min = fieldmap["Range"].split("-")[0].trimmed().toFloat();
                                                max = fieldmap["Range"].split("-")[1].trimmed().toFloat();
                                            }
                                            if (tab == "Advanced")
                                            {
                                                advset[setname + "\\" + QString::number(advarraycount) + "\\" + "QGC_PARAM_SLIDER_MIN"] = min;
                                                advset[setname + "\\" + QString::number(advarraycount) + "\\" + "QGC_PARAM_SLIDER_MAX"] = max;
                                            }
                                            else
                                            {
                                                genset[setname + "\\" + QString::number(genarraycount) + "\\" + "QGC_PARAM_SLIDER_MIN"] = min;
                                                genset[setname + "\\" + QString::number(genarraycount) + "\\" + "QGC_PARAM_SLIDER_MAX"] = max;
                                            }
                                        }
                                    }
                                    if (tab == "Advanced")
                                    {
                                        advarraycount++;
                                        advset["count"] = advarraycount;
                                    }
                                    else
                                    {
                                        genarraycount++;
                                        genset["count"] = genarraycount;
                                    }
                                }
                                xml.readNext();
                            }
                            if (genarraycount > 0)
                            {
                                QWidget* parent = this;
                                if (valuetype == "vehicles")
                                {
                                    parent = ui->generalLeftContents;
                                }
                                else if (valuetype == "libraries")
                                {
                                    parent = ui->generalRightContents;
                                }
                                tool = new QGCToolWidget("", parent);
                                tool->addUAS(mav);
                                tool->setTitle(parametersname);
                                tool->setObjectName(parametersname);
                                tool->setSettings(genset);
                                QList<QString> paramlist = tool->getParamList();
                                for (int i=0;i<paramlist.size();i++)
                                {
                                    //Based on the airframe, we add the parameter to different categories.
                                    if (parametersname == "ArduPlane") //MAV_TYPE_FIXED_WING FIXED_WING
                                    {
                                        systemTypeToParamMap["FIXED_WING"].insert(paramlist[i],tool);
                                    }
                                    else if (parametersname == "ArduCopter") //MAV_TYPE_QUADROTOR "QUADROTOR
                                    {
                                        systemTypeToParamMap["QUADROTOR"].insert(paramlist[i],tool);
                                    }
                                    else if (parametersname == "APMrover2") //MAV_TYPE_GROUND_ROVER GROUND_ROVER
                                    {
                                        systemTypeToParamMap["GROUND_ROVER"].insert(paramlist[i],tool);
                                    }
                                    else
                                    {
                                        libParamToWidgetMap.insert(paramlist[i],tool);
                                    }
                                }

                                toolWidgets.append(tool);
                                QGroupBox *box = new QGroupBox(parent);
                                box->setTitle(tool->objectName());
                                box->setLayout(new QVBoxLayout(box));
                                box->layout()->addWidget(tool);
                                if (valuetype == "vehicles")
                                {
                                    ui->generalLeftLayout->addWidget(box);
                                }
                                else if (valuetype == "libraries")
                                {
                                    ui->generalRightLayout->addWidget(box);
                                }
                                box->hide();
                                toolToBoxMap[tool] = box;
                            }
                            if (advarraycount > 0)
                            {
                                QWidget* parent = this;
                                if (valuetype == "vehicles")
                                {
                                    parent = ui->generalLeftContents;
                                }
                                else if (valuetype == "libraries")
                                {
                                    parent = ui->generalRightContents;
                                }
                                tool = new QGCToolWidget("", parent);
                                tool->addUAS(mav);
                                tool->setTitle(parametersname);
                                tool->setObjectName(parametersname);
                                tool->setSettings(advset);
                                QList<QString> paramlist = tool->getParamList();
                                for (int i=0;i<paramlist.size();i++)
                                {
                                    //Based on the airframe, we add the parameter to different categories.
                                    if (parametersname == "ArduPlane") //MAV_TYPE_FIXED_WING FIXED_WING
                                    {
                                        systemTypeToParamMap["FIXED_WING"].insert(paramlist[i],tool);
                                    }
                                    else if (parametersname == "ArduCopter") //MAV_TYPE_QUADROTOR "QUADROTOR
                                    {
                                        systemTypeToParamMap["QUADROTOR"].insert(paramlist[i],tool);
                                    }
                                    else if (parametersname == "APMrover2") //MAV_TYPE_GROUND_ROVER GROUND_ROVER
                                    {
                                        systemTypeToParamMap["GROUND_ROVER"].insert(paramlist[i],tool);
                                    }
                                    else
                                    {
                                        libParamToWidgetMap.insert(paramlist[i],tool);
                                    }
                                }

                                toolWidgets.append(tool);
                                QGroupBox *box = new QGroupBox(parent);
                                box->setTitle(tool->objectName());
                                box->setLayout(new QVBoxLayout(box));
                                box->layout()->addWidget(tool);
                                if (valuetype == "vehicles")
                                {
                                    ui->generalLeftLayout->addWidget(box);
                                }
                                else if (valuetype == "libraries")
                                {
                                    ui->generalRightLayout->addWidget(box);
                                }
                                box->hide();
                                toolToBoxMap[tool] = box;
                            }
                        }
                        xml.readNext();
                    }
                }
                xml.readNext();
            }
        }
        xml.readNext();
    }

    mav->getParamManager()->setParamInfo(paramTooltips);
    doneLoadingConfig = true;
    mav->requestParameters(); //Config is finished, lets do a parameter request to ensure none are missed if someone else started requesting before we were finished.
}

void QGCVehicleConfig::setActiveUAS(UASInterface* active)
{
    // Do nothing if system is the same
    if (mav == active) return;

    if (mav)
    {
        // Disconnect old system
        disconnect(mav, SIGNAL(remoteControlChannelRawChanged(int,float)), this,
                   SLOT(remoteControlChannelRawChanged(int,float)));
        disconnect(mav, SIGNAL(parameterChanged(int,int,QString,QVariant)), this,
                   SLOT(parameterChanged(int,int,QString,QVariant)));
        disconnect(ui->refreshButton,SIGNAL(clicked()),mav,SLOT(requestParameters()));

        // Delete all children from all fixed tabs.
        foreach(QWidget* child, ui->generalLeftContents->findChildren<QWidget*>())
        {
            child->deleteLater();
        }
        foreach(QWidget* child, ui->generalRightContents->findChildren<QWidget*>())
        {
            child->deleteLater();
        }
        foreach(QWidget* child, ui->advancedLeftContents->findChildren<QWidget*>())
        {
            child->deleteLater();
        }
        foreach(QWidget* child, ui->advancedRightContents->findChildren<QWidget*>())
        {
            child->deleteLater();
        }
        foreach(QWidget* child, ui->sensorContents->findChildren<QWidget*>())
        {
            child->deleteLater();
        }

        // And then delete any custom tabs
        foreach(QWidget* child, additionalTabs)
        {
            child->deleteLater();
        }
        additionalTabs.clear();

        toolWidgets.clear();
        paramToWidgetMap.clear();
        libParamToWidgetMap.clear();
        systemTypeToParamMap.clear();
        toolToBoxMap.clear();
        paramTooltips.clear();
    }

    // Connect new system
    mav = active;

    // Reset current state
    resetCalibrationRC();

    requestCalibrationRC();
    mav->requestParameter(0, "RC_TYPE");

    chanCount = 0;

<<<<<<< HEAD
    // Connect new system
    mav = active;
    if (mav)
=======
    connect(active, SIGNAL(remoteControlChannelRawChanged(int,float)), this,
               SLOT(remoteControlChannelRawChanged(int,float)));
    connect(active, SIGNAL(parameterChanged(int,int,QString,QVariant)), this,
               SLOT(parameterChanged(int,int,QString,QVariant)));
    connect(ui->refreshButton, SIGNAL(clicked()), active, SLOT(requestParameters()));

    if (systemTypeToParamMap.contains(mav->getSystemTypeName()))
    {
        paramToWidgetMap = systemTypeToParamMap[mav->getSystemTypeName()];
    }
    else
>>>>>>> d38edbef
    {
        connect(active, SIGNAL(remoteControlChannelRawChanged(int,float)), this,
                   SLOT(remoteControlChannelRawChanged(int,float)));
        connect(active, SIGNAL(parameterChanged(int,int,QString,QVariant)), this,
                   SLOT(parameterChanged(int,int,QString,QVariant)));

        if (systemTypeToParamMap.contains(mav->getSystemTypeName()))
        {
            paramToWidgetMap = systemTypeToParamMap[mav->getSystemTypeName()];
        }
        else
        {
            //Indication that we have no meta data for this system type.
            qDebug() << "No parameters defined for system type:" << mav->getSystemTypeName();
            paramToWidgetMap = systemTypeToParamMap[mav->getSystemTypeName()];
        }

        if (!paramTooltips.isEmpty())
        {
               mav->getParamManager()->setParamInfo(paramTooltips);
        }

        qDebug() << "CALIBRATION!! System Type Name:" << mav->getSystemTypeName();

        //Load configuration after 1ms. This allows it to go into the event loop, and prevents application hangups due to the
        //amount of time it actually takes to load the configuration windows.
        QTimer::singleShot(1,this,SLOT(loadConfig()));

        updateStatus(QString("Reading from system %1").arg(mav->getUASName()));

        // Since a system is now connected, enable the VehicleConfig UI.
        ui->setButton->setEnabled(true);
        ui->refreshButton->setEnabled(true);
        ui->readButton->setEnabled(true);
        ui->writeButton->setEnabled(true);
        ui->loadFileButton->setEnabled(true);
        ui->saveFileButton->setEnabled(true);
        if (mav->getAutopilotTypeName() == "ARDUPILOTMEGA")
        {
            ui->readButton->hide();
            ui->writeButton->hide();
        }
    }
    else
    {
        ui->setButton->setEnabled(false);
        ui->refreshButton->setEnabled(false);
        ui->readButton->show();
        ui->readButton->setEnabled(false);
        ui->writeButton->show();
        ui->writeButton->setEnabled(false);
        ui->loadFileButton->setEnabled(false);
        ui->saveFileButton->setEnabled(false);
    }
}

void QGCVehicleConfig::resetCalibrationRC()
{
    for (unsigned int i = 0; i < chanMax; ++i)
    {
        rcMin[i] = 1500;
        rcMax[i] = 1500;
    }
}

/**
 * Sends the RC calibration to the vehicle and stores it in EEPROM
 */
void QGCVehicleConfig::writeCalibrationRC()
{
    if (!mav) return;

    QString minTpl("RC%1_MIN");
    QString maxTpl("RC%1_MAX");
    QString trimTpl("RC%1_TRIM");
    QString revTpl("RC%1_REV");

    // Do not write the RC type, as these values depend on this
    // active onboard parameter

    for (unsigned int i = 0; i < chanCount; ++i)
    {
        //qDebug() << "SENDING" << minTpl.arg(i+1) << rcMin[i];
        mav->setParameter(0, minTpl.arg(i+1), rcMin[i]);
        QGC::SLEEP::usleep(50000);
        mav->setParameter(0, trimTpl.arg(i+1), rcTrim[i]);
        QGC::SLEEP::usleep(50000);
        mav->setParameter(0, maxTpl.arg(i+1), rcMax[i]);
        QGC::SLEEP::usleep(50000);
        mav->setParameter(0, revTpl.arg(i+1), (rcRev[i]) ? -1.0f : 1.0f);
        QGC::SLEEP::usleep(50000);
    }

    // Write mappings
    mav->setParameter(0, "RC_MAP_ROLL", (int32_t)(rcMapping[0]+1));
    QGC::SLEEP::usleep(50000);
    mav->setParameter(0, "RC_MAP_PITCH", (int32_t)(rcMapping[1]+1));
    QGC::SLEEP::usleep(50000);
    mav->setParameter(0, "RC_MAP_YAW", (int32_t)(rcMapping[2]+1));
    QGC::SLEEP::usleep(50000);
    mav->setParameter(0, "RC_MAP_THROTTLE", (int32_t)(rcMapping[3]+1));
    QGC::SLEEP::usleep(50000);
    mav->setParameter(0, "RC_MAP_MODE_SW", (int32_t)(rcMapping[4]+1));
    QGC::SLEEP::usleep(50000);
    mav->setParameter(0, "RC_MAP_AUX1", (int32_t)(rcMapping[5]+1));
    QGC::SLEEP::usleep(50000);
    mav->setParameter(0, "RC_MAP_AUX2", (int32_t)(rcMapping[6]+1));
    QGC::SLEEP::usleep(50000);
    mav->setParameter(0, "RC_MAP_AUX3", (int32_t)(rcMapping[7]+1));
    QGC::SLEEP::usleep(50000);
}

void QGCVehicleConfig::requestCalibrationRC()
{
    if (!mav) return;

    QString minTpl("RC%1_MIN");
    QString maxTpl("RC%1_MAX");
    QString trimTpl("RC%1_TRIM");
    QString revTpl("RC%1_REV");

    // Do not request the RC type, as these values depend on this
    // active onboard parameter

    for (unsigned int i = 0; i < chanMax; ++i)
    {
        mav->requestParameter(0, minTpl.arg(i+1));
        QGC::SLEEP::usleep(5000);
        mav->requestParameter(0, trimTpl.arg(i+1));
        QGC::SLEEP::usleep(5000);
        mav->requestParameter(0, maxTpl.arg(i+1));
        QGC::SLEEP::usleep(5000);
        mav->requestParameter(0, revTpl.arg(i+1));
        QGC::SLEEP::usleep(5000);
    }
}

void QGCVehicleConfig::writeParameters()
{
    updateStatus(tr("Writing all onboard parameters."));
    writeCalibrationRC();
    mav->writeParametersToStorage();
}

void QGCVehicleConfig::remoteControlChannelRawChanged(int chan, float val)
{
    // Check if index and values are sane
    if (chan < 0 || static_cast<unsigned int>(chan) >= chanMax || val < 500 || val > 2500)
        return;

    if (chan + 1 > (int)chanCount) {
        chanCount = chan+1;
    }

    // Update calibration data
    if (calibrationEnabled) {
        if (val < rcMin[chan])
        {
            rcMin[chan] = val;
        }

        if (val > rcMax[chan])
        {
            rcMax[chan] = val;
        }
    }

    // Raw value
    rcValue[chan] = val;

    // Normalized value
    float normalized;

    if (val >= rcTrim[chan])
    {
        normalized = (val - rcTrim[chan])/(rcMax[chan] - rcTrim[chan]);
    }
    else
    {
        normalized = -(rcTrim[chan] - val)/(rcTrim[chan] - rcMin[chan]);
    }

    // Bound
    normalized = qBound(-1.0f, normalized, 1.0f);
    // Invert
    normalized = (rcRev[chan]) ? -1.0f*normalized : normalized;

    if (chan == rcMapping[0])
    {
        // ROLL
        rcRoll = normalized;
    }
    if (chan == rcMapping[1])
    {
        // PITCH
        rcPitch = normalized;
    }
    if (chan == rcMapping[2])
    {
        rcYaw = normalized;
    }
    if (chan == rcMapping[3])
    {
        // THROTTLE
        if (rcRev[chan]) {
            rcThrottle = 1.0f + normalized;
        } else {
            rcThrottle = normalized;
        }

        rcThrottle = qBound(0.0f, rcThrottle, 1.0f);
    }
    if (chan == rcMapping[4])
    {
        // MODE SWITCH
        rcMode = normalized;
    }
    if (chan == rcMapping[5])
    {
        // AUX1
        rcAux1 = normalized;
    }
    if (chan == rcMapping[6])
    {
        // AUX2
        rcAux2 = normalized;
    }
    if (chan == rcMapping[7])
    {
        // AUX3
        rcAux3 = normalized;
    }

    changed = true;

    //qDebug() << "RC CHAN:" << chan << "PPM:" << val << "NORMALIZED:" << normalized;
}

void QGCVehicleConfig::updateInvertedCheckboxes(int index)
{
    unsigned int mapindex = rcMapping[index];

    switch (mapindex)
    {
    case 0:
        ui->invertCheckBox->setChecked(rcRev[index]);
        break;
    case 1:
        ui->invertCheckBox_2->setChecked(rcRev[index]);
        break;
    case 2:
        ui->invertCheckBox_3->setChecked(rcRev[index]);
        break;
    case 3:
        ui->invertCheckBox_4->setChecked(rcRev[index]);
        break;
    case 4:
        ui->invertCheckBox_5->setChecked(rcRev[index]);
        break;
    case 5:
        ui->invertCheckBox_6->setChecked(rcRev[index]);
        break;
    case 6:
        ui->invertCheckBox_7->setChecked(rcRev[index]);
        break;
    case 7:
        ui->invertCheckBox_8->setChecked(rcRev[index]);
        break;
    }
}

void QGCVehicleConfig::parameterChanged(int uas, int component, QString parameterName, QVariant value)
{
    Q_UNUSED(uas);
    Q_UNUSED(component);
    if (!doneLoadingConfig)
    {
        //We do not want to attempt to generate any UI elements until loading of the config file is complete.
        //We should re-request params later if needed, that is not implemented yet.
        return;
    }

    if (paramToWidgetMap.contains(parameterName))
    {
        //Main group of parameters of the selected airframe
        paramToWidgetMap.value(parameterName)->setParameterValue(uas,component,parameterName,value);
        if (toolToBoxMap.contains(paramToWidgetMap.value(parameterName)))
        {
            toolToBoxMap[paramToWidgetMap.value(parameterName)]->show();
        }
        else
        {
            qCritical() << "Widget with no box, possible memory corruption for param:" << parameterName;
        }
    }
    else if (libParamToWidgetMap.contains(parameterName))
    {
        //All the library parameters
        libParamToWidgetMap.value(parameterName)->setParameterValue(uas,component,parameterName,value);
        if (toolToBoxMap.contains(libParamToWidgetMap.value(parameterName)))
        {
            toolToBoxMap[libParamToWidgetMap.value(parameterName)]->show();
        }
        else
        {
            qCritical() << "Widget with no box, possible memory corruption for param:" << parameterName;
        }
    }
    else
    {
        //Param recieved that we have no metadata for. Search to see if it belongs in a
        //group with some other params
        bool found = false;
        for (int i=0;i<toolWidgets.size();i++)
        {
            if (parameterName.startsWith(toolWidgets[i]->objectName()))
            {
                //It should be grouped with this one, add it.
                toolWidgets[i]->addParam(uas,component,parameterName,value);
                libParamToWidgetMap.insert(parameterName,toolWidgets[i]);
                found  = true;
                break;
            }
        }
        if (!found)
        {
            //New param type, create a QGroupBox for it.
            QWidget* parent;
            if (ui->advancedLeftLayout->count() > ui->advancedRightLayout->count())
            {
                parent = ui->advancedRightContents;
            }
            else
            {
                parent = ui->advancedLeftContents;
            }

            // Create the tool, attaching it to the QGroupBox
            QGCToolWidget *tool = new QGCToolWidget("", parent);
            QString tooltitle = parameterName;
            if (parameterName.split("_").size() > 1)
            {
                tooltitle = parameterName.split("_")[0] + "_";
            }
            tool->setTitle(tooltitle);
            tool->setObjectName(tooltitle);
            //tool->setSettings(set);
            libParamToWidgetMap.insert(parameterName,tool);
            toolWidgets.append(tool);
            tool->addParam(uas, component, parameterName, value);
            QGroupBox *box = new QGroupBox(parent);
            box->setTitle(tool->objectName());
            box->setLayout(new QVBoxLayout(box));
            box->layout()->addWidget(tool);

            libParamToWidgetMap.insert(parameterName,tool);
            toolWidgets.append(tool);

            // Make sure we have similar number of widgets on each side.
            if (ui->advancedLeftLayout->count() > ui->advancedRightLayout->count())
            {
                ui->advancedRightLayout->addWidget(box);
            }
            else
            {
                ui->advancedLeftLayout->addWidget(box);
            }
            toolToBoxMap[tool] = box;
        }
    }

    // Channel calibration values
    QRegExp minTpl("RC?_MIN");
    minTpl.setPatternSyntax(QRegExp::Wildcard);
    QRegExp maxTpl("RC?_MAX");
    maxTpl.setPatternSyntax(QRegExp::Wildcard);
    QRegExp trimTpl("RC?_TRIM");
    trimTpl.setPatternSyntax(QRegExp::Wildcard);
    QRegExp revTpl("RC?_REV");
    revTpl.setPatternSyntax(QRegExp::Wildcard);

    // Do not write the RC type, as these values depend on this
    // active onboard parameter

    if (minTpl.exactMatch(parameterName)) {
        bool ok;
        unsigned int index = parameterName.mid(2, 1).toInt(&ok) - 1;
        //qDebug() << "PARAM:" << parameterName << "index:" << index;
        if (ok && index < chanMax)
        {
            rcMin[index] = value.toInt();
            updateMinMax();
        }
    }

    if (maxTpl.exactMatch(parameterName)) {
        bool ok;
        unsigned int index = parameterName.mid(2, 1).toInt(&ok) - 1;
        if (ok && index < chanMax)
        {
            rcMax[index] = value.toInt();
            updateMinMax();
        }
    }

    if (trimTpl.exactMatch(parameterName)) {
        bool ok;
        unsigned int index = parameterName.mid(2, 1).toInt(&ok) - 1;
        if (ok && index < chanMax)
        {
            rcTrim[index] = value.toInt();
        }
    }

    if (revTpl.exactMatch(parameterName)) {
        bool ok;
        unsigned int index = parameterName.mid(2, 1).toInt(&ok) - 1;
        if (ok && index < chanMax)
        {
            rcRev[index] = (value.toInt() == -1) ? true : false;
            updateInvertedCheckboxes(index);
        }
    }

//        mav->setParameter(0, trimTpl.arg(i), rcTrim[i]);
//        mav->setParameter(0, maxTpl.arg(i), rcMax[i]);
//        mav->setParameter(0, revTpl.arg(i), (rcRev[i]) ? -1 : 1);
//    }

    if (rcTypeUpdateRequested > 0 && parameterName == QString("RC_TYPE"))
    {
        rcTypeUpdateRequested = 0;
        updateStatus(tr("Received RC type update, setting parameters based on model."));
        rcType = value.toInt();
        // Request all other parameters as well
        requestCalibrationRC();
    }

    // Order is: roll, pitch, yaw, throttle, mode sw, aux 1-3

    if (parameterName.contains("RC_MAP_ROLL")) {
        rcMapping[0] = value.toInt() - 1;
        ui->rollSpinBox->setValue(rcMapping[0]+1);
        ui->rollSpinBox->setEnabled(true);
    }

    if (parameterName.contains("RC_MAP_PITCH")) {
        rcMapping[1] = value.toInt() - 1;
        ui->pitchSpinBox->setValue(rcMapping[1]+1);
        ui->pitchSpinBox->setEnabled(true);
    }

    if (parameterName.contains("RC_MAP_YAW")) {
        rcMapping[2] = value.toInt() - 1;
        ui->yawSpinBox->setValue(rcMapping[2]+1);
        ui->yawSpinBox->setEnabled(true);
    }

    if (parameterName.contains("RC_MAP_THROTTLE")) {
        rcMapping[3] = value.toInt() - 1;
        ui->throttleSpinBox->setValue(rcMapping[3]+1);
        ui->throttleSpinBox->setEnabled(true);
    }

    if (parameterName.contains("RC_MAP_MODE_SW")) {
        rcMapping[4] = value.toInt() - 1;
        ui->modeSpinBox->setValue(rcMapping[4]+1);
        ui->modeSpinBox->setEnabled(true);
    }

    if (parameterName.contains("RC_MAP_AUX1")) {
        rcMapping[5] = value.toInt() - 1;
        ui->aux1SpinBox->setValue(rcMapping[5]+1);
        ui->aux1SpinBox->setEnabled(true);
    }

    if (parameterName.contains("RC_MAP_AUX2")) {
        rcMapping[6] = value.toInt() - 1;
        ui->aux2SpinBox->setValue(rcMapping[6]+1);
        ui->aux2SpinBox->setEnabled(true);
    }

    if (parameterName.contains("RC_MAP_AUX3")) {
        rcMapping[7] = value.toInt() - 1;
        ui->aux3SpinBox->setValue(rcMapping[7]+1);
        ui->aux3SpinBox->setEnabled(true);
    }

    // Scaling

    if (parameterName.contains("RC_SCALE_ROLL")) {
        rcScaling[0] = value.toFloat();
    }

    if (parameterName.contains("RC_SCALE_PITCH")) {
        rcScaling[1] = value.toFloat();
    }

    if (parameterName.contains("RC_SCALE_YAW")) {
        rcScaling[2] = value.toFloat();
    }

    if (parameterName.contains("RC_SCALE_THROTTLE")) {
        rcScaling[3] = value.toFloat();
    }

    if (parameterName.contains("RC_SCALE_MODE_SW")) {
        rcScaling[4] = value.toFloat();
    }

    if (parameterName.contains("RC_SCALE_AUX1")) {
        rcScaling[5] = value.toFloat();
    }

    if (parameterName.contains("RC_SCALE_AUX2")) {
        rcScaling[6] = value.toFloat();
    }

    if (parameterName.contains("RC_SCALE_AUX3")) {
        rcScaling[7] = value.toFloat();
    }
}

void QGCVehicleConfig::updateStatus(const QString& str)
{
    ui->statusLabel->setText(str);
    ui->statusLabel->setStyleSheet("");
}

void QGCVehicleConfig::updateError(const QString& str)
{
    ui->statusLabel->setText(str);
    ui->statusLabel->setStyleSheet(QString("QLabel { margin: 0px 2px; font: 14px; color: %1; background-color: %2; }").arg(QGC::colorDarkWhite.name()).arg(QGC::colorMagenta.name()));
}
void QGCVehicleConfig::updateMinMax()
{
    // Order is: roll, pitch, yaw, throttle, mode sw, aux 1-3
    /*ui->rollWidget->setMin(rcMin[0]);
    ui->rollWidget->setMax(rcMax[0]);
    ui->pitchWidget->setMin(rcMin[1]);
    ui->pitchWidget->setMax(rcMax[1]);
    ui->yawWidget->setMin(rcMin[2]);
    ui->yawWidget->setMax(rcMax[2]);
    ui->throttleWidget->setMin(rcMin[3]);
    ui->throttleWidget->setMax(rcMax[3]);
    ui->radio5Widget->setMin(rcMin[4]);
    ui->radio5Widget->setMax(rcMax[4]);
    ui->radio6Widget->setMin(rcMin[5]);
    ui->radio6Widget->setMax(rcMax[5]);
    ui->radio7Widget->setMin(rcMin[6]);
    ui->radio7Widget->setMax(rcMax[6]);
    ui->radio8Widget->setMin(rcMin[7]);
    ui->radio8Widget->setMax(rcMax[7]);*/
}

void QGCVehicleConfig::setRCType(int type)
{
    if (!mav) return;

    // XXX TODO Add handling of RC_TYPE vs non-RC_TYPE here

    mav->setParameter(0, "RC_TYPE", type);
    rcTypeUpdateRequested = QGC::groundTimeMilliseconds();
    QTimer::singleShot(rcTypeTimeout+100, this, SLOT(checktimeOuts()));
}

void QGCVehicleConfig::checktimeOuts()
{
    if (rcTypeUpdateRequested > 0)
    {
        if (QGC::groundTimeMilliseconds() - rcTypeUpdateRequested > rcTypeTimeout)
        {
            updateError(tr("Setting remote control timed out - is the system connected?"));
        }
    }
}

void QGCVehicleConfig::updateView()
{
    if (changed)
    {
        if (rc_mode == RC_MODE_1)
        {
            //ui->rollSlider->setValue(rcRoll * 50 + 50);
            //ui->pitchSlider->setValue(rcThrottle * 100);
            //ui->yawSlider->setValue(rcYaw * 50 + 50);
            //ui->throttleSlider->setValue(rcPitch * 50 + 50);
            ui->rollWidget->setValue(rcValue[0]);
            ui->throttleWidget->setValue(rcValue[1]);
            ui->yawWidget->setValue(rcValue[2]);
            ui->pitchWidget->setValue(rcValue[3]);

            ui->rollWidget->setMin(rcMin[0]);
            ui->rollWidget->setMax(rcMax[0]);
            ui->throttleWidget->setMin(rcMin[1]);
            ui->throttleWidget->setMax(rcMax[1]);
            ui->yawWidget->setMin(rcMin[2]);
            ui->yawWidget->setMax(rcMax[2]);
            ui->pitchWidget->setMin(rcMin[3]);
            ui->pitchWidget->setMax(rcMax[3]);
        }
        else if (rc_mode == RC_MODE_2)
        {
            //ui->rollSlider->setValue(rcRoll * 50 + 50);
            //ui->pitchSlider->setValue(rcPitch * 50 + 50);
            //ui->yawSlider->setValue(rcYaw * 50 + 50);
            //ui->throttleSlider->setValue(rcThrottle * 100);
            ui->rollWidget->setValue(rcValue[0]);
            ui->pitchWidget->setValue(rcValue[1]);
            ui->yawWidget->setValue(rcValue[2]);
            ui->throttleWidget->setValue(rcValue[3]);

            ui->rollWidget->setMin(rcMin[0]);
            ui->rollWidget->setMax(rcMax[0]);
            ui->pitchWidget->setMin(rcMin[1]);
            ui->pitchWidget->setMax(rcMax[1]);
            ui->yawWidget->setMin(rcMin[2]);
            ui->yawWidget->setMax(rcMax[2]);
            ui->throttleWidget->setMin(rcMin[3]);
            ui->throttleWidget->setMax(rcMax[3]);
        }
        else if (rc_mode == RC_MODE_3)
        {
            //ui->rollSlider->setValue(rcYaw * 50 + 50);
            //ui->pitchSlider->setValue(rcThrottle * 100);
            //ui->yawSlider->setValue(rcRoll * 50 + 50);
            //ui->throttleSlider->setValue(rcPitch * 50 + 50);
            ui->yawWidget->setValue(rcValue[0]);
            ui->throttleWidget->setValue(rcValue[1]);
            ui->rollWidget->setValue(rcValue[2]);
            ui->pitchWidget->setValue(rcValue[3]);

            ui->yawWidget->setMin(rcMin[0]);
            ui->yawWidget->setMax(rcMax[0]);
            ui->throttleWidget->setMin(rcMin[1]);
            ui->throttleWidget->setMax(rcMax[1]);
            ui->rollWidget->setMin(rcMin[2]);
            ui->rollWidget->setMax(rcMax[2]);
            ui->pitchWidget->setMin(rcMin[3]);
            ui->pitchWidget->setMax(rcMax[3]);
        }
        else if (rc_mode == RC_MODE_4)
        {
            //ui->rollSlider->setValue(rcYaw * 50 + 50);
            //ui->pitchSlider->setValue(rcPitch * 50 + 50);
            //ui->yawSlider->setValue(rcRoll * 50 + 50);
            //ui->throttleSlider->setValue(rcThrottle * 100);
            ui->yawWidget->setValue(rcValue[0]);
            ui->pitchWidget->setValue(rcValue[1]);
            ui->rollWidget->setValue(rcValue[2]);
            ui->throttleWidget->setValue(rcValue[3]);

            ui->yawWidget->setMin(rcMin[0]);
            ui->yawWidget->setMax(rcMax[0]);
            ui->pitchWidget->setMin(rcMin[1]);
            ui->pitchWidget->setMax(rcMax[1]);
            ui->rollWidget->setMin(rcMin[2]);
            ui->rollWidget->setMax(rcMax[2]);
            ui->throttleWidget->setMin(rcMin[3]);
            ui->throttleWidget->setMax(rcMax[3]);
        }
        else if (rc_mode == RC_MODE_NONE)
        {
            ui->rollWidget->setValue(rcValue[0]);
            ui->pitchWidget->setValue(rcValue[1]);
            ui->throttleWidget->setValue(rcValue[2]);
            ui->yawWidget->setValue(rcValue[3]);

            ui->rollWidget->setMin(rcMin[0]);
            ui->rollWidget->setMax(rcMax[0]);
            ui->pitchWidget->setMin(rcMin[1]);
            ui->pitchWidget->setMax(rcMax[1]);
            ui->throttleWidget->setMin(rcMin[2]);
            ui->throttleWidget->setMax(rcMax[2]);
            ui->yawWidget->setMin(rcMin[3]);
            ui->yawWidget->setMax(rcMax[3]);
        }

        ui->chanLabel->setText(QString("%1/%2").arg(rcValue[rcMapping[0]]).arg(rcRoll, 5, 'f', 2, QChar(' ')));
        ui->chanLabel_2->setText(QString("%1/%2").arg(rcValue[rcMapping[1]]).arg(rcPitch, 5, 'f', 2, QChar(' ')));
        ui->chanLabel_3->setText(QString("%1/%2").arg(rcValue[rcMapping[2]]).arg(rcYaw, 5, 'f', 2, QChar(' ')));
        ui->chanLabel_4->setText(QString("%1/%2").arg(rcValue[rcMapping[3]]).arg(rcThrottle, 5, 'f', 2, QChar(' ')));



        //ui->modeSwitchSlider->setValue(rcMode * 50 + 50);
        ui->chanLabel_5->setText(QString("%1/%2").arg(rcValue[rcMapping[4]]).arg(rcMode, 5, 'f', 2, QChar(' ')));

        if (rcValue[rcMapping[4] != UINT16_MAX]) {
            ui->radio5Widget->setValue(rcValue[4]);
            ui->chanLabel_5->setText(QString("%1/%2").arg(rcValue[rcMapping[5]]).arg(rcAux1, 5, 'f', 2, QChar(' ')));
        } else {
            ui->chanLabel_5->setText(tr("---"));
        }

        if (rcValue[rcMapping[5]] != UINT16_MAX) {
            //ui->aux1Slider->setValue(rcAux1 * 50 + 50);
            ui->radio6Widget->setValue(rcValue[5]);
            ui->chanLabel_6->setText(QString("%1/%2").arg(rcValue[rcMapping[5]]).arg(rcAux1, 5, 'f', 2, QChar(' ')));
        } else {
            ui->chanLabel_6->setText(tr("---"));
        }

        if (rcValue[rcMapping[6]] != UINT16_MAX) {
            //ui->aux2Slider->setValue(rcAux2 * 50 + 50);
            ui->radio7Widget->setValue(rcValue[6]);
            ui->chanLabel_7->setText(QString("%1/%2").arg(rcValue[rcMapping[6]]).arg(rcAux2, 5, 'f', 2, QChar(' ')));
        } else {
            ui->chanLabel_7->setText(tr("---"));
        }

        if (rcValue[rcMapping[7]] != UINT16_MAX) {
            //ui->aux3Slider->setValue(rcAux3 * 50 + 50);
            ui->radio8Widget->setValue(rcValue[7]);
            ui->chanLabel_8->setText(QString("%1/%2").arg(rcValue[rcMapping[7]]).arg(rcAux3, 5, 'f', 2, QChar(' ')));
        } else {
            ui->chanLabel_8->setText(tr("---"));
        }

        changed = false;
    }
}<|MERGE_RESOLUTION|>--- conflicted
+++ resolved
@@ -793,128 +793,8 @@
 
 void QGCVehicleConfig::setActiveUAS(UASInterface* active)
 {
-    // Do nothing if system is the same
-    if (mav == active) return;
-
-    if (mav)
-    {
-        // Disconnect old system
-        disconnect(mav, SIGNAL(remoteControlChannelRawChanged(int,float)), this,
-                   SLOT(remoteControlChannelRawChanged(int,float)));
-        disconnect(mav, SIGNAL(parameterChanged(int,int,QString,QVariant)), this,
-                   SLOT(parameterChanged(int,int,QString,QVariant)));
-        disconnect(ui->refreshButton,SIGNAL(clicked()),mav,SLOT(requestParameters()));
-
-        // Delete all children from all fixed tabs.
-        foreach(QWidget* child, ui->generalLeftContents->findChildren<QWidget*>())
-        {
-            child->deleteLater();
-        }
-        foreach(QWidget* child, ui->generalRightContents->findChildren<QWidget*>())
-        {
-            child->deleteLater();
-        }
-        foreach(QWidget* child, ui->advancedLeftContents->findChildren<QWidget*>())
-        {
-            child->deleteLater();
-        }
-        foreach(QWidget* child, ui->advancedRightContents->findChildren<QWidget*>())
-        {
-            child->deleteLater();
-        }
-        foreach(QWidget* child, ui->sensorContents->findChildren<QWidget*>())
-        {
-            child->deleteLater();
-        }
-
-        // And then delete any custom tabs
-        foreach(QWidget* child, additionalTabs)
-        {
-            child->deleteLater();
-        }
-        additionalTabs.clear();
-
-        toolWidgets.clear();
-        paramToWidgetMap.clear();
-        libParamToWidgetMap.clear();
-        systemTypeToParamMap.clear();
-        toolToBoxMap.clear();
-        paramTooltips.clear();
-    }
-
-    // Connect new system
-    mav = active;
-
-    // Reset current state
-    resetCalibrationRC();
-
-    requestCalibrationRC();
-    mav->requestParameter(0, "RC_TYPE");
-
-    chanCount = 0;
-
-<<<<<<< HEAD
-    // Connect new system
-    mav = active;
-    if (mav)
-=======
-    connect(active, SIGNAL(remoteControlChannelRawChanged(int,float)), this,
-               SLOT(remoteControlChannelRawChanged(int,float)));
-    connect(active, SIGNAL(parameterChanged(int,int,QString,QVariant)), this,
-               SLOT(parameterChanged(int,int,QString,QVariant)));
-    connect(ui->refreshButton, SIGNAL(clicked()), active, SLOT(requestParameters()));
-
-    if (systemTypeToParamMap.contains(mav->getSystemTypeName()))
-    {
-        paramToWidgetMap = systemTypeToParamMap[mav->getSystemTypeName()];
-    }
-    else
->>>>>>> d38edbef
-    {
-        connect(active, SIGNAL(remoteControlChannelRawChanged(int,float)), this,
-                   SLOT(remoteControlChannelRawChanged(int,float)));
-        connect(active, SIGNAL(parameterChanged(int,int,QString,QVariant)), this,
-                   SLOT(parameterChanged(int,int,QString,QVariant)));
-
-        if (systemTypeToParamMap.contains(mav->getSystemTypeName()))
-        {
-            paramToWidgetMap = systemTypeToParamMap[mav->getSystemTypeName()];
-        }
-        else
-        {
-            //Indication that we have no meta data for this system type.
-            qDebug() << "No parameters defined for system type:" << mav->getSystemTypeName();
-            paramToWidgetMap = systemTypeToParamMap[mav->getSystemTypeName()];
-        }
-
-        if (!paramTooltips.isEmpty())
-        {
-               mav->getParamManager()->setParamInfo(paramTooltips);
-        }
-
-        qDebug() << "CALIBRATION!! System Type Name:" << mav->getSystemTypeName();
-
-        //Load configuration after 1ms. This allows it to go into the event loop, and prevents application hangups due to the
-        //amount of time it actually takes to load the configuration windows.
-        QTimer::singleShot(1,this,SLOT(loadConfig()));
-
-        updateStatus(QString("Reading from system %1").arg(mav->getUASName()));
-
-        // Since a system is now connected, enable the VehicleConfig UI.
-        ui->setButton->setEnabled(true);
-        ui->refreshButton->setEnabled(true);
-        ui->readButton->setEnabled(true);
-        ui->writeButton->setEnabled(true);
-        ui->loadFileButton->setEnabled(true);
-        ui->saveFileButton->setEnabled(true);
-        if (mav->getAutopilotTypeName() == "ARDUPILOTMEGA")
-        {
-            ui->readButton->hide();
-            ui->writeButton->hide();
-        }
-    }
-    else
-    {
+    // Hide items if NULL and abort
+    if (!active) {
         ui->setButton->setEnabled(false);
         ui->refreshButton->setEnabled(false);
         ui->readButton->show();
@@ -923,6 +803,113 @@
         ui->writeButton->setEnabled(false);
         ui->loadFileButton->setEnabled(false);
         ui->saveFileButton->setEnabled(false);
+
+        return;
+    }
+
+
+    // Do nothing if system is the same
+    if (mav == active) return;
+
+    if (mav)
+    {
+        // Disconnect old system
+        disconnect(mav, SIGNAL(remoteControlChannelRawChanged(int,float)), this,
+                   SLOT(remoteControlChannelRawChanged(int,float)));
+        disconnect(mav, SIGNAL(parameterChanged(int,int,QString,QVariant)), this,
+                   SLOT(parameterChanged(int,int,QString,QVariant)));
+        disconnect(ui->refreshButton,SIGNAL(clicked()),mav,SLOT(requestParameters()));
+
+        // Delete all children from all fixed tabs.
+        foreach(QWidget* child, ui->generalLeftContents->findChildren<QWidget*>())
+        {
+            child->deleteLater();
+        }
+        foreach(QWidget* child, ui->generalRightContents->findChildren<QWidget*>())
+        {
+            child->deleteLater();
+        }
+        foreach(QWidget* child, ui->advancedLeftContents->findChildren<QWidget*>())
+        {
+            child->deleteLater();
+        }
+        foreach(QWidget* child, ui->advancedRightContents->findChildren<QWidget*>())
+        {
+            child->deleteLater();
+        }
+        foreach(QWidget* child, ui->sensorContents->findChildren<QWidget*>())
+        {
+            child->deleteLater();
+        }
+
+        // And then delete any custom tabs
+        foreach(QWidget* child, additionalTabs)
+        {
+            child->deleteLater();
+        }
+        additionalTabs.clear();
+
+        toolWidgets.clear();
+        paramToWidgetMap.clear();
+        libParamToWidgetMap.clear();
+        systemTypeToParamMap.clear();
+        toolToBoxMap.clear();
+        paramTooltips.clear();
+    }
+
+    // Connect new system
+    mav = active;
+
+    // Reset current state
+    resetCalibrationRC();
+
+    requestCalibrationRC();
+    mav->requestParameter(0, "RC_TYPE");
+
+    chanCount = 0;
+
+    // Connect new system
+    connect(active, SIGNAL(remoteControlChannelRawChanged(int,float)), this,
+               SLOT(remoteControlChannelRawChanged(int,float)));
+    connect(active, SIGNAL(parameterChanged(int,int,QString,QVariant)), this,
+               SLOT(parameterChanged(int,int,QString,QVariant)));
+    connect(ui->refreshButton, SIGNAL(clicked()), active, SLOT(requestParameters()));
+
+    if (systemTypeToParamMap.contains(mav->getSystemTypeName()))
+    {
+        paramToWidgetMap = systemTypeToParamMap[mav->getSystemTypeName()];
+    }
+    else
+    {
+        //Indication that we have no meta data for this system type.
+        qDebug() << "No parameters defined for system type:" << mav->getSystemTypeName();
+        paramToWidgetMap = systemTypeToParamMap[mav->getSystemTypeName()];
+    }
+
+    if (!paramTooltips.isEmpty())
+    {
+           mav->getParamManager()->setParamInfo(paramTooltips);
+    }
+
+    qDebug() << "CALIBRATION!! System Type Name:" << mav->getSystemTypeName();
+
+    //Load configuration after 1ms. This allows it to go into the event loop, and prevents application hangups due to the
+    //amount of time it actually takes to load the configuration windows.
+    QTimer::singleShot(1,this,SLOT(loadConfig()));
+
+    updateStatus(QString("Reading from system %1").arg(mav->getUASName()));
+
+    // Since a system is now connected, enable the VehicleConfig UI.
+    ui->setButton->setEnabled(true);
+    ui->refreshButton->setEnabled(true);
+    ui->readButton->setEnabled(true);
+    ui->writeButton->setEnabled(true);
+    ui->loadFileButton->setEnabled(true);
+    ui->saveFileButton->setEnabled(true);
+    if (mav->getAutopilotTypeName() == "ARDUPILOTMEGA")
+    {
+        ui->readButton->hide();
+        ui->writeButton->hide();
     }
 }
 
