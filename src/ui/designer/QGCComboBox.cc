--- conflicted
+++ resolved
@@ -109,11 +109,7 @@
         //requestParameter();
         // Set param info
 
-<<<<<<< HEAD
-        QString text = uas->getParamDataModel()->getParamDescription(parameterName);
-=======
         QString text = paramMgr->dataModel()->getParamDescription(parameterName);
->>>>>>> 5ac868e5
         if (!text.isEmpty()) {
             ui->infoLabel->setToolTip(text);
             ui->infoLabel->show();
@@ -151,11 +147,7 @@
 
     // Update min and max values if available
     if (uas)  {
-<<<<<<< HEAD
-        UASParameterDataModel* dataModel =  uas->getParamDataModel();
-=======
         UASParameterDataModel* dataModel =  paramMgr->dataModel();
->>>>>>> 5ac868e5
         if (dataModel) {
             // Minimum
             if (dataModel->isParamMinKnown(parameterName)) {
@@ -244,11 +236,7 @@
 void QGCComboBox::setParamPending()
 {
     if (uas)  {
-<<<<<<< HEAD
-        uas->getParamManager()->setPendingParam(component, parameterName, parameterValue);
-=======
         uas->getParamManager()->setPendingParam(componentId, parameterName, parameterValue);
->>>>>>> 5ac868e5
     }
     else  {
         qWarning() << __FILE__ << __LINE__ << "NO UAS SET, DOING NOTHING";
