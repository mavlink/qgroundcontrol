/****************************************************************************
 *
 *   (c) 2009-2016 QGROUNDCONTROL PROJECT <http://www.qgroundcontrol.org>
 *
 * QGroundControl is licensed according to the terms in the file
 * COPYING.md in the root of the source code directory.
 *
 ****************************************************************************/


import QtQuick                  2.5
import QtQuick.Controls         1.2
import QtQuick.Controls.Styles  1.2
import QtQuick.Dialogs          1.1
import QtMultimedia             5.5

import QGroundControl                       1.0
import QGroundControl.FactSystem            1.0
import QGroundControl.FactControls          1.0
import QGroundControl.Controls              1.0
import QGroundControl.ScreenTools           1.0
import QGroundControl.MultiVehicleManager   1.0
import QGroundControl.Palette               1.0
import QGroundControl.Controllers           1.0

QGCView {
    id:                 qgcView
    viewPanel:          panel
    color:              qgcPal.window
    anchors.fill:       parent
    anchors.margins:    ScreenTools.defaultFontPixelWidth

    property Fact _percentRemainingAnnounce:    QGroundControl.batteryPercentRemainingAnnounce
    property real _labelWidth:                  ScreenTools.defaultFontPixelWidth * 15
    property real _editFieldWidth:              ScreenTools.defaultFontPixelWidth * 30

    QGCPalette { id: qgcPal }

    QGCViewPanel {
        id:             panel
        anchors.fill:   parent
        QGCFlickable {
            clip:               true
            anchors.fill:       parent
            contentHeight:      settingsColumn.height
            contentWidth:       settingsColumn.width
            Column {
                id:                 settingsColumn
                width:              qgcView.width
                spacing:            ScreenTools.defaultFontPixelHeight * 0.5
                anchors.margins:    ScreenTools.defaultFontPixelWidth
                //-----------------------------------------------------------------
                //-- Units
                Item {
                    width:              qgcView.width * 0.8
                    height:             unitLabel.height
                    anchors.margins:    ScreenTools.defaultFontPixelWidth
                    anchors.horizontalCenter: parent.horizontalCenter
                    QGCLabel {
                        id:             unitLabel
                        text:           qsTr("Units (Requires Restart)")
                        font.family:    ScreenTools.demiboldFontFamily
                    }
                }
                Rectangle {
                    height:         unitsCol.height + (ScreenTools.defaultFontPixelHeight * 2)
                    width:          qgcView.width * 0.8
                    color:          qgcPal.windowShade
                    anchors.margins: ScreenTools.defaultFontPixelWidth
                    anchors.horizontalCenter: parent.horizontalCenter
                    Column {
                        id:         unitsCol
                        spacing:    ScreenTools.defaultFontPixelWidth
                        anchors.centerIn: parent
                        Row {
                            spacing:    ScreenTools.defaultFontPixelWidth
                            QGCLabel {
                                width:              _labelWidth
                                anchors.baseline:   distanceUnitsCombo.baseline
                                text:               qsTr("Distance:")
                            }
                            FactComboBox {
                                id:                 distanceUnitsCombo
                                width:              _editFieldWidth
                                fact:               QGroundControl.distanceUnits
                                indexModel:         false
                            }
                        }
                        Row {
                            spacing:    ScreenTools.defaultFontPixelWidth
                            QGCLabel {
                                width:              _labelWidth
                                anchors.baseline:   areaUnitsCombo.baseline
                                text:               qsTr("Area:")
                            }
                            FactComboBox {
                                id:                 areaUnitsCombo
                                width:              _editFieldWidth
                                fact:               QGroundControl.areaUnits
                                indexModel:         false
                            }
                        }
                        Row {
                            spacing:                ScreenTools.defaultFontPixelWidth
                            QGCLabel {
                                width:              _labelWidth
                                anchors.baseline:   speedUnitsCombo.baseline
                                text:               qsTr("Speed:")
                            }
                            FactComboBox {
                                id:                 speedUnitsCombo
                                width:              _editFieldWidth
                                fact:               QGroundControl.speedUnits
                                indexModel:         false
                            }
                        }
                    }
                }
                //-----------------------------------------------------------------
                //-- Offline mission editing
                Item {
                    width:              qgcView.width * 0.8
                    height:             offlineLabel.height
                    anchors.margins:    ScreenTools.defaultFontPixelWidth
                    anchors.horizontalCenter: parent.horizontalCenter
                    QGCLabel {
                        id:             offlineLabel
                        text:           qsTr("Offline Mission Editing (Requires Restart)")
                        font.family:    ScreenTools.demiboldFontFamily
                    }
                }
                Rectangle {
                    height:         offlineCol.height + (ScreenTools.defaultFontPixelHeight * 2)
                    width:          qgcView.width * 0.8
                    color:          qgcPal.windowShade
                    anchors.margins: ScreenTools.defaultFontPixelWidth
                    anchors.horizontalCenter: parent.horizontalCenter
                    Column {
                        id:         offlineCol
                        spacing:    ScreenTools.defaultFontPixelWidth
                        anchors.centerIn: parent
                        Row {
                            spacing: ScreenTools.defaultFontPixelWidth
                            QGCLabel {
                                text:               qsTr("Firmware:")
                                width:              _labelWidth
                                anchors.baseline:   offlineTypeCombo.baseline
                            }
                            FactComboBox {
                                id:                 offlineTypeCombo
                                width:              _editFieldWidth
                                fact:               QGroundControl.offlineEditingFirmwareType
                                indexModel:         false
                            }
                        }
                        Row {
                            spacing: ScreenTools.defaultFontPixelWidth
                            QGCLabel {
                                text:               qsTr("Vehicle:")
                                width:              _labelWidth
                                anchors.baseline:   offlineVehicleCombo.baseline
                            }
                            FactComboBox {
                                id:                 offlineVehicleCombo
                                width:              _editFieldWidth
                                fact:               QGroundControl.offlineEditingVehicleType
                                indexModel:         false
                            }
                        }
                        Row {
                            spacing: ScreenTools.defaultFontPixelWidth
                            visible:  offlineVehicleCombo.currentText != "Multicopter"
                            QGCLabel {
                                text:               qsTr("Cruise speed:")
                                width:              _labelWidth
                                anchors.baseline:   cruiseSpeedField.baseline
                            }
                            FactTextField {
                                id:                 cruiseSpeedField
                                width:              _editFieldWidth
                                fact:               QGroundControl.offlineEditingCruiseSpeed
                                enabled:            true
                            }
                        }
                        Row {
                            spacing: ScreenTools.defaultFontPixelWidth
                            visible:  offlineVehicleCombo.currentText != "Fixedwing"
                            QGCLabel {
                                id:                 hoverSpeedLabel
                                text:               qsTr("Hover speed:")
                                width:              _labelWidth
                                anchors.baseline:   hoverSpeedField.baseline
                            }
                            FactTextField {
                                id:                 hoverSpeedField
                                width:              _editFieldWidth
                                fact:               QGroundControl.offlineEditingHoverSpeed
                                enabled:            true
                            }
                        }
                    }
                }
                //-----------------------------------------------------------------
                //-- Miscelanous
                Item {
                    width:              qgcView.width * 0.8
                    height:             miscLabel.height
                    anchors.margins:    ScreenTools.defaultFontPixelWidth
                    anchors.horizontalCenter: parent.horizontalCenter
                    QGCLabel {
                        id:             miscLabel
                        text:           qsTr("Miscelaneous")
                        font.family:    ScreenTools.demiboldFontFamily
                    }
                }
                Rectangle {
                    height:         miscCol.height + (ScreenTools.defaultFontPixelHeight * 2)
                    width:          qgcView.width * 0.8
                    color:          qgcPal.windowShade
                    anchors.margins: ScreenTools.defaultFontPixelWidth
                    anchors.horizontalCenter: parent.horizontalCenter
                    Column {
                        id:         miscCol
                        spacing:    ScreenTools.defaultFontPixelWidth
                        anchors.centerIn: parent
                        //-----------------------------------------------------------------
                        //-- Base UI Font Point Size
                        Row {
                            spacing: ScreenTools.defaultFontPixelWidth
                            QGCLabel {
                                id:     baseFontLabel
                                text:   qsTr("Base UI font size:")
                                anchors.verticalCenter: parent.verticalCenter
                            }
                            Row {
                                id:         baseFontRow
                                spacing:    ScreenTools.defaultFontPixelWidth / 2
                                anchors.verticalCenter: parent.verticalCenter
                                QGCButton {
                                    id:     decrementButton
                                    width:  height
                                    height: baseFontEdit.height
                                    text:   "-"
                                    onClicked: {
                                        if(ScreenTools.defaultFontPointSize > 6) {
                                            QGroundControl.baseFontPointSize = QGroundControl.baseFontPointSize - 1
                                        }
                                    }
                                }
                                QGCTextField {
                                    id:             baseFontEdit
                                    width:          _editFieldWidth - (decrementButton.width * 2) - (baseFontRow.spacing * 2)
                                    text:           QGroundControl.baseFontPointSize
                                    showUnits:      true
                                    unitsLabel:     "pt"
                                    maximumLength:  6
                                    validator:      DoubleValidator {bottom: 6.0; top: 48.0; decimals: 2;}
                                    onEditingFinished: {
                                        var point = parseFloat(text)
                                        if(point >= 6.0 && point <= 48.0)
                                            QGroundControl.baseFontPointSize = point;
                                    }
                                }
                                QGCButton {
                                    width:  height
                                    height: baseFontEdit.height
                                    text:   "+"
                                    onClicked: {
                                        if(ScreenTools.defaultFontPointSize < 49) {
                                            QGroundControl.baseFontPointSize = QGroundControl.baseFontPointSize + 1
                                        }
                                    }
                                }
                            }
                            QGCLabel {
                                anchors.verticalCenter: parent.verticalCenter
                                text:                   qsTr("(Requires Restart)")
                            }
                        }
                        //-----------------------------------------------------------------
                        //-- Audio preferences
                        QGCCheckBox {
                            text:       qsTr("Mute all audio output")
                            checked:    QGroundControl.isAudioMuted
                            onClicked: {
                                QGroundControl.isAudioMuted = checked
                            }
                        }
                        //-----------------------------------------------------------------
                        //-- Prompt Save Log
                        QGCCheckBox {
                            id:         promptSaveLog
                            text:       qsTr("Prompt to save Flight Data Log after each flight")
                            checked:    QGroundControl.isSaveLogPrompt
                            visible:    !ScreenTools.isMobile
                            onClicked: {
                                QGroundControl.isSaveLogPrompt = checked
                            }
                        }
                        //-----------------------------------------------------------------
                        //-- Prompt Save even if not armed
                        QGCCheckBox {
                            text:       qsTr("Prompt to save Flight Data Log even if vehicle was not armed")
                            checked:    QGroundControl.isSaveLogPromptNotArmed
                            visible:    !ScreenTools.isMobile
                            enabled:    promptSaveLog.checked
                            onClicked: {
                                QGroundControl.isSaveLogPromptNotArmed = checked
                            }
                        }
                        //-----------------------------------------------------------------
                        //-- Clear settings
                        QGCCheckBox {
                            id:         clearCheck
                            text:       qsTr("Clear all settings on next start")
                            checked:    false
                            onClicked: {
                                checked ? clearDialog.visible = true : QGroundControl.clearDeleteAllSettingsNextBoot()
                            }
                            MessageDialog {
                                id:         clearDialog
                                visible:    false
                                icon:       StandardIcon.Warning
                                standardButtons: StandardButton.Yes | StandardButton.No
                                title:      qsTr("Clear Settings")
                                text:       qsTr("All saved settings will be reset the next time you start QGroundControl. Is this really what you want?")
                                onYes: {
                                    QGroundControl.deleteAllSettingsNextBoot()
                                    clearDialog.visible = false
                                }
                                onNo: {
                                    clearCheck.checked  = false
                                    clearDialog.visible = false
                                }
                            }
                        }
                        //-----------------------------------------------------------------
                        //-- Battery talker
                        Row {
                            spacing: ScreenTools.defaultFontPixelWidth
                            QGCCheckBox {
                                id:                 announcePercentCheckbox
                                anchors.verticalCenter: parent.verticalCenter
                                text:               qsTr("Announce battery lower than:")
                                checked:            _percentRemainingAnnounce.value != 0
                                onClicked: {
                                    if (checked) {
                                        _percentRemainingAnnounce.value = _percentRemainingAnnounce.defaultValueString
                                    } else {
                                        _percentRemainingAnnounce.value = 0
                                    }
                                }
                            }
                            FactTextField {
                                id:                 announcePercent
                                fact:               _percentRemainingAnnounce
                                enabled:            announcePercentCheckbox.checked
                                anchors.verticalCenter: parent.verticalCenter
                            }
                        }
                        //-----------------------------------------------------------------
                        //-- Virtual joystick settings
                        QGCCheckBox {
                            text:       qsTr("Virtual Joystick")
                            checked:    QGroundControl.virtualTabletJoystick
                            onClicked:  QGroundControl.virtualTabletJoystick = checked
<<<<<<< HEAD
                            visible:    QGroundControl.enableVirtualJoystick
=======
                            visible:    QGroundControl.corePlugin.options.enableVirtualJoystick
>>>>>>> 763e8382
                        }
                        //-----------------------------------------------------------------
                        //-- Map Providers
                        Row {
                            /*
                              TODO: Map settings should come from QGroundControl.mapEngineManager. What is currently in
                              QGroundControl.flightMapSettings should be moved there so all map related funtions are in
                              one place.
                             */
                            spacing:    ScreenTools.defaultFontPixelWidth
                            visible:    QGroundControl.flightMapSettings.googleMapEnabled
                            QGCLabel {
                                id:                 mapProvidersLabel
                                anchors.baseline:   mapProviders.baseline
                                text:               qsTr("Map Provider:")
                                width:              _labelWidth
                            }
                            QGCComboBox {
                                id:                 mapProviders
                                width:              _editFieldWidth
                                model:              QGroundControl.flightMapSettings.mapProviders
                                Component.onCompleted: {
                                    var index = mapProviders.find(QGroundControl.flightMapSettings.mapProvider)
                                    if (index < 0) {
                                        console.warn(qsTr("Active map provider not in combobox"), QGroundControl.flightMapSettings.mapProvider)
                                    } else {
                                        mapProviders.currentIndex = index
                                    }
                                }
                                onActivated: {
                                    if (index != -1) {
                                        currentIndex = index
                                        console.log(qsTr("New map provider: ") + model[index])
                                        QGroundControl.flightMapSettings.mapProvider = model[index]
                                    }
                                }
                            }
                        }
                        //-----------------------------------------------------------------
                        //-- Palette Styles
                        Row {
                            spacing: ScreenTools.defaultFontPixelWidth
                            QGCLabel {
                                anchors.baseline:   paletteCombo.baseline
                                text:               qsTr("UI Style:")
                                width:              _labelWidth
                            }
                            QGCComboBox {
                                id:             paletteCombo
                                width:          _editFieldWidth
                                model:          [ qsTr("Indoor"), qsTr("Outdoor") ]
                                currentIndex:   QGroundControl.isDarkStyle ? 0 : 1
                                onActivated: {
                                    if (index != -1) {
                                        currentIndex = index
                                        QGroundControl.isDarkStyle = index === 0 ? true : false
                                    }
                                }
                            }
                        }
                    }
                }
                //-----------------------------------------------------------------
                //-- Autoconnect settings
                Item {
                    width:              qgcView.width * 0.8
                    height:             autoConnectLabel.height
                    anchors.margins:    ScreenTools.defaultFontPixelWidth
                    anchors.horizontalCenter: parent.horizontalCenter
<<<<<<< HEAD
                    visible:            QGroundControl.enableAutoConnectOptions
=======
                    visible:            QGroundControl.corePlugin.options.enableAutoConnectOptions
>>>>>>> 763e8382
                    QGCLabel {
                        id:             autoConnectLabel
                        text:           qsTr("Autoconnect to the following devices:")
                        font.family:    ScreenTools.demiboldFontFamily
                    }
                }
                Rectangle {
                    height:         autoConnectCol.height + (ScreenTools.defaultFontPixelHeight * 2)
                    width:          qgcView.width * 0.8
                    color:          qgcPal.windowShade
<<<<<<< HEAD
                    visible:        QGroundControl.enableAutoConnectOptions
=======
                    visible:        QGroundControl.corePlugin.options.enableAutoConnectOptions
>>>>>>> 763e8382
                    anchors.margins: ScreenTools.defaultFontPixelWidth
                    anchors.horizontalCenter: parent.horizontalCenter
                    Column {
                        id:         autoConnectCol
                        spacing:    ScreenTools.defaultFontPixelWidth
                        anchors.centerIn: parent
                        //-----------------------------------------------------------------
                        //-- Autoconnect settings
                        Row {
                            spacing: ScreenTools.defaultFontPixelWidth * 2
                            QGCCheckBox {
                                text:       qsTr("Pixhawk")
                                visible:    !ScreenTools.isiOS
                                checked:    QGroundControl.linkManager.autoconnectPixhawk
                                onClicked:  QGroundControl.linkManager.autoconnectPixhawk = checked
                            }
                            QGCCheckBox {
                                text:       qsTr("SiK Radio")
                                visible:    !ScreenTools.isiOS
                                checked:    QGroundControl.linkManager.autoconnect3DRRadio
                                onClicked:  QGroundControl.linkManager.autoconnect3DRRadio = checked
                            }
                            QGCCheckBox {
                                text:       qsTr("PX4 Flow")
                                visible:    !ScreenTools.isiOS
                                checked:    QGroundControl.linkManager.autoconnectPX4Flow
                                onClicked:  QGroundControl.linkManager.autoconnectPX4Flow = checked
                            }
                            QGCCheckBox {
                                text:       qsTr("LibrePilot")
                                checked:    QGroundControl.linkManager.autoconnectLibrePilot
                                onClicked:  QGroundControl.linkManager.autoconnectLibrePilot = checked
                            }
                            QGCCheckBox {
                                text:       qsTr("UDP")
                                checked:    QGroundControl.linkManager.autoconnectUDP
                                onClicked:  QGroundControl.linkManager.autoconnectUDP = checked
                            }
                            QGCCheckBox {
                                text:       qsTr("RTK GPS")
                                checked:    QGroundControl.linkManager.autoconnectRTKGPS
                                onClicked:  QGroundControl.linkManager.autoconnectRTKGPS = checked
                            }
                        }
                    }
                }
                //-----------------------------------------------------------------
                //-- Video Source
                Item {
                    width:              qgcView.width * 0.8
                    height:             videoLabel.height
<<<<<<< HEAD
                    visible:            QGroundControl.enableVideoSourceOptions
=======
                    visible:            QGroundControl.corePlugin.options.enableVideoSourceOptions
>>>>>>> 763e8382
                    anchors.margins:    ScreenTools.defaultFontPixelWidth
                    anchors.horizontalCenter: parent.horizontalCenter
                    QGCLabel {
                        id:             videoLabel
                        text:           qsTr("Video (Requires Restart)")
                        font.family:    ScreenTools.demiboldFontFamily
                    }
                }
                Rectangle {
                    height:         videoCol.height + (ScreenTools.defaultFontPixelHeight * 2)
                    width:          qgcView.width * 0.8
                    color:          qgcPal.windowShade
<<<<<<< HEAD
                    visible:        QGroundControl.enableVideoSourceOptions
=======
                    visible:        QGroundControl.corePlugin.options.enableVideoSourceOptions
>>>>>>> 763e8382
                    anchors.margins: ScreenTools.defaultFontPixelWidth
                    anchors.horizontalCenter: parent.horizontalCenter
                    Column {
                        id:         videoCol
                        spacing:    ScreenTools.defaultFontPixelWidth
                        anchors.centerIn: parent
                        Row {
                            spacing:    ScreenTools.defaultFontPixelWidth
                            QGCLabel {
                                anchors.baseline:   videoSource.baseline
                                text:               qsTr("Video Source:")
                                width:              _labelWidth
                            }
                            QGCComboBox {
                                id:                 videoSource
                                width:              _editFieldWidth
                                model:              QGroundControl.videoManager.videoSourceList
                                Component.onCompleted: {
                                    var index = videoSource.find(QGroundControl.videoManager.videoSource)
                                    if (index >= 0) {
                                        videoSource.currentIndex = index
                                    }
                                }
                                onActivated: {
                                    if (index != -1) {
                                        currentIndex = index
                                        QGroundControl.videoManager.videoSource = model[index]
                                    }
                                }
                            }
                        }
                        Row {
                            spacing:    ScreenTools.defaultFontPixelWidth
                            visible:    QGroundControl.videoManager.isGStreamer && videoSource.currentIndex === 0
                            QGCLabel {
                                anchors.baseline:   udpField.baseline
                                text:               qsTr("UDP Port:")
                                width:              _labelWidth
                            }
                            QGCTextField {
                                id:                 udpField
                                width:              _editFieldWidth
                                text:               QGroundControl.videoManager.udpPort
                                validator:          IntValidator {bottom: 1024; top: 65535;}
                                inputMethodHints:   Qt.ImhDigitsOnly
                                onEditingFinished: {
                                    QGroundControl.videoManager.udpPort = parseInt(text)
                                }
                            }
                        }
                        Row {
                            spacing:    ScreenTools.defaultFontPixelWidth
                            visible:    QGroundControl.videoManager.isGStreamer && videoSource.currentIndex === 1
                            QGCLabel {
                                anchors.baseline:   rtspField.baseline
                                text:               qsTr("RTSP URL:")
                                width:              _labelWidth
                            }
                            QGCTextField {
                                id:                 rtspField
                                width:              _editFieldWidth
                                text:               QGroundControl.videoManager.rtspURL
                                onEditingFinished: {
                                    QGroundControl.videoManager.rtspURL = text
                                }
                            }
                        }
                    }
                }

                QGCLabel {
                    anchors.horizontalCenter:   parent.horizontalCenter
                    text:                       qsTr("QGroundControl Version: " + QGroundControl.qgcVersion)
                }
            } // settingsColumn
        } // QGCFlickable
    } // QGCViewPanel
} // QGCView<|MERGE_RESOLUTION|>--- conflicted
+++ resolved
@@ -364,11 +364,7 @@
                             text:       qsTr("Virtual Joystick")
                             checked:    QGroundControl.virtualTabletJoystick
                             onClicked:  QGroundControl.virtualTabletJoystick = checked
-<<<<<<< HEAD
-                            visible:    QGroundControl.enableVirtualJoystick
-=======
                             visible:    QGroundControl.corePlugin.options.enableVirtualJoystick
->>>>>>> 763e8382
                         }
                         //-----------------------------------------------------------------
                         //-- Map Providers
@@ -438,11 +434,7 @@
                     height:             autoConnectLabel.height
                     anchors.margins:    ScreenTools.defaultFontPixelWidth
                     anchors.horizontalCenter: parent.horizontalCenter
-<<<<<<< HEAD
-                    visible:            QGroundControl.enableAutoConnectOptions
-=======
                     visible:            QGroundControl.corePlugin.options.enableAutoConnectOptions
->>>>>>> 763e8382
                     QGCLabel {
                         id:             autoConnectLabel
                         text:           qsTr("Autoconnect to the following devices:")
@@ -453,11 +445,7 @@
                     height:         autoConnectCol.height + (ScreenTools.defaultFontPixelHeight * 2)
                     width:          qgcView.width * 0.8
                     color:          qgcPal.windowShade
-<<<<<<< HEAD
-                    visible:        QGroundControl.enableAutoConnectOptions
-=======
                     visible:        QGroundControl.corePlugin.options.enableAutoConnectOptions
->>>>>>> 763e8382
                     anchors.margins: ScreenTools.defaultFontPixelWidth
                     anchors.horizontalCenter: parent.horizontalCenter
                     Column {
@@ -509,11 +497,7 @@
                 Item {
                     width:              qgcView.width * 0.8
                     height:             videoLabel.height
-<<<<<<< HEAD
-                    visible:            QGroundControl.enableVideoSourceOptions
-=======
                     visible:            QGroundControl.corePlugin.options.enableVideoSourceOptions
->>>>>>> 763e8382
                     anchors.margins:    ScreenTools.defaultFontPixelWidth
                     anchors.horizontalCenter: parent.horizontalCenter
                     QGCLabel {
@@ -526,11 +510,7 @@
                     height:         videoCol.height + (ScreenTools.defaultFontPixelHeight * 2)
                     width:          qgcView.width * 0.8
                     color:          qgcPal.windowShade
-<<<<<<< HEAD
-                    visible:        QGroundControl.enableVideoSourceOptions
-=======
                     visible:        QGroundControl.corePlugin.options.enableVideoSourceOptions
->>>>>>> 763e8382
                     anchors.margins: ScreenTools.defaultFontPixelWidth
                     anchors.horizontalCenter: parent.horizontalCenter
                     Column {
