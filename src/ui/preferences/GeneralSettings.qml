/****************************************************************************
 *
 *   (c) 2009-2016 QGROUNDCONTROL PROJECT <http://www.qgroundcontrol.org>
 *
 * QGroundControl is licensed according to the terms in the file
 * COPYING.md in the root of the source code directory.
 *
 ****************************************************************************/


import QtQuick                  2.3
import QtQuick.Controls         1.2
import QtQuick.Controls.Styles  1.4
import QtQuick.Dialogs          1.2
import QtMultimedia             5.5
import QtQuick.Layouts          1.2

import QGroundControl                       1.0
import QGroundControl.FactSystem            1.0
import QGroundControl.FactControls          1.0
import QGroundControl.Controls              1.0
import QGroundControl.ScreenTools           1.0
import QGroundControl.MultiVehicleManager   1.0
import QGroundControl.Palette               1.0
import QGroundControl.Controllers           1.0
import QGroundControl.SettingsManager       1.0

QGCView {
    id:                 _qgcView
    viewPanel:          panel
    color:              qgcPal.window
    anchors.fill:       parent
    anchors.margins:    ScreenTools.defaultFontPixelWidth

    property Fact _percentRemainingAnnounce:    QGroundControl.settingsManager.appSettings.batteryPercentRemainingAnnounce
    property Fact _savePath:                    QGroundControl.settingsManager.appSettings.savePath
    property Fact _appFontPointSize:            QGroundControl.settingsManager.appSettings.appFontPointSize
    property Fact _userBrandImageIndoor:        QGroundControl.settingsManager.brandImageSettings.userBrandImageIndoor
    property Fact _userBrandImageOutdoor:       QGroundControl.settingsManager.brandImageSettings.userBrandImageOutdoor
    property real _labelWidth:                  ScreenTools.defaultFontPixelWidth * 20
    property real _editFieldWidth:              ScreenTools.defaultFontPixelWidth * 30
    property Fact _mapProvider:                 QGroundControl.settingsManager.flightMapSettings.mapProvider
    property Fact _mapType:                     QGroundControl.settingsManager.flightMapSettings.mapType
    property Fact _followTarget:                QGroundControl.settingsManager.appSettings.followTarget
    property real _panelWidth:                  _qgcView.width * _internalWidthRatio

    readonly property real _internalWidthRatio:          0.8

    readonly property string _requiresRestart:  qsTr("(Requires Restart)")

    QGCPalette { id: qgcPal }

    QGCViewPanel {
        id:             panel
        anchors.fill:   parent
        QGCFlickable {
            clip:               true
            anchors.fill:       parent
            contentHeight:      settingsColumn.height
            contentWidth:       settingsColumn.width
            Column {
                id:                 settingsColumn
                width:              _qgcView.width
                spacing:            ScreenTools.defaultFontPixelHeight * 0.5
                anchors.margins:    ScreenTools.defaultFontPixelWidth

                //-----------------------------------------------------------------
                //-- Units
                Item {
                    width:                      _panelWidth
                    height:                     unitLabel.height
                    anchors.margins:            ScreenTools.defaultFontPixelWidth
                    anchors.horizontalCenter:   parent.horizontalCenter
                    visible:                    QGroundControl.settingsManager.unitsSettings.visible
                    QGCLabel {
                        id:             unitLabel
                        text:           qsTr("Units (Requires Restart)")
                        font.family:    ScreenTools.demiboldFontFamily
                    }
                }
                Rectangle {
                    height:                     unitsCol.height + (ScreenTools.defaultFontPixelHeight * 2)
                    width:                      _panelWidth
                    color:                      qgcPal.windowShade
                    anchors.margins:            ScreenTools.defaultFontPixelWidth
                    anchors.horizontalCenter:   parent.horizontalCenter
                    visible:                    QGroundControl.settingsManager.unitsSettings.visible
                    Column {
                        id:         unitsCol
                        spacing:    ScreenTools.defaultFontPixelWidth
                        anchors.centerIn: parent

                        Repeater {
                            id:     unitsRepeater
                            model:  [ QGroundControl.settingsManager.unitsSettings.distanceUnits, QGroundControl.settingsManager.unitsSettings.areaUnits, QGroundControl.settingsManager.unitsSettings.speedUnits, QGroundControl.settingsManager.unitsSettings.temperatureUnits ]

                            property var names: [ qsTr("Distance:"), qsTr("Area:"), qsTr("Speed:"), qsTr("Temperature:") ]

                            Row {
                                spacing:    ScreenTools.defaultFontPixelWidth
                                visible:    modelData.visible

                                QGCLabel {
                                    width:              _labelWidth
                                    anchors.baseline:   factCombo.baseline
                                    text:               unitsRepeater.names[index]
                                }
                                FactComboBox {
                                    id:                 factCombo
                                    width:              _editFieldWidth
                                    fact:               modelData
                                    indexModel:         false
                                }
                            }
                        }
                    }
                }

                //-----------------------------------------------------------------
                //-- Miscellaneous
                Item {
                    width:                      _panelWidth
                    height:                     miscLabel.height
                    anchors.margins:            ScreenTools.defaultFontPixelWidth
                    anchors.horizontalCenter:   parent.horizontalCenter
                    visible:                    QGroundControl.settingsManager.appSettings.visible
                    QGCLabel {
                        id:             miscLabel
                        text:           qsTr("Miscellaneous")
                        font.family:    ScreenTools.demiboldFontFamily
                    }
                }
                Rectangle {
                    height:                     miscCol.height + (ScreenTools.defaultFontPixelHeight * 2)
                    width:                      _panelWidth
                    color:                      qgcPal.windowShade
                    anchors.margins:            ScreenTools.defaultFontPixelWidth
                    anchors.horizontalCenter:   parent.horizontalCenter
                    visible:                    QGroundControl.settingsManager.appSettings.visible
                    Column {
                        id:         miscCol
                        spacing:    ScreenTools.defaultFontPixelWidth
                        anchors.centerIn: parent
                        //-----------------------------------------------------------------
                        //-- Base UI Font Point Size
                        Row {
                            visible: _appFontPointSize ? _appFontPointSize.visible : false
                            spacing: ScreenTools.defaultFontPixelWidth
                            QGCLabel {
                                id:     baseFontLabel
                                text:   qsTr("Font Size:")
                                anchors.verticalCenter: parent.verticalCenter
                            }
                            Row {
                                id:         baseFontRow
                                spacing:    ScreenTools.defaultFontPixelWidth / 2
                                anchors.verticalCenter: parent.verticalCenter
                                QGCButton {
                                    id:     decrementButton
                                    width:  height
                                    height: baseFontEdit.height
                                    text:   "-"
                                    onClicked: {
                                        if (_appFontPointSize.value > _appFontPointSize.min) {
                                            _appFontPointSize.value = _appFontPointSize.value - 1
                                        }
                                    }
                                }
                                FactTextField {
                                    id:     baseFontEdit
                                    width:  _editFieldWidth - (decrementButton.width * 2) - (baseFontRow.spacing * 2)
                                    fact:   QGroundControl.settingsManager.appSettings.appFontPointSize
                                }
                                QGCButton {
                                    width:  height
                                    height: baseFontEdit.height
                                    text:   "+"
                                    onClicked: {
                                        if (_appFontPointSize.value < _appFontPointSize.max) {
                                            _appFontPointSize.value = _appFontPointSize.value + 1
                                        }
                                    }
                                }
                            }
                            QGCLabel {
                                anchors.verticalCenter: parent.verticalCenter
                                text:                   _requiresRestart
                            }
                        }
                        //-----------------------------------------------------------------
                        //-- Palette Styles
                        Row {
                            spacing: ScreenTools.defaultFontPixelWidth
                            visible: QGroundControl.settingsManager.appSettings.indoorPalette.visible
                            QGCLabel {
                                text:           qsTr("Color Scheme:")
                                width:          _labelWidth
                                anchors.verticalCenter: parent.verticalCenter
                            }
                            FactComboBox {
                                width:          _editFieldWidth
                                fact:           QGroundControl.settingsManager.appSettings.indoorPalette
                                indexModel:     false
                                anchors.verticalCenter: parent.verticalCenter
                            }
                        }
                        //-----------------------------------------------------------------
                        //-- Map Provider
                        Row {
                            spacing:    ScreenTools.defaultFontPixelWidth
                            visible:    _mapProvider.visible
                            QGCLabel {
                                text:       qsTr("Map Provider:")
                                width:      _labelWidth
                                anchors.verticalCenter: parent.verticalCenter
                            }
                            FactComboBox {
                                width:      _editFieldWidth
                                fact:       _mapProvider
                                indexModel: false
                                anchors.verticalCenter: parent.verticalCenter
                            }
                        }
                        //-----------------------------------------------------------------
                        //-- Map Type
                        Row {
                            spacing:    ScreenTools.defaultFontPixelWidth
                            visible:    _mapType.visible
                            QGCLabel {
                                text:               qsTr("Map Type:")
                                width:              _labelWidth
                                anchors.verticalCenter: parent.verticalCenter
                            }
                            FactComboBox {
                                id:         mapTypes
                                width:      _editFieldWidth
                                fact:       _mapType
                                indexModel: false
                                anchors.verticalCenter: parent.verticalCenter
                                Connections {
                                    target: QGroundControl.settingsManager.flightMapSettings
                                    onMapTypeChanged: {
                                        mapTypes.model = _mapType.enumStrings
                                    }
                                }
                            }
                        }
                        //-----------------------------------------------------------------
<<<<<<< HEAD
                        //-- Virtual joystick settings
                        Row {
                            spacing:    ScreenTools.defaultFontPixelWidth
                            visible:    _virtualJoystick.visible
                            QGCLabel {
                                text:       qsTr("Virtual Joystick:")
                                width:      _labelWidth
                                anchors.verticalCenter: parent.verticalCenter
                            }
                            FactComboBox {
                                fact:       parent._virtualJoystick
                                width:      _editFieldWidth
                                indexModel: false
                                anchors.verticalCenter: parent.verticalCenter
                            }
                            property Fact _virtualJoystick: QGroundControl.settingsManager.appSettings.virtualJoystick
=======
                        //-- Follow Target
                        Row {
                            spacing:    ScreenTools.defaultFontPixelWidth
                            visible:    _followTarget.visible
                            QGCLabel {
                                text:               qsTr("Stream GCS Position:")
                                width:              _labelWidth
                                anchors.verticalCenter: parent.verticalCenter
                            }
                            FactComboBox {
                                width:      _editFieldWidth
                                fact:       _followTarget
                                indexModel: false
                                anchors.verticalCenter: parent.verticalCenter
                            }
>>>>>>> 34931bf2
                        }
                        //-----------------------------------------------------------------
                        //-- Audio preferences
                        FactCheckBox {
                            text:       qsTr("Mute all audio output")
                            fact:       _audioMuted
                            visible:    _audioMuted.visible
                            property Fact _audioMuted: QGroundControl.settingsManager.appSettings.audioMuted
                        }
                        //-----------------------------------------------------------------
                        //-- Save telemetry log
                        FactCheckBox {
                            id:         promptSaveLog
                            text:       qsTr("Save telemetry log after each flight")
                            fact:       _telemetrySave
                            visible:    _telemetrySave.visible
                            property Fact _telemetrySave: QGroundControl.settingsManager.appSettings.telemetrySave
                        }
                        //-----------------------------------------------------------------
                        //-- Save even if not armed
                        FactCheckBox {
                            text:       qsTr("Save telemetry log even if vehicle was not armed")
                            fact:       _telemetrySaveNotArmed
                            visible:    _telemetrySaveNotArmed.visible
                            enabled:    promptSaveLog.checked
                            property Fact _telemetrySaveNotArmed: QGroundControl.settingsManager.appSettings.telemetrySaveNotArmed
                        }
                        //-----------------------------------------------------------------
                        //-- Clear settings
                        QGCCheckBox {
                            id:         clearCheck
                            text:       qsTr("Clear all settings on next start")
                            checked:    false
                            onClicked: {
                                checked ? clearDialog.visible = true : QGroundControl.clearDeleteAllSettingsNextBoot()
                            }
                            MessageDialog {
                                id:         clearDialog
                                visible:    false
                                icon:       StandardIcon.Warning
                                standardButtons: StandardButton.Yes | StandardButton.No
                                title:      qsTr("Clear Settings")
                                text:       qsTr("All saved settings will be reset the next time you start %1. Is this really what you want?").arg(QGroundControl.appName)
                                onYes: {
                                    QGroundControl.deleteAllSettingsNextBoot()
                                    clearDialog.visible = false
                                }
                                onNo: {
                                    clearCheck.checked  = false
                                    clearDialog.visible = false
                                }
                            }
                        }
                        //-----------------------------------------------------------------
                        //-- Battery talker
                        Row {
                            spacing:    ScreenTools.defaultFontPixelWidth
                            visible:    QGroundControl.settingsManager.appSettings.batteryPercentRemainingAnnounce.visible
                            QGCCheckBox {
                                id:                 announcePercentCheckbox
                                text:               qsTr("Announce battery lower than:")
                                checked:            _percentRemainingAnnounce.value !== 0
                                width:              (_labelWidth + _editFieldWidth) * 0.65
                                anchors.verticalCenter: parent.verticalCenter
                                onClicked: {
                                    if (checked) {
                                        _percentRemainingAnnounce.value = _percentRemainingAnnounce.defaultValueString
                                    } else {
                                        _percentRemainingAnnounce.value = 0
                                    }
                                }
                            }
                            FactTextField {
                                id:                 announcePercent
                                fact:               _percentRemainingAnnounce
                                width:              (_labelWidth + _editFieldWidth) * 0.35
                                enabled:            announcePercentCheckbox.checked
                                anchors.verticalCenter: parent.verticalCenter
                            }
                        }
                        //-----------------------------------------------------------------
                        //-- Default mission item altitude
                        Row {
                            spacing:    ScreenTools.defaultFontPixelWidth
                            visible:    QGroundControl.settingsManager.appSettings.defaultMissionItemAltitude.visible
                            QGCLabel {
                                anchors.verticalCenter: parent.verticalCenter
                                width:  (_labelWidth + _editFieldWidth) * 0.65
                                text:   qsTr("Default Mission Altitude:")
                            }
                            FactTextField {
                                id:     defaultItemAltitudeField
                                width:  (_labelWidth + _editFieldWidth) * 0.35
                                fact:   QGroundControl.settingsManager.appSettings.defaultMissionItemAltitude
                                anchors.verticalCenter: parent.verticalCenter
                            }
                        }
                        //-----------------------------------------------------------------
                        //-- Mission AutoLoad
                        FactCheckBox {
                            text:       qsTr("AutoLoad Missions")
                            fact:       _autoLoad
                            visible:    _autoLoad.visible

                            property Fact _autoLoad: QGroundControl.settingsManager.appSettings.autoLoadMissions
                        }

                        //-----------------------------------------------------------------
                        //-- Save path
                        RowLayout {
                            spacing:    ScreenTools.defaultFontPixelWidth
                            visible:    _savePath.visible && !ScreenTools.isMobile

                            QGCLabel {
                                Layout.alignment:       Qt.AlignVCenter
                                text:                   qsTr("File Save Path:")
                            }
                            QGCLabel {
                                Layout.alignment:       Qt.AlignVCenter
                                Layout.maximumWidth:    _panelWidth * 0.5
                                elide:                  Text.ElideMiddle
                                text:                   _savePath.rawValue === "" ? qsTr("<not set>") : _savePath.value
                            }
                            QGCButton {
                                id:         savePathBrowse
                                text:       "Browse"
                                onClicked:  savePathBrowseDialog.openForLoad()

                                QGCFileDialog {
                                    id:             savePathBrowseDialog
                                    qgcView:        _qgcView
                                    title:          qsTr("Choose the location to save files:")
                                    folder:         _savePath.rawValue
                                    selectExisting: true
                                    selectFolder:   true

                                    onAcceptedForLoad: _savePath.rawValue = file
                                }
                            }
                        }

                        //-----------------------------------------------------------------
                        //-- Checklist Settings
                        FactCheckBox {
                            text:       qsTr("Use preflight checklist")
                            fact:       _useChecklist
                            visible:    _useChecklist.visible

                            property Fact _useChecklist: QGroundControl.settingsManager.appSettings.useChecklist
                        }
                    }
                }

                //-----------------------------------------------------------------
                //-- RTK GPS
                Item {
                    width:                      _panelWidth
                    height:                     unitLabel.height
                    anchors.margins:            ScreenTools.defaultFontPixelWidth
                    anchors.horizontalCenter:   parent.horizontalCenter
                    visible:                    QGroundControl.settingsManager.rtkSettings.visible
                    QGCLabel {
                        id:             rtkLabel
                        text:           qsTr("RTK GPS (Requires Restart)")
                        font.family:    ScreenTools.demiboldFontFamily
                    }
                }
                Rectangle {
                    height:                     rtkGrid.height + (ScreenTools.defaultFontPixelHeight * 2)
                    width:                      _panelWidth
                    color:                      qgcPal.windowShade
                    anchors.margins:            ScreenTools.defaultFontPixelWidth
                    anchors.horizontalCenter:   parent.horizontalCenter
                    visible:                    QGroundControl.settingsManager.rtkSettings.visible
                    GridLayout {
                        id:                 rtkGrid
                        anchors.centerIn:   parent
                        columns:            2
                        rowSpacing:         ScreenTools.defaultFontPixelWidth
                        columnSpacing:      ScreenTools.defaultFontPixelWidth

                        QGCLabel {
                            text:               qsTr("Survey in accuracy:")
                        }
                        FactTextField {
                            fact:               QGroundControl.settingsManager.rtkSettings.surveyInAccuracyLimit
                        }

                        QGCLabel {
                            text:               qsTr("Minimum observation duration:")
                        }
                        FactTextField {
                            fact:               QGroundControl.settingsManager.rtkSettings.surveyInMinObservationDuration
                        }
                    }
                }

                //-----------------------------------------------------------------
                //-- Autoconnect settings
                Item {
                    width:                      _panelWidth
                    height:                     autoConnectLabel.height
                    anchors.margins:            ScreenTools.defaultFontPixelWidth
                    anchors.horizontalCenter:   parent.horizontalCenter
                    visible:                    QGroundControl.settingsManager.autoConnectSettings.visible
                    QGCLabel {
                        id:             autoConnectLabel
                        text:           qsTr("AutoConnect to the following devices:")
                        font.family:    ScreenTools.demiboldFontFamily
                    }
                }
                Rectangle {
                    height:                     autoConnectCol.height + (ScreenTools.defaultFontPixelHeight * 2)
                    width:                      _panelWidth
                    color:                      qgcPal.windowShade
                    anchors.margins:            ScreenTools.defaultFontPixelWidth
                    anchors.horizontalCenter:   parent.horizontalCenter
                    visible:                    QGroundControl.settingsManager.autoConnectSettings.visible

                    Column {
                        id:         autoConnectCol
                        spacing:    ScreenTools.defaultFontPixelWidth * 2
                        anchors.centerIn: parent

                        Row {
                            spacing: ScreenTools.defaultFontPixelWidth * 2

                            Repeater {
                                id:     autoConnectRepeater
                                model:  [ QGroundControl.settingsManager.autoConnectSettings.autoConnectPixhawk,
                                    QGroundControl.settingsManager.autoConnectSettings.autoConnectSiKRadio,
                                    QGroundControl.settingsManager.autoConnectSettings.autoConnectPX4Flow,
                                    QGroundControl.settingsManager.autoConnectSettings.autoConnectLibrePilot,
                                    QGroundControl.settingsManager.autoConnectSettings.autoConnectUDP,
                                    QGroundControl.settingsManager.autoConnectSettings.autoConnectRTKGPS
                                ]

                                property var names: [ qsTr("Pixhawk"), qsTr("SiK Radio"), qsTr("PX4 Flow"), qsTr("LibrePilot"), qsTr("UDP"), qsTr("RTK GPS") ]

                                FactCheckBox {
                                    text:       autoConnectRepeater.names[index]
                                    fact:       modelData
                                    visible:    modelData.visible
                                }
                            }
                        }

                        Row {
                            anchors.horizontalCenter: parent.horizontalCenter
                            spacing:                  ScreenTools.defaultFontPixelWidth
                            visible:                  !ScreenTools.isMobile
                                                      && QGroundControl.settingsManager.autoConnectSettings.autoConnectNmeaPort.visible
                                                      && QGroundControl.settingsManager.autoConnectSettings.autoConnectNmeaBaud.visible

                            QGCLabel {
                                anchors.baseline: nmeaPortCombo.baseline
                                text:             qsTr("NMEA GPS Device:")
                                width:            _labelWidth
                            }

                            QGCComboBox {
                                id:     nmeaPortCombo
                                width:  _editFieldWidth
                                model:  ListModel {
                                            ListElement { text: "disabled" }
                                        }

                                onActivated: {
                                    if (index != -1) {
                                        QGroundControl.settingsManager.autoConnectSettings.autoConnectNmeaPort.value = textAt(index);
                                    }
                                }
                                Component.onCompleted: {
                                    for (var i in QGroundControl.linkManager.serialPorts) {
                                        nmeaPortCombo.model.append({text:QGroundControl.linkManager.serialPorts[i]})
                                    }
                                    var index = nmeaPortCombo.find(QGroundControl.settingsManager.autoConnectSettings.autoConnectNmeaPort.valueString);
                                    nmeaPortCombo.currentIndex = index;
                                }
                            }
                        }
                        Row {
                            anchors.horizontalCenter: parent.horizontalCenter
                            spacing:                  ScreenTools.defaultFontPixelWidth
                            visible:                  !ScreenTools.isMobile
                                                      && QGroundControl.settingsManager.autoConnectSettings.autoConnectNmeaPort.visible
                                                      && QGroundControl.settingsManager.autoConnectSettings.autoConnectNmeaBaud.visible
                            QGCLabel {
                                anchors.baseline: nmeaBaudCombo.baseline
                                text:             qsTr("NMEA GPS Baudrate:")
                                width:            _labelWidth
                            }

                            QGCComboBox {
                                id:     nmeaBaudCombo
                                width:  _editFieldWidth
                                model:  [4800, 9600, 19200, 38400, 57600, 115200]

                                onActivated: {
                                    if (index != -1) {
                                        QGroundControl.settingsManager.autoConnectSettings.autoConnectNmeaBaud.value = textAt(index);
                                    }
                                }
                                Component.onCompleted: {
                                    var index = nmeaBaudCombo.find(QGroundControl.settingsManager.autoConnectSettings.autoConnectNmeaBaud.valueString);
                                    nmeaBaudCombo.currentIndex = index;
                                }
                            }
                        }
                    }
                }

                //-----------------------------------------------------------------
                //-- Video Source
                Item {
                    width:                      _panelWidth
                    height:                     videoLabel.height
                    anchors.margins:            ScreenTools.defaultFontPixelWidth
                    anchors.horizontalCenter:   parent.horizontalCenter
                    visible:                    QGroundControl.settingsManager.videoSettings.visible
                    QGCLabel {
                        id:             videoLabel
                        text:           qsTr("Video")
                        font.family:    ScreenTools.demiboldFontFamily
                    }
                }
                Rectangle {
                    height:                     videoCol.height + (ScreenTools.defaultFontPixelHeight * 2)
                    width:                      _panelWidth
                    color:                      qgcPal.windowShade
                    anchors.margins:            ScreenTools.defaultFontPixelWidth
                    anchors.horizontalCenter:   parent.horizontalCenter
                    visible:                    QGroundControl.settingsManager.videoSettings.visible

                    Column {
                        id:         videoCol
                        spacing:    ScreenTools.defaultFontPixelWidth
                        anchors.centerIn: parent

                        Row {
                            spacing:    ScreenTools.defaultFontPixelWidth
                            visible:    QGroundControl.settingsManager.videoSettings.videoSource.visible
                            QGCLabel {
                                text:               qsTr("Video Source:")
                                width:              _labelWidth
                                anchors.verticalCenter: parent.verticalCenter
                            }
                            FactComboBox {
                                id:         videoSource
                                width:      _editFieldWidth
                                indexModel: false
                                fact:       QGroundControl.settingsManager.videoSettings.videoSource
                                anchors.verticalCenter: parent.verticalCenter
                            }
                        }
                        Row {
                            spacing:    ScreenTools.defaultFontPixelWidth
                            visible:    QGroundControl.settingsManager.videoSettings.udpPort.visible && QGroundControl.videoManager.isGStreamer && videoSource.currentIndex === 1
                            QGCLabel {
                                text:               qsTr("UDP Port:")
                                width:              _labelWidth
                                anchors.verticalCenter: parent.verticalCenter
                            }
                            FactTextField {
                                width:              _editFieldWidth
                                fact:               QGroundControl.settingsManager.videoSettings.udpPort
                                anchors.verticalCenter: parent.verticalCenter
                            }
                        }
                        Row {
                            spacing:    ScreenTools.defaultFontPixelWidth
                            visible:    QGroundControl.settingsManager.videoSettings.rtspUrl.visible && QGroundControl.videoManager.isGStreamer && videoSource.currentIndex === 2
                            QGCLabel {
                                anchors.verticalCenter: parent.verticalCenter
                                text:               qsTr("RTSP URL:")
                                width:              _labelWidth
                            }
                            FactTextField {
                                width:              _editFieldWidth
                                fact:               QGroundControl.settingsManager.videoSettings.rtspUrl
                                anchors.verticalCenter: parent.verticalCenter
                            }
                        }
                        Row {
                            spacing:    ScreenTools.defaultFontPixelWidth
                            visible:    QGroundControl.settingsManager.videoSettings.tcpUrl.visible && QGroundControl.videoManager.isGStreamer && videoSource.currentIndex === 3
                            QGCLabel {
                                text:               qsTr("TCP URL:")
                                width:              _labelWidth
                                anchors.verticalCenter: parent.verticalCenter
                            }
                            FactTextField {
                                width:              _editFieldWidth
                                fact:               QGroundControl.settingsManager.videoSettings.tcpUrl
                                anchors.verticalCenter: parent.verticalCenter
                            }
                        }
                        Row {
                            spacing:    ScreenTools.defaultFontPixelWidth
                            visible:    QGroundControl.videoManager.isGStreamer && videoSource.currentIndex && videoSource.currentIndex < 3 && QGroundControl.settingsManager.videoSettings.aspectRatio.visible
                            QGCLabel {
                                text:               qsTr("Aspect Ratio:")
                                width:              _labelWidth
                                anchors.verticalCenter: parent.verticalCenter
                            }
                            FactTextField {
                                width:              _editFieldWidth
                                fact:               QGroundControl.settingsManager.videoSettings.aspectRatio
                                anchors.verticalCenter: parent.verticalCenter
                            }
                        }
                        Row {
                            spacing:    ScreenTools.defaultFontPixelWidth
                            visible:    QGroundControl.videoManager.isGStreamer && videoSource.currentIndex && videoSource.currentIndex < 3 && QGroundControl.settingsManager.videoSettings.gridLines.visible
                            QGCLabel {
                                text:               qsTr("Disable When Disarmed:")
                                width:              _labelWidth
                                anchors.verticalCenter: parent.verticalCenter
                            }
                            FactCheckBox {
                                text:                   ""
                                fact:                   QGroundControl.settingsManager.videoSettings.disableWhenDisarmed
                                anchors.verticalCenter: parent.verticalCenter
                            }
                        }
                    }
                } // Video Source - Rectangle
                //-----------------------------------------------------------------
                //-- Video Source
                Item {
                    width:                      _panelWidth
                    height:                     videoRecLabel.height
                    anchors.margins:            ScreenTools.defaultFontPixelWidth
                    anchors.horizontalCenter:   parent.horizontalCenter
                    visible:                    QGroundControl.settingsManager.videoSettings.visible
                    QGCLabel {
                        id:             videoRecLabel
                        text:           qsTr("Video Recording")
                        font.family:    ScreenTools.demiboldFontFamily
                    }
                }
                Rectangle {
                    height:                     videoRecCol.height + (ScreenTools.defaultFontPixelHeight * 2)
                    width:                      _panelWidth
                    color:                      qgcPal.windowShade
                    anchors.margins:            ScreenTools.defaultFontPixelWidth
                    anchors.horizontalCenter:   parent.horizontalCenter
                    visible:                    QGroundControl.settingsManager.videoSettings.visible

                    Column {
                        id:         videoRecCol
                        spacing:    ScreenTools.defaultFontPixelWidth
                        anchors.centerIn: parent
                        Row {
                            spacing:    ScreenTools.defaultFontPixelWidth
                            visible:    QGroundControl.videoManager.isGStreamer && videoSource.currentIndex && videoSource.currentIndex < 4 && QGroundControl.settingsManager.videoSettings.enableStorageLimit.visible
                            QGCLabel {
                                text:               qsTr("Auto-Delete Files:")
                                width:              _labelWidth
                                anchors.verticalCenter: parent.verticalCenter
                            }
                            FactCheckBox {
                                text:                   ""
                                fact:                   QGroundControl.settingsManager.videoSettings.enableStorageLimit
                                anchors.verticalCenter: parent.verticalCenter
                            }
                        }
                        Row {
                            spacing:    ScreenTools.defaultFontPixelWidth
                            visible:    QGroundControl.videoManager.isGStreamer && videoSource.currentIndex && videoSource.currentIndex < 4 && QGroundControl.settingsManager.videoSettings.maxVideoSize.visible && QGroundControl.settingsManager.videoSettings.enableStorageLimit.value
                            QGCLabel {
                                text:               qsTr("Max Storage Usage:")
                                width:              _labelWidth
                                anchors.verticalCenter: parent.verticalCenter
                            }
                            FactTextField {
                                width:              _editFieldWidth
                                fact:               QGroundControl.settingsManager.videoSettings.maxVideoSize
                                anchors.verticalCenter: parent.verticalCenter
                            }
                        }
                        Row {
                            spacing:    ScreenTools.defaultFontPixelWidth
                            visible:    QGroundControl.videoManager.isGStreamer && videoSource.currentIndex && videoSource.currentIndex < 4 && QGroundControl.settingsManager.videoSettings.recordingFormat.visible
                            QGCLabel {
                                text:               qsTr("Video File Format:")
                                width:              _labelWidth
                                anchors.verticalCenter: parent.verticalCenter
                            }
                            FactComboBox {
                                width:              _editFieldWidth
                                fact:               QGroundControl.settingsManager.videoSettings.recordingFormat
                                anchors.verticalCenter: parent.verticalCenter
                            }
                        }
                    }
                }

                //-----------------------------------------------------------------
                //-- Custom Brand Image
                Item {
                    width:                      _panelWidth
                    height:                     userBrandImageLabel.height
                    anchors.margins:            ScreenTools.defaultFontPixelWidth
                    anchors.horizontalCenter:   parent.horizontalCenter
                    visible:                    QGroundControl.settingsManager.brandImageSettings.visible && !ScreenTools.isMobile
                    QGCLabel {
                        id:             userBrandImageLabel
                        text:           qsTr("Brand Image")
                        font.family:    ScreenTools.demiboldFontFamily
                    }
                }
                Rectangle {
                    height:                     userBrandImageCol.height + (ScreenTools.defaultFontPixelHeight * 2)
                    width:                      _panelWidth
                    color:                      qgcPal.windowShade
                    anchors.margins:            ScreenTools.defaultFontPixelWidth
                    anchors.horizontalCenter:   parent.horizontalCenter
                    visible:                    QGroundControl.settingsManager.brandImageSettings.visible && !ScreenTools.isMobile

                    Column {
                        id:         userBrandImageCol
                        spacing:    ScreenTools.defaultFontPixelWidth
                        anchors.centerIn: parent
                        Row {
                            spacing:    ScreenTools.defaultFontPixelWidth
                            visible:    _userBrandImageIndoor.visible

                            QGCLabel {
                                anchors.baseline:   userBrandImageIndoorBrowse.baseline
                                width:              _labelWidth*1.5
                                text:               qsTr("Indoor Brand Image Path:")
                            }
                            QGCTextField {
                                anchors.baseline:   userBrandImageIndoorBrowse.baseline
                                readOnly:           true
                                width:              _editFieldWidth
                                text:               _userBrandImageIndoor.valueString.replace("file:///","")
                            }
                            QGCButton {
                                id:         userBrandImageIndoorBrowse
                                text:       "Browse"
                                onClicked:  userBrandImageIndoorBrowseDialog.openForLoad()

                                QGCFileDialog {
                                    id:             userBrandImageIndoorBrowseDialog
                                    qgcView:        _qgcView
                                    title:          qsTr("Choose custom brand image file:")
                                    folder:         _userBrandImageIndoor.rawValue.replace("file:///","")
                                    selectExisting: true
                                    selectFolder:   false

                                    onAcceptedForLoad: _userBrandImageIndoor.rawValue = "file:///" + file
                                }
                            }
                        }
                        Row {
                            spacing:    ScreenTools.defaultFontPixelWidth
                            visible:    _userBrandImageOutdoor.visible

                            QGCLabel {
                                anchors.baseline:   userBrandImageOutdoorBrowse.baseline
                                width:              _labelWidth*1.5
                                text:               qsTr("Outdoor Brand Image Path:")
                            }
                            QGCTextField {
                                anchors.baseline:   userBrandImageOutdoorBrowse.baseline
                                readOnly:           true
                                width:              _editFieldWidth
                                text:               _userBrandImageOutdoor.valueString.replace("file:///","")
                            }
                            QGCButton {
                                id:         userBrandImageOutdoorBrowse
                                text:       "Browse"
                                onClicked:  userBrandImageOutdoorBrowseDialog.openForLoad()

                                QGCFileDialog {
                                    id:             userBrandImageOutdoorBrowseDialog
                                    qgcView:        _qgcView
                                    title:          qsTr("Choose custom brand image file:")
                                    folder:         _userBrandImageOutdoor.rawValue.replace("file:///","")
                                    selectExisting: true
                                    selectFolder:   false

                                    onAcceptedForLoad: _userBrandImageOutdoor.rawValue = "file:///" + file
                                }
                            }
                        }
                        Row {
                            spacing:    ScreenTools.defaultFontPixelWidth
                            visible:    _userBrandImageIndoor.visible

                            QGCButton {
                                id:         userBrandImageReset
                                text:       "Reset Default Brand Image"
                                onClicked:  {
                                    _userBrandImageIndoor.rawValue = ""
                                    _userBrandImageOutdoor.rawValue = ""
                                }
                            }
                        }
                    }
                }

                QGCLabel {
                    anchors.horizontalCenter:   parent.horizontalCenter
                    text:                       qsTr("%1 Version: %2").arg(QGroundControl.appName).arg(QGroundControl.qgcVersion)
                }
            } // settingsColumn
        } // QGCFlickable
    } // QGCViewPanel
} // QGCView<|MERGE_RESOLUTION|>--- conflicted
+++ resolved
@@ -246,7 +246,23 @@
                             }
                         }
                         //-----------------------------------------------------------------
-<<<<<<< HEAD
+                        //-- Follow Target
+                        Row {
+                            spacing:    ScreenTools.defaultFontPixelWidth
+                            visible:    _followTarget.visible
+                            QGCLabel {
+                                text:               qsTr("Stream GCS Position:")
+                                width:              _labelWidth
+                                anchors.verticalCenter: parent.verticalCenter
+                            }
+                            FactComboBox {
+                                width:      _editFieldWidth
+                                fact:       _followTarget
+                                indexModel: false
+                                anchors.verticalCenter: parent.verticalCenter
+                            }
+                        }
+                        //-----------------------------------------------------------------
                         //-- Virtual joystick settings
                         Row {
                             spacing:    ScreenTools.defaultFontPixelWidth
@@ -263,23 +279,6 @@
                                 anchors.verticalCenter: parent.verticalCenter
                             }
                             property Fact _virtualJoystick: QGroundControl.settingsManager.appSettings.virtualJoystick
-=======
-                        //-- Follow Target
-                        Row {
-                            spacing:    ScreenTools.defaultFontPixelWidth
-                            visible:    _followTarget.visible
-                            QGCLabel {
-                                text:               qsTr("Stream GCS Position:")
-                                width:              _labelWidth
-                                anchors.verticalCenter: parent.verticalCenter
-                            }
-                            FactComboBox {
-                                width:      _editFieldWidth
-                                fact:       _followTarget
-                                indexModel: false
-                                anchors.verticalCenter: parent.verticalCenter
-                            }
->>>>>>> 34931bf2
                         }
                         //-----------------------------------------------------------------
                         //-- Audio preferences
