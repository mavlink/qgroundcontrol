--- conflicted
+++ resolved
@@ -56,153 +56,398 @@
 
     readonly property real _internalWidthRatio: 0.8
 
-    QGCFlickable {
-        clip:               true
-        anchors.fill:       parent
-        contentHeight:      outerItem.height
-        contentWidth:       outerItem.width
-
-        Item {
-            id:     outerItem
+        QGCFlickable {
+            clip:               true
+            anchors.fill:       parent
+            contentHeight:      outerItem.height
+            contentWidth:       outerItem.width
+
+            Item {
+                id:     outerItem
             width:  Math.max(_root.width, settingsColumn.width)
-            height: settingsColumn.height
-
-            ColumnLayout {
-                id:                         settingsColumn
-                anchors.horizontalCenter:   parent.horizontalCenter
-
-                QGCLabel {
-                    id:         unitsSectionLabel
-                    text:       qsTr("Units")
-                    visible:    QGroundControl.settingsManager.unitsSettings.visible
-                }
-                Rectangle {
-                    Layout.preferredHeight: unitsGrid.height + (_margins * 2)
-                    Layout.preferredWidth:  unitsGrid.width + (_margins * 2)
-                    color:                  qgcPal.windowShade
-                    visible:                miscSectionLabel.visible
-                    Layout.fillWidth:       true
-
-                    GridLayout {
-                        id:                         unitsGrid
-                        anchors.topMargin:          _margins
-                        anchors.top:                parent.top
-                        Layout.fillWidth:           false
-                        anchors.horizontalCenter:   parent.horizontalCenter
-                        flow:                       GridLayout.TopToBottom
-                        rows:                       4
-
-                        Repeater {
-                            model: [ qsTr("Distance"), qsTr("Area"), qsTr("Speed"), qsTr("Temperature") ]
-                            QGCLabel { text: modelData }
-                        }
-                        Repeater {
-                            model:  [ QGroundControl.settingsManager.unitsSettings.distanceUnits, QGroundControl.settingsManager.unitsSettings.areaUnits, QGroundControl.settingsManager.unitsSettings.speedUnits, QGroundControl.settingsManager.unitsSettings.temperatureUnits ]
-                            FactComboBox {
-                                Layout.preferredWidth:  _comboFieldWidth
-                                fact:                   modelData
-                                indexModel:             false
-                            }
-                        }
-                    }
-                }
-
-                Item { width: 1; height: _margins }
-
-                QGCLabel {
-                    id:         miscSectionLabel
-                    text:       qsTr("Miscellaneous")
-                    visible:    QGroundControl.settingsManager.appSettings.visible
-                }
-                Rectangle {
-                    Layout.preferredWidth:  Math.max(comboGrid.width, miscCol.width) + (_margins * 2)
-                    Layout.preferredHeight: (pathRow.visible ? pathRow.y + pathRow.height : miscColItem.y + miscColItem.height)  + (_margins * 2)
-                    Layout.fillWidth:       true
-                    color:                  qgcPal.windowShade
-                    visible:                miscSectionLabel.visible
-
-                    Item {
-                        id:                 comboGridItem
-                        anchors.margins:    _margins
-                        anchors.top:        parent.top
-                        anchors.left:       parent.left
-                        anchors.right:      parent.right
-                        height:             comboGrid.height
+                height: settingsColumn.height
+
+                ColumnLayout {
+                    id:                         settingsColumn
+                    anchors.horizontalCenter:   parent.horizontalCenter
+
+                    QGCLabel {
+                        id:         unitsSectionLabel
+                        text:       qsTr("Units")
+                        visible:    QGroundControl.settingsManager.unitsSettings.visible
+                    }
+                    Rectangle {
+                        Layout.preferredHeight: unitsGrid.height + (_margins * 2)
+                        Layout.preferredWidth:  unitsGrid.width + (_margins * 2)
+                        color:                  qgcPal.windowShade
+                        visible:                miscSectionLabel.visible
+                        Layout.fillWidth:       true
 
                         GridLayout {
-                            id:                         comboGrid
+                            id:                         unitsGrid
+                            anchors.topMargin:          _margins
+                            anchors.top:                parent.top
+                            Layout.fillWidth:           false
                             anchors.horizontalCenter:   parent.horizontalCenter
-                            columns:                    2
-
-                            QGCLabel {
-                                text:           qsTr("Language")
-                                visible: QGroundControl.settingsManager.appSettings.language.visible
-                            }
-                            FactComboBox {
-                                Layout.preferredWidth:  _comboFieldWidth
-                                fact:                   QGroundControl.settingsManager.appSettings.language
-                                indexModel:             false
-                                visible:                QGroundControl.settingsManager.appSettings.language.visible
-                            }
-
-                            QGCLabel {
-                                text:           qsTr("Color Scheme")
-                                visible: QGroundControl.settingsManager.appSettings.indoorPalette.visible
-                            }
-                            FactComboBox {
-                                Layout.preferredWidth:  _comboFieldWidth
-                                fact:                   QGroundControl.settingsManager.appSettings.indoorPalette
-                                indexModel:             false
-                                visible:                QGroundControl.settingsManager.appSettings.indoorPalette.visible
-                            }
-
-                            QGCLabel {
-                                text:       qsTr("Map Provider")
-                                width:      _labelWidth
-                                visible:    _mapProvider.visible
-                            }
-                            FactComboBox {
-                                Layout.preferredWidth:  _comboFieldWidth
-                                fact:                   _mapProvider
-                                indexModel:             false
-                                visible:                _mapProvider.visible
-                            }
-
-                            QGCLabel {
-                                text:       qsTr("Map Type")
-                                visible:    _mapType.visible
-                            }
-                            FactComboBox {
-                                id:                     mapTypes
-                                Layout.preferredWidth:  _comboFieldWidth
-                                fact:                   _mapType
-                                indexModel:             false
-                                visible:                _mapType.visible
-                                Connections {
-                                    target: QGroundControl.settingsManager.flightMapSettings
-                                    onMapTypeChanged: {
-                                        mapTypes.model = _mapType.enumStrings
-                                    }
-                                }
-                            }
-
-                            QGCLabel {
-                                text:       qsTr("Stream GCS Position")
-                                visible:    _followTarget.visible
-                            }
-<<<<<<< HEAD
-                            FactComboBox {
-                                Layout.preferredWidth:  _comboFieldWidth
-                                fact:                   _followTarget
-                                indexModel:             false
-                                visible:                _followTarget.visible
-=======
+                            flow:                       GridLayout.TopToBottom
+                            rows:                       4
+
+                            Repeater {
+                                model: [ qsTr("Distance"), qsTr("Area"), qsTr("Speed"), qsTr("Temperature") ]
+                                QGCLabel { text: modelData }
+                            }
+                            Repeater {
+                                model:  [ QGroundControl.settingsManager.unitsSettings.distanceUnits, QGroundControl.settingsManager.unitsSettings.areaUnits, QGroundControl.settingsManager.unitsSettings.speedUnits, QGroundControl.settingsManager.unitsSettings.temperatureUnits ]
+                                FactComboBox {
+                                    Layout.preferredWidth:  _comboFieldWidth
+                                    fact:                   modelData
+                                    indexModel:             false
+                                }
+                            }
+                        }
+                    }
+
+                    Item { width: 1; height: _margins }
+
+                    QGCLabel {
+                        id:         miscSectionLabel
+                        text:       qsTr("Miscellaneous")
+                        visible:    QGroundControl.settingsManager.appSettings.visible
+                    }
+                    Rectangle {
+                        Layout.preferredWidth:  Math.max(comboGrid.width, miscCol.width) + (_margins * 2)
+                        Layout.preferredHeight: (pathRow.visible ? pathRow.y + pathRow.height : miscColItem.y + miscColItem.height)  + (_margins * 2)
+                        Layout.fillWidth:       true
+                        color:                  qgcPal.windowShade
+                        visible:                miscSectionLabel.visible
+
+                        Item {
+                            id:                 comboGridItem
+                            anchors.margins:    _margins
+                            anchors.top:        parent.top
+                            anchors.left:       parent.left
+                            anchors.right:      parent.right
+                            height:             comboGrid.height
+
+                            GridLayout {
+                                id:                         comboGrid
+                                anchors.horizontalCenter:   parent.horizontalCenter
+                                columns:                    2
+
+                                QGCLabel {
+                                    text:           qsTr("Language")
+                                    visible: QGroundControl.settingsManager.appSettings.language.visible
+                                }
+                                FactComboBox {
+                                    Layout.preferredWidth:  _comboFieldWidth
+                                    fact:                   QGroundControl.settingsManager.appSettings.language
+                                    indexModel:             false
+                                    visible:                QGroundControl.settingsManager.appSettings.language.visible
+                                }
+
+                                QGCLabel {
+                                    text:           qsTr("Color Scheme")
+                                    visible: QGroundControl.settingsManager.appSettings.indoorPalette.visible
+                                }
+                                FactComboBox {
+                                    Layout.preferredWidth:  _comboFieldWidth
+                                    fact:                   QGroundControl.settingsManager.appSettings.indoorPalette
+                                    indexModel:             false
+                                    visible:                QGroundControl.settingsManager.appSettings.indoorPalette.visible
+                                }
+
+                                QGCLabel {
+                                    text:       qsTr("Map Provider")
+                                    width:      _labelWidth
+                                    visible:    _mapProvider.visible
+                                }
+                                FactComboBox {
+                                    Layout.preferredWidth:  _comboFieldWidth
+                                    fact:                   _mapProvider
+                                    indexModel:             false
+                                    visible:                _mapProvider.visible
+                                }
+
+                                QGCLabel {
+                                    text:       qsTr("Map Type")
+                                    visible:    _mapType.visible
+                                }
+                                FactComboBox {
+                                    id:                     mapTypes
+                                    Layout.preferredWidth:  _comboFieldWidth
+                                    fact:                   _mapType
+                                    indexModel:             false
+                                    visible:                _mapType.visible
+                                    Connections {
+                                        target: QGroundControl.settingsManager.flightMapSettings
+                                        onMapTypeChanged: {
+                                            mapTypes.model = _mapType.enumStrings
+                                        }
+                                    }
+                                }
+
+                                QGCLabel {
+                                    text:       qsTr("Stream GCS Position")
+                                    visible:    _followTarget.visible
+                                }
+                                FactComboBox {
+                                    Layout.preferredWidth:  _comboFieldWidth
+                                    fact:                   _followTarget
+                                    indexModel:             false
+                                    visible:                _followTarget.visible
+                                }
+                            }
+                        }
+
+                        Item {
+                            id:                 miscColItem
+                            anchors.margins:    _margins
+                            anchors.left:       parent.left
+                            anchors.right:      parent.right
+                            anchors.top:        comboGridItem.bottom
+                            height:             miscCol.height
+
+                            ColumnLayout {
+                                id:                         miscCol
+                                anchors.horizontalCenter:   parent.horizontalCenter
+                                spacing:                    _margins
+
+                                RowLayout {
+                                    Layout.fillWidth:   false
+                                    Layout.alignment:   Qt.AlignHCenter
+                                    visible:            _appFontPointSize ? _appFontPointSize.visible : false
+
+                                    QGCLabel {
+                                        text:   qsTr("Font Size:")
+                                    }
+                                    QGCButton {
+                                        Layout.preferredWidth:  height
+                                        Layout.preferredHeight: baseFontEdit.height
+                                        text:                   "-"
+                                        onClicked: {
+                                            if (_appFontPointSize.value > _appFontPointSize.min) {
+                                                _appFontPointSize.value = _appFontPointSize.value - 1
+                                            }
+                                        }
+                                    }
+                                    FactTextField {
+                                        id:                     baseFontEdit
+                                        Layout.preferredWidth:  _valueFieldWidth
+                                        fact:                   QGroundControl.settingsManager.appSettings.appFontPointSize
+                                    }
+                                    QGCButton {
+                                        Layout.preferredWidth:  height
+                                        Layout.preferredHeight: baseFontEdit.height
+                                        text:                   "+"
+                                        onClicked: {
+                                            if (_appFontPointSize.value < _appFontPointSize.max) {
+                                                _appFontPointSize.value = _appFontPointSize.value + 1
+                                            }
+                                        }
+                                    }
+                                }
+
+
+                                FactCheckBox {
+                                    text:       qsTr("Mute all audio output")
+                                    fact:       _audioMuted
+                                    visible:    _audioMuted.visible
+                                    property Fact _audioMuted: QGroundControl.settingsManager.appSettings.audioMuted
+                                }
+
+                                FactCheckBox {
+                                    text:       qsTr("AutoLoad Missions")
+                                    fact:       _autoLoad
+                                    visible:    _autoLoad.visible
+
+                                    property Fact _autoLoad: QGroundControl.settingsManager.appSettings.autoLoadMissions
+                                }
+
+                                QGCCheckBox {
+                                    id:         clearCheck
+                                    text:       qsTr("Clear all settings on next start")
+                                    checked:    false
+                                    onClicked: {
+                                        checked ? clearDialog.visible = true : QGroundControl.clearDeleteAllSettingsNextBoot()
+                                    }
+                                    MessageDialog {
+                                        id:                 clearDialog
+                                        visible:            false
+                                        icon:               StandardIcon.Warning
+                                        standardButtons:    StandardButton.Yes | StandardButton.No
+                                        title:              qsTr("Clear Settings")
+                                        text:               qsTr("All saved settings will be reset the next time you start %1. Is this really what you want?").arg(QGroundControl.appName)
+                                        onYes: {
+                                            QGroundControl.deleteAllSettingsNextBoot()
+                                            clearDialog.visible = false
+                                        }
+                                        onNo: {
+                                            clearCheck.checked  = false
+                                            clearDialog.visible = false
+                                        }
+                                    }
+                                }
+
+                                RowLayout {
+                                    visible: QGroundControl.settingsManager.appSettings.batteryPercentRemainingAnnounce.visible
+
+                                    QGCCheckBox {
+                                        id:         announcePercentCheckbox
+                                        text:       qsTr("Announce battery lower than")
+                                        checked:    _percentRemainingAnnounce.value !== 0
+                                        onClicked: {
+                                            if (checked) {
+                                                _percentRemainingAnnounce.value = _percentRemainingAnnounce.defaultValueString
+                                            } else {
+                                                _percentRemainingAnnounce.value = 0
+                                            }
+                                        }
+                                    }
+                                    FactTextField {
+                                        fact:                   _percentRemainingAnnounce
+                                        Layout.preferredWidth:  _valueFieldWidth
+                                        enabled:                announcePercentCheckbox.checked
+                                    }
+                                }
+                            }
+                        }
+
+                        //-----------------------------------------------------------------
+                        //-- Save path
+                        RowLayout {
+                            id:                 pathRow
+                            anchors.margins:    _margins
+                            anchors.left:       parent.left
+                            anchors.right:      parent.right
+                            anchors.top:        miscColItem.bottom
+                            visible:            _savePath.visible && !ScreenTools.isMobile
+
+                            QGCLabel { text: qsTr("Application Load/Save Path") }
+                            QGCTextField {
+                                Layout.fillWidth:   true
+                                readOnly:           true
+                                text:               _savePath.rawValue === "" ? qsTr("<not set>") : _savePath.value
+                            }
+                            QGCButton {
+                                text:       qsTr("Browse")
+                                onClicked:  savePathBrowseDialog.openForLoad()
+                                QGCFileDialog {
+                                    id:             savePathBrowseDialog
+                                    title:          qsTr("Choose the location to save/load files")
+                                    folder:         _savePath.rawValue
+                                    selectExisting: true
+                                    selectFolder:   true
+                                    onAcceptedForLoad: _savePath.rawValue = file
+                                }
+                            }
+                        }
+                    }
+
+                    Item { width: 1; height: _margins }
+                    QGCLabel {
+                        id:         loggingSectionLabel
+                        text:       qsTr("Data Persistence")
+                    }
+                    Rectangle {
+                        Layout.preferredHeight: dataPersistCol.height + (_margins * 2)
+                        Layout.preferredWidth:  dataPersistCol.width + (_margins * 2)
+                        color:                  qgcPal.windowShade
+                        Layout.fillWidth:       true
+                        ColumnLayout {
+                            id:                         dataPersistCol
+                            anchors.margins:            _margins
+                            anchors.top:                parent.top
+                            anchors.horizontalCenter:   parent.horizontalCenter
+                            spacing:                    _margins * 1.5
+                            FactCheckBox {
+                                id:         disableDataPersistence
+                                text:       qsTr("Disable all data persistence")
+                                fact:       _disableDataPersistence
+                                visible:    _disableDataPersistence.visible
+                                property Fact _disableDataPersistence: QGroundControl.settingsManager.appSettings.disableAllPersistence
+                            }
+                            QGCLabel {
+                                text:       qsTr("When Data Persistence is disabled, all telemetry logging and map tile caching is disabled and not written to disk.")
+                                wrapMode:   Text.WordWrap
+                                font.pointSize:       ScreenTools.smallFontPointSize
+                                Layout.maximumWidth:  logIfNotArmed.visible ? logIfNotArmed.width : disableDataPersistence.width * 1.5
+                            }
+                        }
+                    }
+
+                    Item { width: 1; height: _margins }
+                    QGCLabel {
+                        text:       qsTr("Telemetry Logs from Vehicle")
+                    }
+                    Rectangle {
+                        Layout.preferredHeight: loggingCol.height + (_margins * 2)
+                        Layout.preferredWidth:  loggingCol.width + (_margins * 2)
+                        color:                  qgcPal.windowShade
+                        Layout.fillWidth:       true
+                        ColumnLayout {
+                            id:                         loggingCol
+                            anchors.margins:            _margins
+                            anchors.top:                parent.top
+                            anchors.horizontalCenter:   parent.horizontalCenter
+                            spacing:                    _margins
+                            FactCheckBox {
+                                id:         promptSaveLog
+                                text:       qsTr("Save log after each flight")
+                                fact:       _telemetrySave
+                                visible:    _telemetrySave.visible
+                                enabled:    !disableDataPersistence.checked
+                                property Fact _telemetrySave: QGroundControl.settingsManager.appSettings.telemetrySave
+                            }
+                            FactCheckBox {
+                                id:         logIfNotArmed
+                                text:       qsTr("Save logs even if vehicle was not armed")
+                                fact:       _telemetrySaveNotArmed
+                                visible:    _telemetrySaveNotArmed.visible
+                                enabled:    promptSaveLog.checked && !disableDataPersistence.checked
+                                property Fact _telemetrySaveNotArmed: QGroundControl.settingsManager.appSettings.telemetrySaveNotArmed
+                            }
+                        }
+                    }
+
+                    Item { width: 1; height: _margins }
+                    QGCLabel {
+                        id:         flyViewSectionLabel
+                        text:       qsTr("Fly View")
+                        visible:    QGroundControl.settingsManager.flyViewSettings.visible
+                    }
+                    Rectangle {
+                        Layout.preferredHeight: flyViewCol.height + (_margins * 2)
+                        Layout.preferredWidth:  flyViewCol.width + (_margins * 2)
+                        color:                  qgcPal.windowShade
+                        visible:                flyViewSectionLabel.visible
+                        Layout.fillWidth:       true
+
+                        ColumnLayout {
+                            id:                         flyViewCol
+                            anchors.margins:            _margins
+                            anchors.top:                parent.top
+                            anchors.horizontalCenter:   parent.horizontalCenter
+                            spacing:                    _margins
+
+                            FactCheckBox {
+                                text:       qsTr("Use preflight checklist")
+                                fact:       _useChecklist
+                                visible:    _useChecklist.visible
+
+                                property Fact _useChecklist: QGroundControl.settingsManager.appSettings.useChecklist
+                            }
+
+                            FactCheckBox {
+                                text:       qsTr("Virtual Joystick")
+                                visible:    _virtualJoystick.visible
+                                fact:       _virtualJoystick
+
+                                property Fact _virtualJoystick: QGroundControl.settingsManager.appSettings.virtualJoystick
+                            }
 
                             FactCheckBox {
                                 text:       qsTr("Auto-Center throttle")
-                                visible:    _virtualJoystickCentralized.visible && (
-                                        QGroundControl.multiVehicleManager.activeVehicle.sub || QGroundControl.multiVehicleManager.activeVehicle.rover
-                                    )
+                                visible:    _virtualJoystickCentralized.visible && activeVehicle && (activeVehicle.sub || activeVehicle.rover)
                                 fact:       _virtualJoystickCentralized
                                 Layout.leftMargin: _margins
 
@@ -223,788 +468,523 @@
                                     Layout.preferredWidth:  _valueFieldWidth
                                     fact:                   QGroundControl.settingsManager.flyViewSettings.guidedMaximumAltitude
                                 }
->>>>>>> 97841e80
-                            }
-                        }
-                    }
-
-                    Item {
-                        id:                 miscColItem
-                        anchors.margins:    _margins
-                        anchors.left:       parent.left
-                        anchors.right:      parent.right
-                        anchors.top:        comboGridItem.bottom
-                        height:             miscCol.height
+                            }
+                        }
+                    }
+
+                    Item { width: 1; height: _margins }
+
+                    QGCLabel {
+                        id:         planViewSectionLabel
+                        text:       qsTr("Plan View")
+                        visible:    QGroundControl.settingsManager.planViewSettings.visible
+                    }
+                    Rectangle {
+                        Layout.preferredHeight: planViewCol.height + (_margins * 2)
+                        Layout.preferredWidth:  planViewCol.width + (_margins * 2)
+                        color:                  qgcPal.windowShade
+                        visible:                planViewSectionLabel.visible
+                        Layout.fillWidth:       true
 
                         ColumnLayout {
-                            id:                         miscCol
+                            id:                         planViewCol
+                            anchors.margins:            _margins
+                            anchors.top:                parent.top
                             anchors.horizontalCenter:   parent.horizontalCenter
                             spacing:                    _margins
 
                             RowLayout {
+                                spacing:    ScreenTools.defaultFontPixelWidth
+                                visible:    QGroundControl.settingsManager.appSettings.defaultMissionItemAltitude.visible
+
+                                QGCLabel { text: qsTr("Default Mission Altitude") }
+                                FactTextField {
+                                    Layout.preferredWidth:  _valueFieldWidth
+                                    fact:                   QGroundControl.settingsManager.appSettings.defaultMissionItemAltitude
+                                }
+                            }
+                        }
+                    }
+
+                    Item { width: 1; height: _margins }
+
+                    QGCLabel {
+                        id:         autoConnectSectionLabel
+                        text:       qsTr("AutoConnect to the following devices")
+                        visible:    QGroundControl.settingsManager.autoConnectSettings.visible
+                    }
+                    Rectangle {
+                        Layout.preferredWidth:  autoConnectCol.width + (_margins * 2)
+                        Layout.preferredHeight: autoConnectCol.height + (_margins * 2)
+                        color:                  qgcPal.windowShade
+                        visible:                autoConnectSectionLabel.visible
+                        Layout.fillWidth:       true
+
+                        ColumnLayout {
+                            id:                 autoConnectCol
+                            anchors.margins:    _margins
+                            anchors.left:       parent.left
+                            anchors.top:        parent.top
+                            spacing:            _margins
+
+                            RowLayout {
+                                spacing: _margins
+
+                                Repeater {
+                                    id:     autoConnectRepeater
+                                    model:  [ QGroundControl.settingsManager.autoConnectSettings.autoConnectPixhawk,
+                                        QGroundControl.settingsManager.autoConnectSettings.autoConnectSiKRadio,
+                                        QGroundControl.settingsManager.autoConnectSettings.autoConnectPX4Flow,
+                                        QGroundControl.settingsManager.autoConnectSettings.autoConnectLibrePilot,
+                                        QGroundControl.settingsManager.autoConnectSettings.autoConnectUDP,
+                                        QGroundControl.settingsManager.autoConnectSettings.autoConnectRTKGPS
+                                    ]
+
+                                    property var names: [ qsTr("Pixhawk"), qsTr("SiK Radio"), qsTr("PX4 Flow"), qsTr("LibrePilot"), qsTr("UDP"), qsTr("RTK GPS") ]
+
+                                    FactCheckBox {
+                                        text:       autoConnectRepeater.names[index]
+                                        fact:       modelData
+                                        visible:    modelData.visible
+                                    }
+                                }
+                            }
+
+                            GridLayout {
                                 Layout.fillWidth:   false
                                 Layout.alignment:   Qt.AlignHCenter
-                                visible:            _appFontPointSize ? _appFontPointSize.visible : false
+                                columns:            2
+                                visible:            !ScreenTools.isMobile
+                                                    && QGroundControl.settingsManager.autoConnectSettings.autoConnectNmeaPort.visible
+                                                    && QGroundControl.settingsManager.autoConnectSettings.autoConnectNmeaBaud.visible
 
                                 QGCLabel {
-                                    text:   qsTr("Font Size:")
-                                }
-                                QGCButton {
-                                    Layout.preferredWidth:  height
-                                    Layout.preferredHeight: baseFontEdit.height
-                                    text:                   "-"
-                                    onClicked: {
-                                        if (_appFontPointSize.value > _appFontPointSize.min) {
-                                            _appFontPointSize.value = _appFontPointSize.value - 1
+                                    text: qsTr("NMEA GPS Device")
+                                }
+                                QGCComboBox {
+                                    id:                     nmeaPortCombo
+                                    Layout.preferredWidth:  _comboFieldWidth
+
+                                    model:  ListModel {
+                                    }
+
+                                    onActivated: {
+                                        if (index != -1) {
+                                            QGroundControl.settingsManager.autoConnectSettings.autoConnectNmeaPort.value = textAt(index);
                                         }
                                     }
+                                    Component.onCompleted: {
+                                        model.append({text: gpsDisabled})
+                                        model.append({text: gpsUdpPort})
+
+                                        for (var i in QGroundControl.linkManager.serialPorts) {
+                                            nmeaPortCombo.model.append({text:QGroundControl.linkManager.serialPorts[i]})
+                                        }
+                                        var index = nmeaPortCombo.find(QGroundControl.settingsManager.autoConnectSettings.autoConnectNmeaPort.valueString);
+                                        nmeaPortCombo.currentIndex = index;
+                                        if (QGroundControl.linkManager.serialPorts.length === 0) {
+                                            nmeaPortCombo.model.append({text: "Serial <none available>"})
+                                        }
+                                    }
+                                }
+
+                                QGCLabel {
+                                    visible:          nmeaPortCombo.currentText !== gpsUdpPort && nmeaPortCombo.currentText !== gpsDisabled
+                                    text:             qsTr("NMEA GPS Baudrate")
+                                }
+                                QGCComboBox {
+                                    visible:                nmeaPortCombo.currentText !== gpsUdpPort && nmeaPortCombo.currentText !== gpsDisabled
+                                    id:                     nmeaBaudCombo
+                                    Layout.preferredWidth:  _comboFieldWidth
+                                    model:                  [4800, 9600, 19200, 38400, 57600, 115200]
+
+                                    onActivated: {
+                                        if (index != -1) {
+                                            QGroundControl.settingsManager.autoConnectSettings.autoConnectNmeaBaud.value = textAt(index);
+                                        }
+                                    }
+                                    Component.onCompleted: {
+                                        var index = nmeaBaudCombo.find(QGroundControl.settingsManager.autoConnectSettings.autoConnectNmeaBaud.valueString);
+                                        nmeaBaudCombo.currentIndex = index;
+                                    }
+                                }
+
+                                QGCLabel {
+                                    text:       qsTr("NMEA stream UDP port")
+                                    visible:    nmeaPortCombo.currentText === gpsUdpPort
                                 }
                                 FactTextField {
-                                    id:                     baseFontEdit
+                                    visible:                nmeaPortCombo.currentText === gpsUdpPort
                                     Layout.preferredWidth:  _valueFieldWidth
-                                    fact:                   QGroundControl.settingsManager.appSettings.appFontPointSize
-                                }
-                                QGCButton {
-                                    Layout.preferredWidth:  height
-                                    Layout.preferredHeight: baseFontEdit.height
-                                    text:                   "+"
-                                    onClicked: {
-                                        if (_appFontPointSize.value < _appFontPointSize.max) {
-                                            _appFontPointSize.value = _appFontPointSize.value + 1
-                                        }
-                                    }
-                                }
-                            }
-
-
+                                    fact:                   QGroundControl.settingsManager.autoConnectSettings.nmeaUdpPort
+                                }
+                            }
+                        }
+                    }
+
+                    Item { width: 1; height: _margins }
+
+                    QGCLabel {
+                        id:         rtkSectionLabel
+                        text:       qsTr("RTK GPS")
+                        visible:    QGroundControl.settingsManager.rtkSettings.visible
+                    }
+                    Rectangle {
+                        Layout.preferredHeight: rtkGrid.height + (_margins * 2)
+                        Layout.preferredWidth:  rtkGrid.width + (_margins * 2)
+                        color:                  qgcPal.windowShade
+                        visible:                rtkSectionLabel.visible
+                        Layout.fillWidth:       true
+
+                        GridLayout {
+                            id:                         rtkGrid
+                            anchors.topMargin:          _margins
+                            anchors.top:                parent.top
+                            Layout.fillWidth:           true
+                            anchors.horizontalCenter:   parent.horizontalCenter
+                            columns:                    3
+
+                            property var rtkSettings:       QGroundControl.settingsManager.rtkSettings
+                            property bool useFixedPosition: rtkSettings.useFixedBasePosition.rawValue
+                            property real firstColWidth:    ScreenTools.defaultFontPixelWidth * 3
+
+                            QGCRadioButton {
+                                text:               qsTr("Perform Survey-In")
+                                visible:            rtkGrid.rtkSettings.useFixedBasePosition.visible
+                            checked:            rtkGrid.rtkSettings.useFixedBasePosition.value === false
+                                onClicked:          rtkGrid.rtkSettings.useFixedBasePosition.value = false
+                                Layout.columnSpan:  3
+                            }
+
+                            Item { width: rtkGrid.firstColWidth; height: 1 }
+                            QGCLabel {
+                                text:       rtkGrid.rtkSettings.surveyInAccuracyLimit.shortDescription
+                                visible:    rtkGrid.rtkSettings.surveyInAccuracyLimit.visible
+                                enabled:    !rtkGrid.useFixedPosition
+                            }
+                            FactTextField {
+                                fact:                   rtkGrid.rtkSettings.surveyInAccuracyLimit
+                                visible:                rtkGrid.rtkSettings.surveyInAccuracyLimit.visible
+                                enabled:                !rtkGrid.useFixedPosition
+                                Layout.preferredWidth:  _valueFieldWidth
+                            }
+
+                            Item { width: rtkGrid.firstColWidth; height: 1 }
+                            QGCLabel {
+                                text:       rtkGrid.rtkSettings.surveyInMinObservationDuration.shortDescription
+                                visible:    rtkGrid.rtkSettings.surveyInMinObservationDuration.visible
+                                enabled:    !rtkGrid.useFixedPosition
+                            }
+                            FactTextField {
+                                fact:                   rtkGrid.rtkSettings.surveyInMinObservationDuration
+                                visible:                rtkGrid.rtkSettings.surveyInMinObservationDuration.visible
+                                enabled:                !rtkGrid.useFixedPosition
+                                Layout.preferredWidth:  _valueFieldWidth
+                            }
+
+                            QGCRadioButton {
+                                text:               qsTr("Use Specified Base Position")
+                                visible:            rtkGrid.rtkSettings.useFixedBasePosition.visible
+                            checked:            rtkGrid.rtkSettings.useFixedBasePosition.value === true
+                                onClicked:          rtkGrid.rtkSettings.useFixedBasePosition.value = true
+                                Layout.columnSpan:  3
+                            }
+
+                            Item { width: rtkGrid.firstColWidth; height: 1 }
+                            QGCLabel {
+                                text:       rtkGrid.rtkSettings.fixedBasePositionLatitude.shortDescription
+                                visible:    rtkGrid.rtkSettings.fixedBasePositionLatitude.visible
+                                enabled:    rtkGrid.useFixedPosition
+                            }
+                            FactTextField {
+                                fact:               rtkGrid.rtkSettings.fixedBasePositionLatitude
+                                visible:            rtkGrid.rtkSettings.fixedBasePositionLatitude.visible
+                                enabled:            rtkGrid.useFixedPosition
+                                Layout.fillWidth:   true
+                            }
+
+                            Item { width: rtkGrid.firstColWidth; height: 1 }
+                            QGCLabel {
+                                text:           rtkGrid.rtkSettings.fixedBasePositionLongitude.shortDescription
+                                visible:        rtkGrid.rtkSettings.fixedBasePositionLongitude.visible
+                                enabled:        rtkGrid.useFixedPosition
+                            }
+                            FactTextField {
+                                fact:               rtkGrid.rtkSettings.fixedBasePositionLongitude
+                                visible:            rtkGrid.rtkSettings.fixedBasePositionLongitude.visible
+                                enabled:            rtkGrid.useFixedPosition
+                                Layout.fillWidth:   true
+                            }
+
+                            Item { width: rtkGrid.firstColWidth; height: 1 }
+                            QGCLabel {
+                                text:           rtkGrid.rtkSettings.fixedBasePositionAltitude.shortDescription
+                                visible:        rtkGrid.rtkSettings.fixedBasePositionAltitude.visible
+                                enabled:        rtkGrid.useFixedPosition
+                            }
+                            FactTextField {
+                                fact:               rtkGrid.rtkSettings.fixedBasePositionAltitude
+                                visible:            rtkGrid.rtkSettings.fixedBasePositionAltitude.visible
+                                enabled:            rtkGrid.useFixedPosition
+                                Layout.fillWidth:   true
+                            }
+
+                            Item { width: rtkGrid.firstColWidth; height: 1 }
+                            QGCLabel {
+                                text:           rtkGrid.rtkSettings.fixedBasePositionAccuracy.shortDescription
+                                visible:        rtkGrid.rtkSettings.fixedBasePositionAccuracy.visible
+                                enabled:        rtkGrid.useFixedPosition
+                            }
+                            FactTextField {
+                                fact:               rtkGrid.rtkSettings.fixedBasePositionAccuracy
+                                visible:            rtkGrid.rtkSettings.fixedBasePositionAccuracy.visible
+                                enabled:            rtkGrid.useFixedPosition
+                                Layout.fillWidth:   true
+                            }
+
+                            Item { width: rtkGrid.firstColWidth; height: 1 }
+                            QGCButton {
+                                text:               qsTr("Save Current Base Position")
+                                enabled:            QGroundControl.gpsRtk && QGroundControl.gpsRtk.valid.value
+                                Layout.columnSpan:  2
+
+                                onClicked: {
+                                    rtkGrid.rtkSettings.fixedBasePositionLatitude.rawValue =    QGroundControl.gpsRtk.currentLatitude.rawValue
+                                    rtkGrid.rtkSettings.fixedBasePositionLongitude.rawValue =   QGroundControl.gpsRtk.currentLongitude.rawValue
+                                    rtkGrid.rtkSettings.fixedBasePositionAltitude.rawValue =    QGroundControl.gpsRtk.currentAltitude.rawValue
+                                    rtkGrid.rtkSettings.fixedBasePositionAccuracy.rawValue =    QGroundControl.gpsRtk.currentAccuracy.rawValue
+                                }
+                            }
+                        }
+                    }
+
+                    Item { width: 1; height: _margins }
+
+                    QGCLabel {
+                        id:         videoSectionLabel
+                        text:       qsTr("Video")
+                        visible:    QGroundControl.settingsManager.videoSettings.visible && !QGroundControl.videoManager.autoStreamConfigured
+                    }
+                    Rectangle {
+                        Layout.preferredWidth:  videoGrid.width + (_margins * 2)
+                        Layout.preferredHeight: videoGrid.height + (_margins * 2)
+                        Layout.fillWidth:       true
+                        color:                  qgcPal.windowShade
+                        visible:                videoSectionLabel.visible
+
+                        GridLayout {
+                            id:                         videoGrid
+                            anchors.margins:            _margins
+                            anchors.top:                parent.top
+                            anchors.horizontalCenter:   parent.horizontalCenter
+                            Layout.fillWidth:           false
+                            Layout.fillHeight:          false
+                            columns:                    2
+                            QGCLabel {
+                                text:                   qsTr("Video Source")
+                                visible:                QGroundControl.settingsManager.videoSettings.videoSource.visible
+                            }
+                            FactComboBox {
+                                id:                     videoSource
+                                Layout.preferredWidth:  _comboFieldWidth
+                                indexModel:             false
+                                fact:                   QGroundControl.settingsManager.videoSettings.videoSource
+                                visible:                QGroundControl.settingsManager.videoSettings.videoSource.visible
+                            }
+
+                            QGCLabel {
+                                text:                   qsTr("UDP Port")
+                                visible:                (_isUDP || _isMPEGTS)  && QGroundControl.settingsManager.videoSettings.udpPort.visible
+                            }
+                            FactTextField {
+                                Layout.preferredWidth:  _comboFieldWidth
+                                fact:                   QGroundControl.settingsManager.videoSettings.udpPort
+                                visible:                (_isUDP || _isMPEGTS) && QGroundControl.settingsManager.videoSettings.udpPort.visible
+                            }
+
+                            QGCLabel {
+                                text:                   qsTr("RTSP URL")
+                                visible:                _isRTSP && QGroundControl.settingsManager.videoSettings.rtspUrl.visible
+                            }
+                            FactTextField {
+                                Layout.preferredWidth:  _comboFieldWidth
+                                fact:                   QGroundControl.settingsManager.videoSettings.rtspUrl
+                                visible:                _isRTSP && QGroundControl.settingsManager.videoSettings.rtspUrl.visible
+                            }
+
+                            QGCLabel {
+                                text:                   qsTr("TCP URL")
+                                visible:                _isTCP && QGroundControl.settingsManager.videoSettings.tcpUrl.visible
+                            }
+                            FactTextField {
+                                Layout.preferredWidth:  _comboFieldWidth
+                                fact:                   QGroundControl.settingsManager.videoSettings.tcpUrl
+                                visible:                _isTCP && QGroundControl.settingsManager.videoSettings.tcpUrl.visible
+                            }
+                            QGCLabel {
+                                text:                   qsTr("Aspect Ratio")
+                                visible:                _isGst && QGroundControl.settingsManager.videoSettings.aspectRatio.visible
+                            }
+                            FactTextField {
+                                Layout.preferredWidth:  _comboFieldWidth
+                                fact:                   QGroundControl.settingsManager.videoSettings.aspectRatio
+                                visible:                _isGst && QGroundControl.settingsManager.videoSettings.aspectRatio.visible
+                            }
+
+                            QGCLabel {
+                                text:                   qsTr("Disable When Disarmed")
+                                visible:                _isGst && QGroundControl.settingsManager.videoSettings.disableWhenDisarmed.visible
+                            }
                             FactCheckBox {
-                                text:       qsTr("Mute all audio output")
-                                fact:       _audioMuted
-                                visible:    _audioMuted.visible
-                                property Fact _audioMuted: QGroundControl.settingsManager.appSettings.audioMuted
-                            }
-
+                                text:                   ""
+                                fact:                   QGroundControl.settingsManager.videoSettings.disableWhenDisarmed
+                                visible:                _isGst && QGroundControl.settingsManager.videoSettings.disableWhenDisarmed.visible
+                            }
+                        }
+                    }
+
+                    Item { width: 1; height: _margins }
+
+                    QGCLabel {
+                        id:                             videoRecSectionLabel
+                        text:                           qsTr("Video Recording")
+                        visible:                        (QGroundControl.settingsManager.videoSettings.visible && _isGst) || QGroundControl.videoManager.autoStreamConfigured
+                    }
+                    Rectangle {
+                        Layout.preferredWidth:          videoRecCol.width  + (_margins * 2)
+                        Layout.preferredHeight:         videoRecCol.height + (_margins * 2)
+                        Layout.fillWidth:               true
+                        color:                          qgcPal.windowShade
+                        visible:                        videoRecSectionLabel.visible
+
+                        GridLayout {
+                            id:                         videoRecCol
+                            anchors.margins:            _margins
+                            anchors.top:                parent.top
+                            anchors.horizontalCenter:   parent.horizontalCenter
+                            Layout.fillWidth:           false
+                            columns:                    2
+
+                            QGCLabel {
+                                text:                   qsTr("Auto-Delete Files")
+                                visible:                QGroundControl.settingsManager.videoSettings.enableStorageLimit.visible
+                            }
                             FactCheckBox {
-                                text:       qsTr("AutoLoad Missions")
-                                fact:       _autoLoad
-                                visible:    _autoLoad.visible
-
-                                property Fact _autoLoad: QGroundControl.settingsManager.appSettings.autoLoadMissions
-                            }
-
-                            QGCCheckBox {
-                                id:         clearCheck
-                                text:       qsTr("Clear all settings on next start")
-                                checked:    false
-                                onClicked: {
-                                    checked ? clearDialog.visible = true : QGroundControl.clearDeleteAllSettingsNextBoot()
-                                }
-                                MessageDialog {
-                                    id:                 clearDialog
-                                    visible:            false
-                                    icon:               StandardIcon.Warning
-                                    standardButtons:    StandardButton.Yes | StandardButton.No
-                                    title:              qsTr("Clear Settings")
-                                    text:               qsTr("All saved settings will be reset the next time you start %1. Is this really what you want?").arg(QGroundControl.appName)
-                                    onYes: {
-                                        QGroundControl.deleteAllSettingsNextBoot()
-                                        clearDialog.visible = false
-                                    }
-                                    onNo: {
-                                        clearCheck.checked  = false
-                                        clearDialog.visible = false
-                                    }
-                                }
-                            }
-
-                            RowLayout {
-                                visible: QGroundControl.settingsManager.appSettings.batteryPercentRemainingAnnounce.visible
-
-                                QGCCheckBox {
-                                    id:         announcePercentCheckbox
-                                    text:       qsTr("Announce battery lower than")
-                                    checked:    _percentRemainingAnnounce.value !== 0
-                                    onClicked: {
-                                        if (checked) {
-                                            _percentRemainingAnnounce.value = _percentRemainingAnnounce.defaultValueString
-                                        } else {
-                                            _percentRemainingAnnounce.value = 0
-                                        }
-                                    }
-                                }
-                                FactTextField {
-                                    fact:                   _percentRemainingAnnounce
-                                    Layout.preferredWidth:  _valueFieldWidth
-                                    enabled:                announcePercentCheckbox.checked
-                                }
-                            }
-                        }
-                    }
-
-                    //-----------------------------------------------------------------
-                    //-- Save path
-                    RowLayout {
-                        id:                 pathRow
-                        anchors.margins:    _margins
-                        anchors.left:       parent.left
-                        anchors.right:      parent.right
-                        anchors.top:        miscColItem.bottom
-                        visible:            _savePath.visible && !ScreenTools.isMobile
-
-                        QGCLabel { text: qsTr("Application Load/Save Path") }
-                        QGCTextField {
-                            Layout.fillWidth:   true
-                            readOnly:           true
-                            text:               _savePath.rawValue === "" ? qsTr("<not set>") : _savePath.value
-                        }
-                        QGCButton {
-                            text:       qsTr("Browse")
-                            onClicked:  savePathBrowseDialog.openForLoad()
-                            QGCFileDialog {
-                                id:             savePathBrowseDialog
-                                title:          qsTr("Choose the location to save/load files")
-                                folder:         _savePath.rawValue
-                                selectExisting: true
-                                selectFolder:   true
-                                onAcceptedForLoad: _savePath.rawValue = file
-                            }
-                        }
-                    }
-                }
-
-                Item { width: 1; height: _margins }
-                QGCLabel {
-                    id:         loggingSectionLabel
-                    text:       qsTr("Data Persistence")
-                }
-                Rectangle {
-                    Layout.preferredHeight: dataPersistCol.height + (_margins * 2)
-                    Layout.preferredWidth:  dataPersistCol.width + (_margins * 2)
-                    color:                  qgcPal.windowShade
-                    Layout.fillWidth:       true
-                    ColumnLayout {
-                        id:                         dataPersistCol
-                        anchors.margins:            _margins
-                        anchors.top:                parent.top
-                        anchors.horizontalCenter:   parent.horizontalCenter
-                        spacing:                    _margins * 1.5
-                        FactCheckBox {
-                            id:         disableDataPersistence
-                            text:       qsTr("Disable all data persistence")
-                            fact:       _disableDataPersistence
-                            visible:    _disableDataPersistence.visible
-                            property Fact _disableDataPersistence: QGroundControl.settingsManager.appSettings.disableAllPersistence
-                        }
-                        QGCLabel {
-                            text:       qsTr("When Data Persistence is disabled, all telemetry logging and map tile caching is disabled and not written to disk.")
-                            wrapMode:   Text.WordWrap
-                            font.pointSize:       ScreenTools.smallFontPointSize
-                            Layout.maximumWidth:  logIfNotArmed.visible ? logIfNotArmed.width : disableDataPersistence.width * 1.5
-                        }
-                    }
-                }
-
-                Item { width: 1; height: _margins }
-                QGCLabel {
-                    text:       qsTr("Telemetry Logs from Vehicle")
-                }
-                Rectangle {
-                    Layout.preferredHeight: loggingCol.height + (_margins * 2)
-                    Layout.preferredWidth:  loggingCol.width + (_margins * 2)
-                    color:                  qgcPal.windowShade
-                    Layout.fillWidth:       true
-                    ColumnLayout {
-                        id:                         loggingCol
-                        anchors.margins:            _margins
-                        anchors.top:                parent.top
-                        anchors.horizontalCenter:   parent.horizontalCenter
-                        spacing:                    _margins
-                        FactCheckBox {
-                            id:         promptSaveLog
-                            text:       qsTr("Save log after each flight")
-                            fact:       _telemetrySave
-                            visible:    _telemetrySave.visible
-                            enabled:    !disableDataPersistence.checked
-                            property Fact _telemetrySave: QGroundControl.settingsManager.appSettings.telemetrySave
-                        }
-                        FactCheckBox {
-                            id:         logIfNotArmed
-                            text:       qsTr("Save logs even if vehicle was not armed")
-                            fact:       _telemetrySaveNotArmed
-                            visible:    _telemetrySaveNotArmed.visible
-                            enabled:    promptSaveLog.checked && !disableDataPersistence.checked
-                            property Fact _telemetrySaveNotArmed: QGroundControl.settingsManager.appSettings.telemetrySaveNotArmed
-                        }
-                    }
-                }
-
-                Item { width: 1; height: _margins }
-                QGCLabel {
-                    id:         flyViewSectionLabel
-                    text:       qsTr("Fly View")
-                    visible:    QGroundControl.settingsManager.flyViewSettings.visible
-                }
-                Rectangle {
-                    Layout.preferredHeight: flyViewCol.height + (_margins * 2)
-                    Layout.preferredWidth:  flyViewCol.width + (_margins * 2)
-                    color:                  qgcPal.windowShade
-                    visible:                flyViewSectionLabel.visible
-                    Layout.fillWidth:       true
-
-                    ColumnLayout {
-                        id:                         flyViewCol
-                        anchors.margins:            _margins
-                        anchors.top:                parent.top
-                        anchors.horizontalCenter:   parent.horizontalCenter
-                        spacing:                    _margins
-
-                        FactCheckBox {
-                            text:       qsTr("Use preflight checklist")
-                            fact:       _useChecklist
-                            visible:    _useChecklist.visible
-
-                            property Fact _useChecklist: QGroundControl.settingsManager.appSettings.useChecklist
-                        }
-
-                        FactCheckBox {
-                            text:       qsTr("Virtual Joystick")
-                            visible:    _virtualJoystick.visible
-                            fact:       _virtualJoystick
-
-                            property Fact _virtualJoystick: QGroundControl.settingsManager.appSettings.virtualJoystick
-                        }
+                                text:                   ""
+                                fact:                   QGroundControl.settingsManager.videoSettings.enableStorageLimit
+                                visible:                QGroundControl.settingsManager.videoSettings.enableStorageLimit.visible
+                            }
+
+                            QGCLabel {
+                                text:                   qsTr("Max Storage Usage")
+                                visible:                QGroundControl.settingsManager.videoSettings.maxVideoSize.visible && QGroundControl.settingsManager.videoSettings.enableStorageLimit.value
+                            }
+                            FactTextField {
+                                Layout.preferredWidth:  _comboFieldWidth
+                                fact:                   QGroundControl.settingsManager.videoSettings.maxVideoSize
+                                visible:                QGroundControl.settingsManager.videoSettings.maxVideoSize.visible && QGroundControl.settingsManager.videoSettings.enableStorageLimit.value
+                            }
+
+                            QGCLabel {
+                                text:                   qsTr("Video File Format")
+                                visible:                QGroundControl.settingsManager.videoSettings.recordingFormat.visible
+                            }
+                            FactComboBox {
+                                Layout.preferredWidth:  _comboFieldWidth
+                                fact:                   QGroundControl.settingsManager.videoSettings.recordingFormat
+                                visible:                QGroundControl.settingsManager.videoSettings.recordingFormat.visible
+                            }
+                        }
+                    }
+
+                    Item { width: 1; height: _margins; visible: videoRecSectionLabel.visible }
+
+                    QGCLabel {
+                        id:         brandImageSectionLabel
+                        text:       qsTr("Brand Image")
+                        visible:    QGroundControl.settingsManager.brandImageSettings.visible && !ScreenTools.isMobile
+                    }
+                    Rectangle {
+                        Layout.preferredWidth:  brandImageGrid.width + (_margins * 2)
+                        Layout.preferredHeight: brandImageGrid.height + (_margins * 2)
+                        Layout.fillWidth:       true
+                        color:                  qgcPal.windowShade
+                        visible:                brandImageSectionLabel.visible
 
                         GridLayout {
-                            columns: 2
-
-                            QGCLabel { text: qsTr("Guided Minimum Altitude") }
-                            FactTextField {
-                                Layout.preferredWidth:  _valueFieldWidth
-                                fact:                   QGroundControl.settingsManager.flyViewSettings.guidedMinimumAltitude
-                            }
-
-                            QGCLabel { text: qsTr("Guided Maximum Altitude") }
-                            FactTextField {
-                                Layout.preferredWidth:  _valueFieldWidth
-                                fact:                   QGroundControl.settingsManager.flyViewSettings.guidedMaximumAltitude
-                            }
-                        }
-                    }
-                }
-
-                Item { width: 1; height: _margins }
-
-                QGCLabel {
-                    id:         planViewSectionLabel
-                    text:       qsTr("Plan View")
-                    visible:    QGroundControl.settingsManager.planViewSettings.visible
-                }
-                Rectangle {
-                    Layout.preferredHeight: planViewCol.height + (_margins * 2)
-                    Layout.preferredWidth:  planViewCol.width + (_margins * 2)
-                    color:                  qgcPal.windowShade
-                    visible:                planViewSectionLabel.visible
-                    Layout.fillWidth:       true
-
-                    ColumnLayout {
-                        id:                         planViewCol
-                        anchors.margins:            _margins
-                        anchors.top:                parent.top
-                        anchors.horizontalCenter:   parent.horizontalCenter
-                        spacing:                    _margins
-
-                        RowLayout {
-                            spacing:    ScreenTools.defaultFontPixelWidth
-                            visible:    QGroundControl.settingsManager.appSettings.defaultMissionItemAltitude.visible
-
-                            QGCLabel { text: qsTr("Default Mission Altitude") }
-                            FactTextField {
-                                Layout.preferredWidth:  _valueFieldWidth
-                                fact:                   QGroundControl.settingsManager.appSettings.defaultMissionItemAltitude
-                            }
-                        }
-                    }
-                }
-
-                Item { width: 1; height: _margins }
-
-                QGCLabel {
-                    id:         autoConnectSectionLabel
-                    text:       qsTr("AutoConnect to the following devices")
-                    visible:    QGroundControl.settingsManager.autoConnectSettings.visible
-                }
-                Rectangle {
-                    Layout.preferredWidth:  autoConnectCol.width + (_margins * 2)
-                    Layout.preferredHeight: autoConnectCol.height + (_margins * 2)
-                    color:                  qgcPal.windowShade
-                    visible:                autoConnectSectionLabel.visible
-                    Layout.fillWidth:       true
-
-                    ColumnLayout {
-                        id:                 autoConnectCol
-                        anchors.margins:    _margins
-                        anchors.left:       parent.left
-                        anchors.top:        parent.top
-                        spacing:            _margins
-
-                        RowLayout {
-                            spacing: _margins
-
-                            Repeater {
-                                id:     autoConnectRepeater
-                                model:  [ QGroundControl.settingsManager.autoConnectSettings.autoConnectPixhawk,
-                                    QGroundControl.settingsManager.autoConnectSettings.autoConnectSiKRadio,
-                                    QGroundControl.settingsManager.autoConnectSettings.autoConnectPX4Flow,
-                                    QGroundControl.settingsManager.autoConnectSettings.autoConnectLibrePilot,
-                                    QGroundControl.settingsManager.autoConnectSettings.autoConnectUDP,
-                                    QGroundControl.settingsManager.autoConnectSettings.autoConnectRTKGPS
-                                ]
-
-                                property var names: [ qsTr("Pixhawk"), qsTr("SiK Radio"), qsTr("PX4 Flow"), qsTr("LibrePilot"), qsTr("UDP"), qsTr("RTK GPS") ]
-
-                                FactCheckBox {
-                                    text:       autoConnectRepeater.names[index]
-                                    fact:       modelData
-                                    visible:    modelData.visible
-                                }
-                            }
-                        }
-
-                        GridLayout {
-                            Layout.fillWidth:   false
-                            Layout.alignment:   Qt.AlignHCenter
-                            columns:            2
-                            visible:            !ScreenTools.isMobile
-                                                && QGroundControl.settingsManager.autoConnectSettings.autoConnectNmeaPort.visible
-                                                && QGroundControl.settingsManager.autoConnectSettings.autoConnectNmeaBaud.visible
-
-                            QGCLabel {
-                                text: qsTr("NMEA GPS Device")
-                            }
-                            QGCComboBox {
-                                id:                     nmeaPortCombo
-                                Layout.preferredWidth:  _comboFieldWidth
-
-                                model:  ListModel {
-                                }
-
-                                onActivated: {
-                                    if (index != -1) {
-                                        QGroundControl.settingsManager.autoConnectSettings.autoConnectNmeaPort.value = textAt(index);
-                                    }
-                                }
-                                Component.onCompleted: {
-                                    model.append({text: gpsDisabled})
-                                    model.append({text: gpsUdpPort})
-
-                                    for (var i in QGroundControl.linkManager.serialPorts) {
-                                        nmeaPortCombo.model.append({text:QGroundControl.linkManager.serialPorts[i]})
-                                    }
-                                    var index = nmeaPortCombo.find(QGroundControl.settingsManager.autoConnectSettings.autoConnectNmeaPort.valueString);
-                                    nmeaPortCombo.currentIndex = index;
-                                    if (QGroundControl.linkManager.serialPorts.length === 0) {
-                                        nmeaPortCombo.model.append({text: "Serial <none available>"})
-                                    }
-                                }
-                            }
-
-                            QGCLabel {
-                                visible:          nmeaPortCombo.currentText !== gpsUdpPort && nmeaPortCombo.currentText !== gpsDisabled
-                                text:             qsTr("NMEA GPS Baudrate")
-                            }
-                            QGCComboBox {
-                                visible:                nmeaPortCombo.currentText !== gpsUdpPort && nmeaPortCombo.currentText !== gpsDisabled
-                                id:                     nmeaBaudCombo
-                                Layout.preferredWidth:  _comboFieldWidth
-                                model:                  [4800, 9600, 19200, 38400, 57600, 115200]
-
-                                onActivated: {
-                                    if (index != -1) {
-                                        QGroundControl.settingsManager.autoConnectSettings.autoConnectNmeaBaud.value = textAt(index);
-                                    }
-                                }
-                                Component.onCompleted: {
-                                    var index = nmeaBaudCombo.find(QGroundControl.settingsManager.autoConnectSettings.autoConnectNmeaBaud.valueString);
-                                    nmeaBaudCombo.currentIndex = index;
-                                }
-                            }
-
-                            QGCLabel {
-                                text:       qsTr("NMEA stream UDP port")
-                                visible:    nmeaPortCombo.currentText === gpsUdpPort
-                            }
-                            FactTextField {
-                                visible:                nmeaPortCombo.currentText === gpsUdpPort
-                                Layout.preferredWidth:  _valueFieldWidth
-                                fact:                   QGroundControl.settingsManager.autoConnectSettings.nmeaUdpPort
-                            }
-                        }
-                    }
-                }
-
-                Item { width: 1; height: _margins }
-
-                QGCLabel {
-                    id:         rtkSectionLabel
-                    text:       qsTr("RTK GPS")
-                    visible:    QGroundControl.settingsManager.rtkSettings.visible
-                }
-                Rectangle {
-                    Layout.preferredHeight: rtkGrid.height + (_margins * 2)
-                    Layout.preferredWidth:  rtkGrid.width + (_margins * 2)
-                    color:                  qgcPal.windowShade
-                    visible:                rtkSectionLabel.visible
-                    Layout.fillWidth:       true
-
-                    GridLayout {
-                        id:                         rtkGrid
-                        anchors.topMargin:          _margins
-                        anchors.top:                parent.top
-                        Layout.fillWidth:           true
-                        anchors.horizontalCenter:   parent.horizontalCenter
-                        columns:                    3
-
-                        property var rtkSettings:       QGroundControl.settingsManager.rtkSettings
-                        property bool useFixedPosition: rtkSettings.useFixedBasePosition.rawValue
-                        property real firstColWidth:    ScreenTools.defaultFontPixelWidth * 3
-
-                        QGCRadioButton {
-                            text:               qsTr("Perform Survey-In")
-                            visible:            rtkGrid.rtkSettings.useFixedBasePosition.visible
-                            checked:            rtkGrid.rtkSettings.useFixedBasePosition.value === false
-                            onClicked:          rtkGrid.rtkSettings.useFixedBasePosition.value = false
-                            Layout.columnSpan:  3
-                        }
-
-                        Item { width: rtkGrid.firstColWidth; height: 1 }
-                        QGCLabel {
-                            text:       rtkGrid.rtkSettings.surveyInAccuracyLimit.shortDescription
-                            visible:    rtkGrid.rtkSettings.surveyInAccuracyLimit.visible
-                            enabled:    !rtkGrid.useFixedPosition
-                        }
-                        FactTextField {
-                            fact:                   rtkGrid.rtkSettings.surveyInAccuracyLimit
-                            visible:                rtkGrid.rtkSettings.surveyInAccuracyLimit.visible
-                            enabled:                !rtkGrid.useFixedPosition
-                            Layout.preferredWidth:  _valueFieldWidth
-                        }
-
-                        Item { width: rtkGrid.firstColWidth; height: 1 }
-                        QGCLabel {
-                            text:       rtkGrid.rtkSettings.surveyInMinObservationDuration.shortDescription
-                            visible:    rtkGrid.rtkSettings.surveyInMinObservationDuration.visible
-                            enabled:    !rtkGrid.useFixedPosition
-                        }
-                        FactTextField {
-                            fact:                   rtkGrid.rtkSettings.surveyInMinObservationDuration
-                            visible:                rtkGrid.rtkSettings.surveyInMinObservationDuration.visible
-                            enabled:                !rtkGrid.useFixedPosition
-                            Layout.preferredWidth:  _valueFieldWidth
-                        }
-
-                        QGCRadioButton {
-                            text:               qsTr("Use Specified Base Position")
-                            visible:            rtkGrid.rtkSettings.useFixedBasePosition.visible
-                            checked:            rtkGrid.rtkSettings.useFixedBasePosition.value === true
-                            onClicked:          rtkGrid.rtkSettings.useFixedBasePosition.value = true
-                            Layout.columnSpan:  3
-                        }
-
-                        Item { width: rtkGrid.firstColWidth; height: 1 }
-                        QGCLabel {
-                            text:       rtkGrid.rtkSettings.fixedBasePositionLatitude.shortDescription
-                            visible:    rtkGrid.rtkSettings.fixedBasePositionLatitude.visible
-                            enabled:    rtkGrid.useFixedPosition
-                        }
-                        FactTextField {
-                            fact:               rtkGrid.rtkSettings.fixedBasePositionLatitude
-                            visible:            rtkGrid.rtkSettings.fixedBasePositionLatitude.visible
-                            enabled:            rtkGrid.useFixedPosition
-                            Layout.fillWidth:   true
-                        }
-
-                        Item { width: rtkGrid.firstColWidth; height: 1 }
-                        QGCLabel {
-                            text:           rtkGrid.rtkSettings.fixedBasePositionLongitude.shortDescription
-                            visible:        rtkGrid.rtkSettings.fixedBasePositionLongitude.visible
-                            enabled:        rtkGrid.useFixedPosition
-                        }
-                        FactTextField {
-                            fact:               rtkGrid.rtkSettings.fixedBasePositionLongitude
-                            visible:            rtkGrid.rtkSettings.fixedBasePositionLongitude.visible
-                            enabled:            rtkGrid.useFixedPosition
-                            Layout.fillWidth:   true
-                        }
-
-                        Item { width: rtkGrid.firstColWidth; height: 1 }
-                        QGCLabel {
-                            text:           rtkGrid.rtkSettings.fixedBasePositionAltitude.shortDescription
-                            visible:        rtkGrid.rtkSettings.fixedBasePositionAltitude.visible
-                            enabled:        rtkGrid.useFixedPosition
-                        }
-                        FactTextField {
-                            fact:               rtkGrid.rtkSettings.fixedBasePositionAltitude
-                            visible:            rtkGrid.rtkSettings.fixedBasePositionAltitude.visible
-                            enabled:            rtkGrid.useFixedPosition
-                            Layout.fillWidth:   true
-                        }
-
-                        Item { width: rtkGrid.firstColWidth; height: 1 }
-                        QGCLabel {
-                            text:           rtkGrid.rtkSettings.fixedBasePositionAccuracy.shortDescription
-                            visible:        rtkGrid.rtkSettings.fixedBasePositionAccuracy.visible
-                            enabled:        rtkGrid.useFixedPosition
-                        }
-                        FactTextField {
-                            fact:               rtkGrid.rtkSettings.fixedBasePositionAccuracy
-                            visible:            rtkGrid.rtkSettings.fixedBasePositionAccuracy.visible
-                            enabled:            rtkGrid.useFixedPosition
-                            Layout.fillWidth:   true
-                        }
-
-                        Item { width: rtkGrid.firstColWidth; height: 1 }
-                        QGCButton {
-                            text:               qsTr("Save Current Base Position")
-                            enabled:            QGroundControl.gpsRtk && QGroundControl.gpsRtk.valid.value
-                            Layout.columnSpan:  2
-
-                            onClicked: {
-                                rtkGrid.rtkSettings.fixedBasePositionLatitude.rawValue =    QGroundControl.gpsRtk.currentLatitude.rawValue
-                                rtkGrid.rtkSettings.fixedBasePositionLongitude.rawValue =   QGroundControl.gpsRtk.currentLongitude.rawValue
-                                rtkGrid.rtkSettings.fixedBasePositionAltitude.rawValue =    QGroundControl.gpsRtk.currentAltitude.rawValue
-                                rtkGrid.rtkSettings.fixedBasePositionAccuracy.rawValue =    QGroundControl.gpsRtk.currentAccuracy.rawValue
-                            }
-                        }
-                    }
-                }
-
-                Item { width: 1; height: _margins }
-
-                QGCLabel {
-                    id:         videoSectionLabel
-                    text:       qsTr("Video")
-                    visible:    QGroundControl.settingsManager.videoSettings.visible && !QGroundControl.videoManager.autoStreamConfigured
-                }
-                Rectangle {
-                    Layout.preferredWidth:  videoGrid.width + (_margins * 2)
-                    Layout.preferredHeight: videoGrid.height + (_margins * 2)
-                    Layout.fillWidth:       true
-                    color:                  qgcPal.windowShade
-                    visible:                videoSectionLabel.visible
-
-                    GridLayout {
-                        id:                         videoGrid
-                        anchors.margins:            _margins
-                        anchors.top:                parent.top
-                        anchors.horizontalCenter:   parent.horizontalCenter
-                        Layout.fillWidth:           false
-                        Layout.fillHeight:          false
-                        columns:                    2
-                        QGCLabel {
-                            text:                   qsTr("Video Source")
-                            visible:                QGroundControl.settingsManager.videoSettings.videoSource.visible
-                        }
-                        FactComboBox {
-                            id:                     videoSource
-                            Layout.preferredWidth:  _comboFieldWidth
-                            indexModel:             false
-                            fact:                   QGroundControl.settingsManager.videoSettings.videoSource
-                            visible:                QGroundControl.settingsManager.videoSettings.videoSource.visible
-                        }
-
-                        QGCLabel {
-                            text:                   qsTr("UDP Port")
-                            visible:                (_isUDP || _isMPEGTS)  && QGroundControl.settingsManager.videoSettings.udpPort.visible
-                        }
-                        FactTextField {
-                            Layout.preferredWidth:  _comboFieldWidth
-                            fact:                   QGroundControl.settingsManager.videoSettings.udpPort
-                            visible:                (_isUDP || _isMPEGTS) && QGroundControl.settingsManager.videoSettings.udpPort.visible
-                        }
-
-                        QGCLabel {
-                            text:                   qsTr("RTSP URL")
-                            visible:                _isRTSP && QGroundControl.settingsManager.videoSettings.rtspUrl.visible
-                        }
-                        FactTextField {
-                            Layout.preferredWidth:  _comboFieldWidth
-                            fact:                   QGroundControl.settingsManager.videoSettings.rtspUrl
-                            visible:                _isRTSP && QGroundControl.settingsManager.videoSettings.rtspUrl.visible
-                        }
-
-                        QGCLabel {
-                            text:                   qsTr("TCP URL")
-                            visible:                _isTCP && QGroundControl.settingsManager.videoSettings.tcpUrl.visible
-                        }
-                        FactTextField {
-                            Layout.preferredWidth:  _comboFieldWidth
-                            fact:                   QGroundControl.settingsManager.videoSettings.tcpUrl
-                            visible:                _isTCP && QGroundControl.settingsManager.videoSettings.tcpUrl.visible
-                        }
-                        QGCLabel {
-                            text:                   qsTr("Aspect Ratio")
-                            visible:                _isGst && QGroundControl.settingsManager.videoSettings.aspectRatio.visible
-                        }
-                        FactTextField {
-                            Layout.preferredWidth:  _comboFieldWidth
-                            fact:                   QGroundControl.settingsManager.videoSettings.aspectRatio
-                            visible:                _isGst && QGroundControl.settingsManager.videoSettings.aspectRatio.visible
-                        }
-
-                        QGCLabel {
-                            text:                   qsTr("Disable When Disarmed")
-                            visible:                _isGst && QGroundControl.settingsManager.videoSettings.disableWhenDisarmed.visible
-                        }
-                        FactCheckBox {
-                            text:                   ""
-                            fact:                   QGroundControl.settingsManager.videoSettings.disableWhenDisarmed
-                            visible:                _isGst && QGroundControl.settingsManager.videoSettings.disableWhenDisarmed.visible
-                        }
-                    }
-                }
-
-                Item { width: 1; height: _margins }
-
-                QGCLabel {
-                    id:                             videoRecSectionLabel
-                    text:                           qsTr("Video Recording")
-                    visible:                        (QGroundControl.settingsManager.videoSettings.visible && _isGst) || QGroundControl.videoManager.autoStreamConfigured
-                }
-                Rectangle {
-                    Layout.preferredWidth:          videoRecCol.width  + (_margins * 2)
-                    Layout.preferredHeight:         videoRecCol.height + (_margins * 2)
-                    Layout.fillWidth:               true
-                    color:                          qgcPal.windowShade
-                    visible:                        videoRecSectionLabel.visible
-
-                    GridLayout {
-                        id:                         videoRecCol
-                        anchors.margins:            _margins
-                        anchors.top:                parent.top
-                        anchors.horizontalCenter:   parent.horizontalCenter
-                        Layout.fillWidth:           false
-                        columns:                    2
-
-                        QGCLabel {
-                            text:                   qsTr("Auto-Delete Files")
-                            visible:                QGroundControl.settingsManager.videoSettings.enableStorageLimit.visible
-                        }
-                        FactCheckBox {
-                            text:                   ""
-                            fact:                   QGroundControl.settingsManager.videoSettings.enableStorageLimit
-                            visible:                QGroundControl.settingsManager.videoSettings.enableStorageLimit.visible
-                        }
-
-                        QGCLabel {
-                            text:                   qsTr("Max Storage Usage")
-                            visible:                QGroundControl.settingsManager.videoSettings.maxVideoSize.visible && QGroundControl.settingsManager.videoSettings.enableStorageLimit.value
-                        }
-                        FactTextField {
-                            Layout.preferredWidth:  _comboFieldWidth
-                            fact:                   QGroundControl.settingsManager.videoSettings.maxVideoSize
-                            visible:                QGroundControl.settingsManager.videoSettings.maxVideoSize.visible && QGroundControl.settingsManager.videoSettings.enableStorageLimit.value
-                        }
-
-                        QGCLabel {
-                            text:                   qsTr("Video File Format")
-                            visible:                QGroundControl.settingsManager.videoSettings.recordingFormat.visible
-                        }
-                        FactComboBox {
-                            Layout.preferredWidth:  _comboFieldWidth
-                            fact:                   QGroundControl.settingsManager.videoSettings.recordingFormat
-                            visible:                QGroundControl.settingsManager.videoSettings.recordingFormat.visible
-                        }
-                    }
-                }
-
-                Item { width: 1; height: _margins; visible: videoRecSectionLabel.visible }
-
-                QGCLabel {
-                    id:         brandImageSectionLabel
-                    text:       qsTr("Brand Image")
-                    visible:    QGroundControl.settingsManager.brandImageSettings.visible && !ScreenTools.isMobile
-                }
-                Rectangle {
-                    Layout.preferredWidth:  brandImageGrid.width + (_margins * 2)
-                    Layout.preferredHeight: brandImageGrid.height + (_margins * 2)
-                    Layout.fillWidth:       true
-                    color:                  qgcPal.windowShade
-                    visible:                brandImageSectionLabel.visible
-
-                    GridLayout {
-                        id:                 brandImageGrid
-                        anchors.margins:    _margins
-                        anchors.top:        parent.top
-                        anchors.left:       parent.left
-                        anchors.right:      parent.right
-                        columns:            3
-
-                        QGCLabel {
-                            text:       qsTr("Indoor Image")
-                            visible:    _userBrandImageIndoor.visible
-                        }
-                        QGCTextField {
-                            readOnly:           true
-                            Layout.fillWidth:   true
-                            text:               _userBrandImageIndoor.valueString.replace("file:///","")
-                        }
-                        QGCButton {
-                            text:       qsTr("Browse")
-                            onClicked:  userBrandImageIndoorBrowseDialog.openForLoad()
-                            QGCFileDialog {
-                                id:             userBrandImageIndoorBrowseDialog
-                                title:          qsTr("Choose custom brand image file")
-                                folder:         _userBrandImageIndoor.rawValue.replace("file:///","")
-                                selectExisting: true
-                                selectFolder:   false
-                                onAcceptedForLoad: _userBrandImageIndoor.rawValue = "file:///" + file
-                            }
-                        }
-
-                        QGCLabel {
-                            text:       qsTr("Outdoor Image")
-                            visible:    _userBrandImageOutdoor.visible
-                        }
-                        QGCTextField {
-                            readOnly:           true
-                            Layout.fillWidth:   true
-                            text:               _userBrandImageOutdoor.valueString.replace("file:///","")
-                        }
-                        QGCButton {
-                            text:       qsTr("Browse")
-                            onClicked:  userBrandImageOutdoorBrowseDialog.openForLoad()
-                            QGCFileDialog {
-                                id:             userBrandImageOutdoorBrowseDialog
-                                title:          qsTr("Choose custom brand image file")
-                                folder:         _userBrandImageOutdoor.rawValue.replace("file:///","")
-                                selectExisting: true
-                                selectFolder:   false
-                                onAcceptedForLoad: _userBrandImageOutdoor.rawValue = "file:///" + file
-                            }
-                        }
-                        QGCButton {
-                            text:               qsTr("Reset Default Brand Image")
-                            Layout.columnSpan:  3
-                            Layout.alignment:   Qt.AlignHCenter
-                            onClicked:  {
-                                _userBrandImageIndoor.rawValue = ""
-                                _userBrandImageOutdoor.rawValue = ""
-                            }
-                        }
-                    }
-                }
-
-                Item { width: 1; height: _margins }
-
-                QGCLabel {
-                    text:               qsTr("%1 Version").arg(QGroundControl.appName)
-                    Layout.alignment:   Qt.AlignHCenter
-                }
-                QGCLabel {
-                    text:               QGroundControl.qgcVersion
-                    Layout.alignment:   Qt.AlignHCenter
-                }
-            } // settingsColumn
-        }
+                            id:                 brandImageGrid
+                            anchors.margins:    _margins
+                            anchors.top:        parent.top
+                            anchors.left:       parent.left
+                            anchors.right:      parent.right
+                            columns:            3
+
+                            QGCLabel {
+                                text:       qsTr("Indoor Image")
+                                visible:    _userBrandImageIndoor.visible
+                            }
+                            QGCTextField {
+                                readOnly:           true
+                                Layout.fillWidth:   true
+                                text:               _userBrandImageIndoor.valueString.replace("file:///","")
+                            }
+                            QGCButton {
+                                text:       qsTr("Browse")
+                                onClicked:  userBrandImageIndoorBrowseDialog.openForLoad()
+                                QGCFileDialog {
+                                    id:             userBrandImageIndoorBrowseDialog
+                                    title:          qsTr("Choose custom brand image file")
+                                    folder:         _userBrandImageIndoor.rawValue.replace("file:///","")
+                                    selectExisting: true
+                                    selectFolder:   false
+                                    onAcceptedForLoad: _userBrandImageIndoor.rawValue = "file:///" + file
+                                }
+                            }
+
+                            QGCLabel {
+                                text:       qsTr("Outdoor Image")
+                                visible:    _userBrandImageOutdoor.visible
+                            }
+                            QGCTextField {
+                                readOnly:           true
+                                Layout.fillWidth:   true
+                                text:               _userBrandImageOutdoor.valueString.replace("file:///","")
+                            }
+                            QGCButton {
+                                text:       qsTr("Browse")
+                                onClicked:  userBrandImageOutdoorBrowseDialog.openForLoad()
+                                QGCFileDialog {
+                                    id:             userBrandImageOutdoorBrowseDialog
+                                    title:          qsTr("Choose custom brand image file")
+                                    folder:         _userBrandImageOutdoor.rawValue.replace("file:///","")
+                                    selectExisting: true
+                                    selectFolder:   false
+                                    onAcceptedForLoad: _userBrandImageOutdoor.rawValue = "file:///" + file
+                                }
+                            }
+                            QGCButton {
+                                text:               qsTr("Reset Default Brand Image")
+                                Layout.columnSpan:  3
+                                Layout.alignment:   Qt.AlignHCenter
+                                onClicked:  {
+                                    _userBrandImageIndoor.rawValue = ""
+                                    _userBrandImageOutdoor.rawValue = ""
+                                }
+                            }
+                        }
+                    }
+
+                    Item { width: 1; height: _margins }
+
+                    QGCLabel {
+                        text:               qsTr("%1 Version").arg(QGroundControl.appName)
+                        Layout.alignment:   Qt.AlignHCenter
+                    }
+                    QGCLabel {
+                        text:               QGroundControl.qgcVersion
+                        Layout.alignment:   Qt.AlignHCenter
+                    }
+                } // settingsColumn
+            }
     }
 }