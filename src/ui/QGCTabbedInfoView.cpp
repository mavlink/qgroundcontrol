--- conflicted
+++ resolved
@@ -6,17 +6,10 @@
     messageView = new QGCMessageView(this);
     //actionsWidget = new UASActionsWidget(this);
     quickView = new UASQuickView(this);
-<<<<<<< HEAD
-    rawView = new UASRawStatusView(this);
-    ui.tabWidget->addTab(quickView,"Quick");
-    ui.tabWidget->addTab(actionsWidget,"Actions");
-    ui.tabWidget->addTab(rawView,"Status");
-=======
     //rawView = new UASRawStatusView(this);
     ui.tabWidget->addTab(quickView,"Quick");
     //ui.tabWidget->addTab(actionsWidget,"Actions");
     //ui.tabWidget->addTab(rawView,"Status");
->>>>>>> 94fcdaa3
     ui.tabWidget->addTab(messageView,"Messages");
 }
 void QGCTabbedInfoView::addSource(MAVLinkDecoder *decoder)
