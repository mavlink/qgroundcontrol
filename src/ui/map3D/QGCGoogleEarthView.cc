#include <QApplication>
#include <QDir>
#include <QShowEvent>
#include <QSettings>

#include <QDebug>
#include "UASManager.h"

#ifdef Q_OS_MAC
#include <QWebFrame>
#include <QWebPage>
#include "QGCWebPage.h"
#endif

#include "ui_QGCGoogleEarthView.h"
#include "QGCGoogleEarthView.h"

#define QGCGOOGLEEARTHVIEWSETTINGS QString("GoogleEarthViewSettings_")

QGCGoogleEarthView::QGCGoogleEarthView(QWidget *parent) :
        QWidget(parent),
        updateTimer(new QTimer(this)),
        refreshRateMs(80),
        mav(NULL),
        followCamera(true),
        trailEnabled(true),
        webViewInitialized(false),
        gEarthInitialized(false),
#if (defined Q_OS_MAC)
        webViewMac(new QWebView(this)),
#endif
#ifdef _MSC_VER
        webViewWin(new QGCWebAxWidget(this)),
#endif
#if (defined _MSC_VER)
        ui(new Ui::QGCGoogleEarthView)
#else
        ui(new Ui::QGCGoogleEarthView)
#endif
{
#ifdef _MSC_VER
    // Create layout and attach webViewWin
#else
#endif

    // Load settings
    QSettings settings;
    followCamera = settings.value(QGCGOOGLEEARTHVIEWSETTINGS + "follow", followCamera).toBool();
    trailEnabled = settings.value(QGCGOOGLEEARTHVIEWSETTINGS + "trail", trailEnabled).toBool();

    ui->setupUi(this);
#if (defined Q_OS_MAC)
    ui->webViewLayout->addWidget(webViewMac);
    connect(webViewMac, SIGNAL(loadFinished(bool)), this, SLOT(initializeGoogleEarth(bool)));
#endif

#ifdef _MSC_VER
    ui->webViewLayout->addWidget(webViewWin);
#endif

    connect(UASManager::instance(), SIGNAL(activeUASSet(UASInterface*)), this, SLOT(setActiveUAS(UASInterface*)));
    connect(updateTimer, SIGNAL(timeout()), this, SLOT(updateState()));

    // Follow checkbox
    ui->followAirplaneCheckbox->setChecked(followCamera);
    connect(ui->followAirplaneCheckbox, SIGNAL(toggled(bool)), this, SLOT(follow(bool)));

    // Trail checkbox
    ui->trailCheckbox->setChecked(trailEnabled);
    connect(ui->trailCheckbox, SIGNAL(toggled(bool)), this, SLOT(showTrail(bool)));

    // Go home
    connect(ui->goHomeButton, SIGNAL(clicked()), this, SLOT(goHome()));
}

QGCGoogleEarthView::~QGCGoogleEarthView()
{
    QSettings settings;
    settings.setValue(QGCGOOGLEEARTHVIEWSETTINGS + "follow", followCamera);
    settings.setValue(QGCGOOGLEEARTHVIEWSETTINGS + "trail", trailEnabled);
    settings.sync();
    delete ui;
}

void QGCGoogleEarthView::addUAS(UASInterface* uas)
{
#ifdef Q_OS_MAC
        webViewMac->page()->currentFrame()->evaluateJavaScript(QString("createAircraft(%1, %2, %3);").arg(uas->getUASID()).arg(uas->getSystemType()).arg(uas->getColor().name()));
#endif
#ifdef _MSC_VER
        //if (webViewMac->page()->currentFrame()->evaluateJavaScript("isInitialized();").toBool())
#endif

        // Automatically receive further position updates
        connect(uas, SIGNAL(globalPositionChanged(UASInterface*,double,double,double,quint64)), this, SLOT(updateGlobalPosition(UASInterface*,double,double,double,quint64)));
}

void QGCGoogleEarthView::setActiveUAS(UASInterface* uas)
{
    if (uas)
    {
        mav = uas;
#ifdef Q_OS_MAC
        if (webViewMac->page()->currentFrame()->evaluateJavaScript("isInitialized();").toBool())
        {
            webViewMac->page()->currentFrame()->evaluateJavaScript(QString("setCurrAircraft(%1);").arg(uas->getUASID()));
        }
#endif
#ifdef _MSC_VER
        //if (webViewMac->page()->currentFrame()->evaluateJavaScript("isInitialized();").toBool())
#endif
    }
}

void QGCGoogleEarthView::updateGlobalPosition(UASInterface* uas, double lat, double lon, double alt, quint64 usec)
{
    Q_UNUSED(usec);
#ifdef Q_OS_MAC
        webViewMac->page()->currentFrame()->evaluateJavaScript(QString("addTrailPosition(%1, %2, %3, %4);").arg(uas->getUASID()).arg(lat, 0, 'f', 15).arg(lon, 0, 'f', 15).arg(alt, 0, 'f', 15));
#endif
#ifdef _MSC_VER
        //if (webViewMac->page()->currentFrame()->evaluateJavaScript("isInitialized();").toBool())
#endif
}

void QGCGoogleEarthView::showTrail(bool state)
{
    ui->trailCheckbox->setChecked(state);
}

void QGCGoogleEarthView::showWaypoints(bool state)
{

}

void QGCGoogleEarthView::follow(bool follow)
{
    ui->followAirplaneCheckbox->setChecked(follow);
    followCamera = follow;
}

void QGCGoogleEarthView::goHome()
{
    // Disable follow and update
    follow(false);
    updateState();
    // Go to home location
#ifdef Q_OS_MAC
    webViewMac->page()->currentFrame()->evaluateJavaScript("goHome();");
#endif
#ifdef _MSC_VER
    webViewWin.dynamicCall("InvokeScript(\"goHome\");");
#endif
}

void QGCGoogleEarthView::setHome(double lat, double lon, double alt)
{
#ifdef Q_OS_MAC
    webViewMac->page()->currentFrame()->evaluateJavaScript(QString("setGCSHome(%1,%2,%3);").arg(lat, 0, 'f', 15).arg(lon, 0, 'f', 15).arg(alt, 0, 'f', 15));
#endif
#ifdef _MSC_VER
    webViewWin.dynamicCall(QString("InvokeScript(\"setGCSHome\", %1, %2, %3);").arg(lat, 0, 'f', 15).arg(lon, 0, 'f', 15).arg(alt, 0, 'f', 15));
#endif
}

void QGCGoogleEarthView::showEvent(QShowEvent* event)
{
    // React only to internal (pre-display)
    // events
    if (!event->spontaneous())
    {
        if (event->type() == QEvent::Hide)
        {
            // Disable widget
            updateTimer->stop();
            qDebug() << "STOPPED GOOGLE EARTH UPDATES";
        }
        else if (event->type() == QEvent::Show)
        {
            // Enable widget, initialize on first run
            if (!webViewInitialized)
            {
#if (defined Q_OS_MAC)
                webViewMac->setPage(new QGCWebPage(webViewMac));
                webViewMac->settings()->setAttribute(QWebSettings::PluginsEnabled, true);
                webViewMac->load(QUrl("earth.html"));
#endif

#ifdef _MSC_VER
                //webViewWin->dynamicCall("GoHome()");
                webViewWin->dynamicCall("Navigate(const QString&)", QApplication::applicationDirPath() + "/earth.html");
#endif

                webViewInitialized = true;
                // Reloading the webpage, this resets Google Earth
                gEarthInitialized = false;

                QTimer::singleShot(1000, this, SLOT(initializeGoogleEarth()));
                updateTimer->start(refreshRateMs);
            }
        }
    }
}

void QGCGoogleEarthView::initializeGoogleEarth()
{
    if (!gEarthInitialized)
    {
#ifdef Q_OS_MAC
<<<<<<< HEAD
        if (webViewMac->page()->currentFrame()->evaluateJavaScript("isInitialized();").toBool())
        {
#endif
#ifdef _MSC_VER
            //        if (webViewMacWin->dynamicCall("Navigate(const QString&)","isInitialized();").toBool())
            {
#endif
            static bool initialized = false;
            if (!initialized)
            {
#ifdef Q_OS_MAC
                webViewMac->page()->currentFrame()->evaluateJavaScript("setGCSHome(22.679833,8.549444, 470);");
=======
        if (!webViewMac->page()->currentFrame()->evaluateJavaScript("isInitialized();").toBool())
>>>>>>> f4ef4151
#endif
#ifdef _MSC_VER
            //if (!webViewMac->page()->currentFrame()->evaluateJavaScript("isInitialized();").toBool())
#endif
        {
            QTimer::singleShot(200, this, SLOT(initializeGoogleEarth()));
        }
        else
        {
            // Set home location
            setHome(47.3769, 8.549444, 500);

            // Move to home location
            goHome();

            // Set current UAS
            setActiveUAS(mav);

            // Add all MAVs
            QList<UASInterface*> mavs = UASManager::instance()->getUASList();
            foreach (UASInterface* mav, mavs)
            {
                addUAS(mav);
            }

            // Add any further MAV automatically
            connect(UASManager::instance(), SIGNAL(UASCreated(UASInterface*)), this, SLOT(addUAS(UASInterface*)));

            gEarthInitialized = true;
        }
    }
}

void QGCGoogleEarthView::updateState()
{
    if (gEarthInitialized)
    {
        int uasId = 0;
        double lat = 47.3769;
        double lon = 8.549444;
        double alt = 470.0;

        float roll = 0.0f;
        float pitch = 0.0f;
        float yaw = 0.0f;

        // Update all MAVs
        QList<UASInterface*> mavs = UASManager::instance()->getUASList();
        foreach (UASInterface* mav, mavs)
        {
            uasId = mav->getUASID();
            lat = mav->getLatitude();
            lon = mav->getLongitude();
            alt = mav->getAltitude();
            roll = mav->getRoll();
            pitch = mav->getPitch();
            yaw = mav->getYaw();

#ifdef Q_OS_MAC
            webViewMac->page()->currentFrame()->evaluateJavaScript(QString("setAircraftPositionAttitude(%1, %2, %3, %4, %6, %7, %8);")
                                                                   .arg(uasId)
                                                                   .arg(lat)
                                                                   .arg(lon)
                                                                   .arg(alt+500)
                                                                   .arg(roll)
                                                                   .arg(pitch)
                                                                   .arg(yaw));
#endif
#ifdef _MSC_VER

#endif
        }

        if (followCamera)
        {
#ifdef Q_OS_MAC
            webViewMac->page()->currentFrame()->evaluateJavaScript(QString("updateFollowAircraft()"));
#endif
#ifdef _MSC_VER
#endif
        }
    }
}


void QGCGoogleEarthView::changeEvent(QEvent *e)
{
    QWidget::changeEvent(e);
    switch (e->type()) {
    case QEvent::LanguageChange:
        ui->retranslateUi(this);
        break;
    default:
        break;
    }
}<|MERGE_RESOLUTION|>--- conflicted
+++ resolved
@@ -1,321 +1,356 @@
-#include <QApplication>
-#include <QDir>
-#include <QShowEvent>
-#include <QSettings>
-
-#include <QDebug>
-#include "UASManager.h"
-
-#ifdef Q_OS_MAC
-#include <QWebFrame>
-#include <QWebPage>
-#include "QGCWebPage.h"
-#endif
-
-#include "ui_QGCGoogleEarthView.h"
-#include "QGCGoogleEarthView.h"
-
-#define QGCGOOGLEEARTHVIEWSETTINGS QString("GoogleEarthViewSettings_")
-
-QGCGoogleEarthView::QGCGoogleEarthView(QWidget *parent) :
-        QWidget(parent),
-        updateTimer(new QTimer(this)),
-        refreshRateMs(80),
-        mav(NULL),
-        followCamera(true),
-        trailEnabled(true),
-        webViewInitialized(false),
-        gEarthInitialized(false),
-#if (defined Q_OS_MAC)
-        webViewMac(new QWebView(this)),
-#endif
-#ifdef _MSC_VER
-        webViewWin(new QGCWebAxWidget(this)),
-#endif
-#if (defined _MSC_VER)
-        ui(new Ui::QGCGoogleEarthView)
-#else
-        ui(new Ui::QGCGoogleEarthView)
-#endif
-{
-#ifdef _MSC_VER
-    // Create layout and attach webViewWin
-#else
-#endif
-
-    // Load settings
-    QSettings settings;
-    followCamera = settings.value(QGCGOOGLEEARTHVIEWSETTINGS + "follow", followCamera).toBool();
-    trailEnabled = settings.value(QGCGOOGLEEARTHVIEWSETTINGS + "trail", trailEnabled).toBool();
-
-    ui->setupUi(this);
-#if (defined Q_OS_MAC)
-    ui->webViewLayout->addWidget(webViewMac);
-    connect(webViewMac, SIGNAL(loadFinished(bool)), this, SLOT(initializeGoogleEarth(bool)));
-#endif
-
-#ifdef _MSC_VER
-    ui->webViewLayout->addWidget(webViewWin);
-#endif
-
-    connect(UASManager::instance(), SIGNAL(activeUASSet(UASInterface*)), this, SLOT(setActiveUAS(UASInterface*)));
-    connect(updateTimer, SIGNAL(timeout()), this, SLOT(updateState()));
-
-    // Follow checkbox
-    ui->followAirplaneCheckbox->setChecked(followCamera);
-    connect(ui->followAirplaneCheckbox, SIGNAL(toggled(bool)), this, SLOT(follow(bool)));
-
-    // Trail checkbox
-    ui->trailCheckbox->setChecked(trailEnabled);
-    connect(ui->trailCheckbox, SIGNAL(toggled(bool)), this, SLOT(showTrail(bool)));
-
-    // Go home
-    connect(ui->goHomeButton, SIGNAL(clicked()), this, SLOT(goHome()));
-}
-
-QGCGoogleEarthView::~QGCGoogleEarthView()
-{
-    QSettings settings;
-    settings.setValue(QGCGOOGLEEARTHVIEWSETTINGS + "follow", followCamera);
-    settings.setValue(QGCGOOGLEEARTHVIEWSETTINGS + "trail", trailEnabled);
-    settings.sync();
-    delete ui;
-}
-
-void QGCGoogleEarthView::addUAS(UASInterface* uas)
-{
-#ifdef Q_OS_MAC
-        webViewMac->page()->currentFrame()->evaluateJavaScript(QString("createAircraft(%1, %2, %3);").arg(uas->getUASID()).arg(uas->getSystemType()).arg(uas->getColor().name()));
-#endif
-#ifdef _MSC_VER
-        //if (webViewMac->page()->currentFrame()->evaluateJavaScript("isInitialized();").toBool())
-#endif
-
-        // Automatically receive further position updates
-        connect(uas, SIGNAL(globalPositionChanged(UASInterface*,double,double,double,quint64)), this, SLOT(updateGlobalPosition(UASInterface*,double,double,double,quint64)));
-}
-
-void QGCGoogleEarthView::setActiveUAS(UASInterface* uas)
-{
-    if (uas)
-    {
-        mav = uas;
-#ifdef Q_OS_MAC
-        if (webViewMac->page()->currentFrame()->evaluateJavaScript("isInitialized();").toBool())
-        {
-            webViewMac->page()->currentFrame()->evaluateJavaScript(QString("setCurrAircraft(%1);").arg(uas->getUASID()));
-        }
-#endif
-#ifdef _MSC_VER
-        //if (webViewMac->page()->currentFrame()->evaluateJavaScript("isInitialized();").toBool())
-#endif
-    }
-}
-
-void QGCGoogleEarthView::updateGlobalPosition(UASInterface* uas, double lat, double lon, double alt, quint64 usec)
-{
-    Q_UNUSED(usec);
-#ifdef Q_OS_MAC
-        webViewMac->page()->currentFrame()->evaluateJavaScript(QString("addTrailPosition(%1, %2, %3, %4);").arg(uas->getUASID()).arg(lat, 0, 'f', 15).arg(lon, 0, 'f', 15).arg(alt, 0, 'f', 15));
-#endif
-#ifdef _MSC_VER
-        //if (webViewMac->page()->currentFrame()->evaluateJavaScript("isInitialized();").toBool())
-#endif
-}
-
-void QGCGoogleEarthView::showTrail(bool state)
-{
-    ui->trailCheckbox->setChecked(state);
-}
-
-void QGCGoogleEarthView::showWaypoints(bool state)
-{
-
-}
-
-void QGCGoogleEarthView::follow(bool follow)
-{
-    ui->followAirplaneCheckbox->setChecked(follow);
-    followCamera = follow;
-}
-
-void QGCGoogleEarthView::goHome()
-{
-    // Disable follow and update
-    follow(false);
-    updateState();
-    // Go to home location
-#ifdef Q_OS_MAC
-    webViewMac->page()->currentFrame()->evaluateJavaScript("goHome();");
-#endif
-#ifdef _MSC_VER
-    webViewWin.dynamicCall("InvokeScript(\"goHome\");");
-#endif
-}
-
-void QGCGoogleEarthView::setHome(double lat, double lon, double alt)
-{
-#ifdef Q_OS_MAC
-    webViewMac->page()->currentFrame()->evaluateJavaScript(QString("setGCSHome(%1,%2,%3);").arg(lat, 0, 'f', 15).arg(lon, 0, 'f', 15).arg(alt, 0, 'f', 15));
-#endif
-#ifdef _MSC_VER
-    webViewWin.dynamicCall(QString("InvokeScript(\"setGCSHome\", %1, %2, %3);").arg(lat, 0, 'f', 15).arg(lon, 0, 'f', 15).arg(alt, 0, 'f', 15));
-#endif
-}
-
-void QGCGoogleEarthView::showEvent(QShowEvent* event)
-{
-    // React only to internal (pre-display)
-    // events
-    if (!event->spontaneous())
-    {
-        if (event->type() == QEvent::Hide)
-        {
-            // Disable widget
-            updateTimer->stop();
-            qDebug() << "STOPPED GOOGLE EARTH UPDATES";
-        }
-        else if (event->type() == QEvent::Show)
-        {
-            // Enable widget, initialize on first run
-            if (!webViewInitialized)
-            {
-#if (defined Q_OS_MAC)
-                webViewMac->setPage(new QGCWebPage(webViewMac));
-                webViewMac->settings()->setAttribute(QWebSettings::PluginsEnabled, true);
-                webViewMac->load(QUrl("earth.html"));
-#endif
-
-#ifdef _MSC_VER
-                //webViewWin->dynamicCall("GoHome()");
-                webViewWin->dynamicCall("Navigate(const QString&)", QApplication::applicationDirPath() + "/earth.html");
-#endif
-
-                webViewInitialized = true;
-                // Reloading the webpage, this resets Google Earth
-                gEarthInitialized = false;
-
-                QTimer::singleShot(1000, this, SLOT(initializeGoogleEarth()));
-                updateTimer->start(refreshRateMs);
-            }
-        }
-    }
-}
-
-void QGCGoogleEarthView::initializeGoogleEarth()
-{
-    if (!gEarthInitialized)
-    {
-#ifdef Q_OS_MAC
-<<<<<<< HEAD
-        if (webViewMac->page()->currentFrame()->evaluateJavaScript("isInitialized();").toBool())
-        {
-#endif
-#ifdef _MSC_VER
-            //        if (webViewMacWin->dynamicCall("Navigate(const QString&)","isInitialized();").toBool())
-            {
-#endif
-            static bool initialized = false;
-            if (!initialized)
-            {
-#ifdef Q_OS_MAC
-                webViewMac->page()->currentFrame()->evaluateJavaScript("setGCSHome(22.679833,8.549444, 470);");
-=======
-        if (!webViewMac->page()->currentFrame()->evaluateJavaScript("isInitialized();").toBool())
->>>>>>> f4ef4151
-#endif
-#ifdef _MSC_VER
-            //if (!webViewMac->page()->currentFrame()->evaluateJavaScript("isInitialized();").toBool())
-#endif
-        {
-            QTimer::singleShot(200, this, SLOT(initializeGoogleEarth()));
-        }
-        else
-        {
-            // Set home location
-            setHome(47.3769, 8.549444, 500);
-
-            // Move to home location
-            goHome();
-
-            // Set current UAS
-            setActiveUAS(mav);
-
-            // Add all MAVs
-            QList<UASInterface*> mavs = UASManager::instance()->getUASList();
-            foreach (UASInterface* mav, mavs)
-            {
-                addUAS(mav);
-            }
-
-            // Add any further MAV automatically
-            connect(UASManager::instance(), SIGNAL(UASCreated(UASInterface*)), this, SLOT(addUAS(UASInterface*)));
-
-            gEarthInitialized = true;
-        }
-    }
-}
-
-void QGCGoogleEarthView::updateState()
-{
-    if (gEarthInitialized)
-    {
-        int uasId = 0;
-        double lat = 47.3769;
-        double lon = 8.549444;
-        double alt = 470.0;
-
-        float roll = 0.0f;
-        float pitch = 0.0f;
-        float yaw = 0.0f;
-
-        // Update all MAVs
-        QList<UASInterface*> mavs = UASManager::instance()->getUASList();
-        foreach (UASInterface* mav, mavs)
-        {
-            uasId = mav->getUASID();
-            lat = mav->getLatitude();
-            lon = mav->getLongitude();
-            alt = mav->getAltitude();
-            roll = mav->getRoll();
-            pitch = mav->getPitch();
-            yaw = mav->getYaw();
-
-#ifdef Q_OS_MAC
-            webViewMac->page()->currentFrame()->evaluateJavaScript(QString("setAircraftPositionAttitude(%1, %2, %3, %4, %6, %7, %8);")
-                                                                   .arg(uasId)
-                                                                   .arg(lat)
-                                                                   .arg(lon)
-                                                                   .arg(alt+500)
-                                                                   .arg(roll)
-                                                                   .arg(pitch)
-                                                                   .arg(yaw));
-#endif
-#ifdef _MSC_VER
-
-#endif
-        }
-
-        if (followCamera)
-        {
-#ifdef Q_OS_MAC
-            webViewMac->page()->currentFrame()->evaluateJavaScript(QString("updateFollowAircraft()"));
-#endif
-#ifdef _MSC_VER
-#endif
-        }
-    }
-}
-
-
-void QGCGoogleEarthView::changeEvent(QEvent *e)
-{
-    QWidget::changeEvent(e);
-    switch (e->type()) {
-    case QEvent::LanguageChange:
-        ui->retranslateUi(this);
-        break;
-    default:
-        break;
-    }
-}+#include <QApplication>
+#include <QDir>
+#include <QShowEvent>
+#include <QSettings>
+#include <QAxObject>
+#include <QUuid>
+
+#include <QDebug>
+#include <QFile>
+#include <QTextStream>
+#include "UASManager.h"
+
+#ifdef Q_OS_MAC
+#include <QWebFrame>
+#include <QWebPage>
+#include "QGCWebPage.h"
+#endif
+
+#include "ui_QGCGoogleEarthView.h"
+#include "QGCGoogleEarthView.h"
+
+#define QGCGOOGLEEARTHVIEWSETTINGS QString("GoogleEarthViewSettings_")
+
+QGCGoogleEarthView::QGCGoogleEarthView(QWidget *parent) :
+        QWidget(parent),
+        updateTimer(new QTimer(this)),
+        refreshRateMs(80),
+        mav(NULL),
+        followCamera(true),
+        trailEnabled(true),
+        webViewInitialized(false),
+        gEarthInitialized(false),
+#if (defined Q_OS_MAC)
+        webViewMac(new QWebView(this)),
+#endif
+#ifdef _MSC_VER
+        webViewWin(new QGCWebAxWidget(this)),
+#endif
+#if (defined _MSC_VER)
+        ui(new Ui::QGCGoogleEarthView)
+#else
+        ui(new Ui::QGCGoogleEarthView)
+#endif
+{
+#ifdef _MSC_VER
+    // Create layout and attach webViewWin
+
+	/*
+	QFile file("doc.html");
+     if (!file.open(QIODevice::WriteOnly | QIODevice::Text))
+		 qDebug() << __FILE__ << __LINE__ << "Could not open log file";
+
+     QTextStream out(&file);
+     out << webViewWin->generateDocumentation();
+	 out.flush();
+	 file.flush();
+	 file.close();*/
+
+
+#else
+#endif
+
+    // Load settings
+    QSettings settings;
+    followCamera = settings.value(QGCGOOGLEEARTHVIEWSETTINGS + "follow", followCamera).toBool();
+    trailEnabled = settings.value(QGCGOOGLEEARTHVIEWSETTINGS + "trail", trailEnabled).toBool();
+
+    ui->setupUi(this);
+#if (defined Q_OS_MAC)
+    ui->webViewLayout->addWidget(webViewMac);
+    connect(webViewMac, SIGNAL(loadFinished(bool)), this, SLOT(initializeGoogleEarth(bool)));
+#endif
+
+#ifdef _MSC_VER
+    ui->webViewLayout->addWidget(webViewWin);
+#endif
+
+    connect(UASManager::instance(), SIGNAL(activeUASSet(UASInterface*)), this, SLOT(setActiveUAS(UASInterface*)));
+    connect(updateTimer, SIGNAL(timeout()), this, SLOT(updateState()));
+
+    // Follow checkbox
+    ui->followAirplaneCheckbox->setChecked(followCamera);
+    connect(ui->followAirplaneCheckbox, SIGNAL(toggled(bool)), this, SLOT(follow(bool)));
+
+    // Trail checkbox
+    ui->trailCheckbox->setChecked(trailEnabled);
+    connect(ui->trailCheckbox, SIGNAL(toggled(bool)), this, SLOT(showTrail(bool)));
+
+    // Go home
+    connect(ui->goHomeButton, SIGNAL(clicked()), this, SLOT(goHome()));
+}
+
+QGCGoogleEarthView::~QGCGoogleEarthView()
+{
+    QSettings settings;
+    settings.setValue(QGCGOOGLEEARTHVIEWSETTINGS + "follow", followCamera);
+    settings.setValue(QGCGOOGLEEARTHVIEWSETTINGS + "trail", trailEnabled);
+    settings.sync();
+    delete ui;
+}
+
+void QGCGoogleEarthView::addUAS(UASInterface* uas)
+{
+#ifdef Q_OS_MAC
+        webViewMac->page()->currentFrame()->evaluateJavaScript(QString("createAircraft(%1, %2, %3);").arg(uas->getUASID()).arg(uas->getSystemType()).arg(uas->getColor().name()));
+#endif
+#ifdef _MSC_VER
+        //if (webViewMac->page()->currentFrame()->evaluateJavaScript("isInitialized();").toBool())
+#endif
+
+        // Automatically receive further position updates
+        connect(uas, SIGNAL(globalPositionChanged(UASInterface*,double,double,double,quint64)), this, SLOT(updateGlobalPosition(UASInterface*,double,double,double,quint64)));
+}
+
+void QGCGoogleEarthView::setActiveUAS(UASInterface* uas)
+{
+    if (uas)
+    {
+        mav = uas;
+#ifdef Q_OS_MAC
+        if (webViewMac->page()->currentFrame()->evaluateJavaScript("isInitialized();").toBool())
+        {
+            webViewMac->page()->currentFrame()->evaluateJavaScript(QString("setCurrAircraft(%1);").arg(uas->getUASID()));
+        }
+#endif
+#ifdef _MSC_VER
+        //if (webViewMac->page()->currentFrame()->evaluateJavaScript("isInitialized();").toBool())
+#endif
+    }
+}
+
+void QGCGoogleEarthView::updateGlobalPosition(UASInterface* uas, double lat, double lon, double alt, quint64 usec)
+{
+    Q_UNUSED(usec);
+#ifdef Q_OS_MAC
+        webViewMac->page()->currentFrame()->evaluateJavaScript(QString("addTrailPosition(%1, %2, %3, %4);").arg(uas->getUASID()).arg(lat, 0, 'f', 15).arg(lon, 0, 'f', 15).arg(alt, 0, 'f', 15));
+#endif
+#ifdef _MSC_VER
+        //if (webViewMac->page()->currentFrame()->evaluateJavaScript("isInitialized();").toBool())
+#endif
+}
+
+void QGCGoogleEarthView::showTrail(bool state)
+{
+    ui->trailCheckbox->setChecked(state);
+}
+
+void QGCGoogleEarthView::showWaypoints(bool state)
+{
+
+}
+
+void QGCGoogleEarthView::follow(bool follow)
+{
+    ui->followAirplaneCheckbox->setChecked(follow);
+    followCamera = follow;
+}
+
+void QGCGoogleEarthView::goHome()
+{
+    // Disable follow and update
+    follow(false);
+    updateState();
+    // Go to home location
+#ifdef Q_OS_MAC
+    webViewMac->page()->currentFrame()->evaluateJavaScript("goHome();");
+#endif
+#ifdef _MSC_VER
+	webViewWin->dynamicCall("InvokeScript(\"goHome\");");
+#endif
+}
+
+void QGCGoogleEarthView::setHome(double lat, double lon, double alt)
+{
+#ifdef Q_OS_MAC
+    webViewMac->page()->currentFrame()->evaluateJavaScript(QString("setGCSHome(%1,%2,%3);").arg(lat, 0, 'f', 15).arg(lon, 0, 'f', 15).arg(alt, 0, 'f', 15));
+#endif
+#ifdef _MSC_VER
+	webViewWin->dynamicCall((QString("InvokeScript(\"setGCSHome\", %1, %2, %3)").arg(lat, 0, 'f', 15).arg(lon, 0, 'f', 15).arg(alt, 0, 'f', 15)).toStdString().c_str());
+#endif
+}
+
+void QGCGoogleEarthView::showEvent(QShowEvent* event)
+{
+    // React only to internal (pre-display)
+    // events
+    if (!event->spontaneous())
+    {
+        if (event->type() == QEvent::Hide)
+        {
+            // Disable widget
+            updateTimer->stop();
+            qDebug() << "STOPPED GOOGLE EARTH UPDATES";
+        }
+        else if (event->type() == QEvent::Show)
+        {
+            // Enable widget, initialize on first run
+            if (!webViewInitialized)
+            {
+#if (defined Q_OS_MAC)
+                webViewMac->setPage(new QGCWebPage(webViewMac));
+                webViewMac->settings()->setAttribute(QWebSettings::PluginsEnabled, true);
+                webViewMac->load(QUrl("earth.html"));
+#endif
+
+#ifdef _MSC_VER
+                //webViewWin->dynamicCall("GoHome()");
+                webViewWin->dynamicCall("Navigate(const QString&)", QApplication::applicationDirPath() + "/earth.html");
+				/*
+				
+				Sleep(4000);
+					
+				
+				QAxObject* doc = webViewWin->querySubObject("Document()");
+				IUnknown* winDoc = NULL;
+				doc->queryInterface(QUuid("{25336920-03F9-11CF-8FD0-00AA00686F13}"), (void**)(&winDoc));
+				//if (winDoc)
+				{
+					doc = new QAxObject(winDoc, webViewWin);
+				}
+
+		QFile file("ie-doc.html");
+     if (!file.open(QIODevice::WriteOnly | QIODevice::Text))
+		 qDebug() << __FILE__ << __LINE__ << "Could not open log file";
+
+     QTextStream out(&file);
+     out << doc->generateDocumentation();
+	 out.flush();
+	 file.flush();
+	 file.close();
+	 while(1);
+	 */
+
+#endif
+
+                webViewInitialized = true;
+                // Reloading the webpage, this resets Google Earth
+                gEarthInitialized = false;
+
+                QTimer::singleShot(1000, this, SLOT(initializeGoogleEarth()));
+                updateTimer->start(refreshRateMs);
+            }
+        }
+    }
+}
+
+void QGCGoogleEarthView::initializeGoogleEarth()
+{
+    if (!gEarthInitialized)
+    {
+#ifdef Q_OS_MAC
+        if (!webViewMac->page()->currentFrame()->evaluateJavaScript("isInitialized();").toBool())
+#endif
+#ifdef _MSC_VER
+		if (!webViewWin->dynamicCall("InvokeScript(const QString&)", QString("isInitialized")).toBool())
+#endif
+        {
+            QTimer::singleShot(200, this, SLOT(initializeGoogleEarth()));
+        }
+        else
+        {
+            // Set home location
+            setHome(47.3769, 8.549444, 500);
+
+            // Move to home location
+            goHome();
+
+            // Set current UAS
+            setActiveUAS(mav);
+
+            // Add all MAVs
+            QList<UASInterface*> mavs = UASManager::instance()->getUASList();
+            foreach (UASInterface* mav, mavs)
+            {
+                addUAS(mav);
+            }
+
+            // Add any further MAV automatically
+            connect(UASManager::instance(), SIGNAL(UASCreated(UASInterface*)), this, SLOT(addUAS(UASInterface*)));
+
+            gEarthInitialized = true;
+        }
+    }
+}
+
+void QGCGoogleEarthView::updateState()
+{
+    if (gEarthInitialized)
+    {
+        int uasId = 0;
+        double lat = 47.3769;
+        double lon = 8.549444;
+        double alt = 470.0;
+
+        float roll = 0.0f;
+        float pitch = 0.0f;
+        float yaw = 0.0f;
+
+        // Update all MAVs
+        QList<UASInterface*> mavs = UASManager::instance()->getUASList();
+        foreach (UASInterface* mav, mavs)
+        {
+            uasId = mav->getUASID();
+            lat = mav->getLatitude();
+            lon = mav->getLongitude();
+            alt = mav->getAltitude();
+            roll = mav->getRoll();
+            pitch = mav->getPitch();
+            yaw = mav->getYaw();
+
+#ifdef Q_OS_MAC
+            webViewMac->page()->currentFrame()->evaluateJavaScript(QString("setAircraftPositionAttitude(%1, %2, %3, %4, %6, %7, %8);")
+                                                                   .arg(uasId)
+                                                                   .arg(lat)
+                                                                   .arg(lon)
+                                                                   .arg(alt+500)
+                                                                   .arg(roll)
+                                                                   .arg(pitch)
+                                                                   .arg(yaw));
+#endif
+#ifdef _MSC_VER
+webViewWin->dynamicCall((QString("InvokeScript(\"setAircraftPositionAttitude\", %1, %2, %3, %4, %6, %7, %8);")
+                                                                   .arg(uasId)
+                                                                   .arg(lat)
+                                                                   .arg(lon)
+                                                                   .arg(alt+500)
+                                                                   .arg(roll)
+                                                                   .arg(pitch)
+																   .arg(yaw)).toStdString().c_str());
+#endif
+        }
+
+        if (followCamera)
+        {
+#ifdef Q_OS_MAC
+            webViewMac->page()->currentFrame()->evaluateJavaScript(QString("updateFollowAircraft()"));
+#endif
+#ifdef _MSC_VER
+			webViewWin->dynamicCall("InvokeScript(\"updateFollowAircraft\");");
+#endif
+        }
+    }
+}
+
+
+void QGCGoogleEarthView::changeEvent(QEvent *e)
+{
+    QWidget::changeEvent(e);
+    switch (e->type()) {
+    case QEvent::LanguageChange:
+        ui->retranslateUi(this);
+        break;
+    default:
+        break;
+    }
+}