/****************************************************************************
 *
 *   (c) 2009-2016 QGROUNDCONTROL PROJECT <http://www.qgroundcontrol.org>
 *
 * QGroundControl is licensed according to the terms in the file
 * COPYING.md in the root of the source code directory.
 *
 ****************************************************************************/


#ifndef QGCMESSAGEBOX_H
#define QGCMESSAGEBOX_H

#if defined(__mobile__)
#error Should not be included in mobile or minimalist builds
#endif

#include <QMessageBox>

#include "MainWindow.h"
#include "QGCApplication.h"

<<<<<<< HEAD
#ifdef QT_DEBUG
#include "UnitTest.h"
=======
#ifdef UNITTEST_BUILD
    #include "UnitTest.h"
>>>>>>> 92bf4bd5
#endif

/// @file
///     @brief Subclass of QMessageBox which re-implements the static public functions. There are two reasons for this:
///             1) The QMessageBox implementation on OSX does now show the title string. This leads to message
///             boxes which don't make much sense. So on OSX we set title to text and text to informative text.
///             2) If parent is NULL, we set parent to MainWindow::instance
///     @author Don Gagne <don@thegagnes.com>

class QGCMessageBox : public QMessageBox {

public:
    static StandardButton critical(const QString& title, const QString& text, StandardButtons buttons = Ok, StandardButton defaultButton = NoButton, QWidget* parent = NULL)
        { return _messageBox(QMessageBox::Critical, title, text, buttons, defaultButton, parent); }

    static StandardButton information(const QString & title, const QString& text, StandardButtons buttons = Ok, StandardButton defaultButton = NoButton, QWidget* parent = NULL)
        { return _messageBox(QMessageBox::Information, title, text, buttons, defaultButton, parent); }

    static StandardButton question(const QString& title, const QString& text, StandardButtons buttons = Ok, StandardButton defaultButton = NoButton, QWidget* parent = NULL)
        { return _messageBox(QMessageBox::Question, title, text, buttons, defaultButton, parent); }

    static StandardButton warning(const QString& title, const QString& text, StandardButtons buttons = Ok, StandardButton defaultButton = NoButton, QWidget* parent = NULL)
        { return _messageBox(QMessageBox::Warning, title, text, buttons, defaultButton, parent); }

private slots:
    /// @brief The exec slot is private because when only want QGCMessageBox users to use the static methods. Otherwise it will break
    ///         unit testing.
    int exec(void) { return QMessageBox::exec(); }

private:
    static QWidget* _validateParameters(StandardButtons buttons, StandardButton* defaultButton, QWidget* parent)
    {
        // This is an obsolete bit which unit tests use for signalling. It should not be used in regular code.
        Q_ASSERT(!(buttons & QMessageBox::Escape));

        // If there is more than one button displayed, make sure a default button is set. Without this unit test code
        // will not be able to respond to unexpected message boxes.

        unsigned int bits = static_cast<unsigned int>(buttons);
        int buttonCount = 0;
        for (size_t i=0; i<sizeof(bits)*8; i++) {
            if (bits & (1 << i)) {
                buttonCount++;
            }
        }
        Q_ASSERT(buttonCount != 0);

        if (buttonCount > 1) {
            Q_ASSERT(buttons & *defaultButton);
        } else {
            // Force default button to be set correctly for single button case to make unit test code simpler
            *defaultButton = static_cast<QMessageBox::StandardButton>(static_cast<int>(buttons));
        }

        return (parent == NULL) ? MainWindow::instance() : parent;
    }

    static StandardButton _messageBox(Icon icon, const QString& title, const QString& text, StandardButtons buttons, StandardButton defaultButton, QWidget* parent)
    {
        // You can't use QGCMessageBox if QGCApplication is not created yet.
        Q_ASSERT(qgcApp());

        Q_ASSERT_X(QThread::currentThread() == qgcApp()->thread(), "Threading issue", "QGCMessageBox can only be called from main thread");

        parent = _validateParameters(buttons, &defaultButton, parent);

        if (MainWindow::instance()) {
            if (parent == NULL) {
                parent = MainWindow::instance();
            }
        }

        qDebug() << "QGCMessageBox (unit testing)" << title << text;

<<<<<<< HEAD
#ifdef QT_DEBUG
=======
#ifdef UNITTEST_BUILD
>>>>>>> 92bf4bd5
        if (qgcApp()->runningUnitTests()) {
            return UnitTest::_messageBox(icon, title, text, buttons, defaultButton);
        } else
#endif
        {
#ifdef __macos__
            QString emptyTitle;
            QMessageBox box(icon, emptyTitle, title, buttons, parent);
            box.setDefaultButton(defaultButton);
            box.setInformativeText(text);
            // Get this thing off a proper size
            QSpacerItem* horizontalSpacer = new QSpacerItem(500, 0, QSizePolicy::Minimum, QSizePolicy::Expanding);
            QGridLayout* layout = (QGridLayout*)box.layout();
            layout->addItem(horizontalSpacer, layout->rowCount(), 0, 1, layout->columnCount());
#else
            QMessageBox box(icon, title, text, buttons, parent);
            box.setDefaultButton(defaultButton);
#endif
            return static_cast<QMessageBox::StandardButton>(box.exec());
        }
    }
};

#endif<|MERGE_RESOLUTION|>--- conflicted
+++ resolved
@@ -11,8 +11,8 @@
 #ifndef QGCMESSAGEBOX_H
 #define QGCMESSAGEBOX_H
 
-#if defined(__mobile__)
-#error Should not be included in mobile or minimalist builds
+#ifdef __mobile__
+#error Should not be included in mobile builds
 #endif
 
 #include <QMessageBox>
@@ -20,13 +20,8 @@
 #include "MainWindow.h"
 #include "QGCApplication.h"
 
-<<<<<<< HEAD
-#ifdef QT_DEBUG
-#include "UnitTest.h"
-=======
 #ifdef UNITTEST_BUILD
     #include "UnitTest.h"
->>>>>>> 92bf4bd5
 #endif
 
 /// @file
@@ -101,11 +96,7 @@
 
         qDebug() << "QGCMessageBox (unit testing)" << title << text;
 
-<<<<<<< HEAD
-#ifdef QT_DEBUG
-=======
 #ifdef UNITTEST_BUILD
->>>>>>> 92bf4bd5
         if (qgcApp()->runningUnitTests()) {
             return UnitTest::_messageBox(icon, title, text, buttons, defaultButton);
         } else
