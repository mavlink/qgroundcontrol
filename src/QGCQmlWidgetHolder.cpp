--- conflicted
+++ resolved
@@ -43,30 +43,12 @@
     setContextPropertyObject("autopilot", autoPilot);
 }
 
-<<<<<<< HEAD
-void QGCQmlWidgetHolder::setContextProperty(const QString& property, QObject* value)
-{
-    _ui.qmlWidget->rootContext()->setContextProperty(property, value);
-}
-
 bool QGCQmlWidgetHolder::setSource(const QUrl& qmlUrl)
 {
-=======
-bool QGCQmlWidgetHolder::setSource(const QUrl& qmlUrl)
-{
->>>>>>> a1a2da9a
     return _ui.qmlWidget->setSource(qmlUrl);
 }
 
 void QGCQmlWidgetHolder::setContextPropertyObject(const QString& name, QObject* object)
 {
     _ui.qmlWidget->rootContext()->setContextProperty(name, object);
-<<<<<<< HEAD
-}
-
-QQmlContext* QGCQmlWidgetHolder::getRootContext()
-{
-    return _ui.qmlWidget->rootContext();
-=======
->>>>>>> a1a2da9a
 }