/****************************************************************************
 *
 * (c) 2009-2020 QGROUNDCONTROL PROJECT <http://www.qgroundcontrol.org>
 *
 * QGroundControl is licensed according to the terms in the file
 * COPYING.md in the root of the source code directory.
 *
 ****************************************************************************/

#include <inttypes.h>
#include <iostream>

#include <QDebug>
#include <QTime>
#include <QApplication>
#include <QSettings>
#include <QStandardPaths>
#include <QtEndian>
#include <QMetaType>
#include <QDir>
#include <QFileInfo>

#include "MAVLinkProtocol.h"
#include "UASInterface.h"
#include "UASInterface.h"
#include "UAS.h"
#include "LinkManager.h"
#include "QGCMAVLink.h"
#include "QGC.h"
#include "QGCApplication.h"
#include "QGCLoggingCategory.h"
#include "MultiVehicleManager.h"
#include "SettingsManager.h"

Q_DECLARE_METATYPE(mavlink_message_t)

QGC_LOGGING_CATEGORY(MAVLinkProtocolLog, "MAVLinkProtocolLog")

const char* MAVLinkProtocol::_tempLogFileTemplate   = "FlightDataXXXXXX";   ///< Template for temporary log file
const char* MAVLinkProtocol::_logFileExtension      = "mavlink";            ///< Extension for log files

/**
 * The default constructor will create a new MAVLink object sending heartbeats at
 * the MAVLINK_HEARTBEAT_DEFAULT_RATE to all connected links.
 */
MAVLinkProtocol::MAVLinkProtocol(QGCApplication* app, QGCToolbox* toolbox)
    : QGCTool(app, toolbox)
    , m_enable_version_check(true)
    , _message({})
    , _status({})
    , versionMismatchIgnore(false)
    , systemId(255)
    , _current_version(100)
    , _radio_version_mismatch_count(0)
    , _logSuspendError(false)
    , _logSuspendReplay(false)
    , _vehicleWasArmed(false)
    , _tempLogFile(QString("%2.%3").arg(_tempLogFileTemplate).arg(_logFileExtension))
    , _linkMgr(nullptr)
    , _multiVehicleManager(nullptr)
{
    memset(totalReceiveCounter, 0, sizeof(totalReceiveCounter));
    memset(totalLossCounter,    0, sizeof(totalLossCounter));
    memset(runningLossPercent,  0, sizeof(runningLossPercent));
    memset(firstMessage,        1, sizeof(firstMessage));
    memset(&_status,            0, sizeof(_status));
    memset(&_message,           0, sizeof(_message));
}

MAVLinkProtocol::~MAVLinkProtocol()
{
    storeSettings();
    _closeLogFile();
}

void MAVLinkProtocol::setVersion(unsigned version)
{
    QList<SharedLinkInterfacePtr> sharedLinks = _linkMgr->links();

    for (int i = 0; i < sharedLinks.length(); i++) {
        mavlink_status_t* mavlinkStatus = mavlink_get_channel_status(sharedLinks[i].get()->mavlinkChannel());

        // Set flags for version
        if (version < 200) {
            mavlinkStatus->flags |= MAVLINK_STATUS_FLAG_OUT_MAVLINK1;
        } else {
            mavlinkStatus->flags &= ~MAVLINK_STATUS_FLAG_OUT_MAVLINK1;
        }
    }

    _current_version = version;
}

void MAVLinkProtocol::setToolbox(QGCToolbox *toolbox)
{
   QGCTool::setToolbox(toolbox);

   _linkMgr =               _toolbox->linkManager();
   _multiVehicleManager =   _toolbox->multiVehicleManager();

   qRegisterMetaType<mavlink_message_t>("mavlink_message_t");

   loadSettings();

   // All the *Counter variables are not initialized here, as they should be initialized
   // on a per-link basis before those links are used. @see resetMetadataForLink().

   connect(this, &MAVLinkProtocol::protocolStatusMessage,   _app, &QGCApplication::criticalMessageBoxOnMainThread);
   connect(this, &MAVLinkProtocol::saveTelemetryLog,        _app, &QGCApplication::saveTelemetryLogOnMainThread);
   connect(this, &MAVLinkProtocol::checkTelemetrySavePath,  _app, &QGCApplication::checkTelemetrySavePathOnMainThread);

   connect(_multiVehicleManager, &MultiVehicleManager::vehicleAdded, this, &MAVLinkProtocol::_vehicleCountChanged);
   connect(_multiVehicleManager, &MultiVehicleManager::vehicleRemoved, this, &MAVLinkProtocol::_vehicleCountChanged);

   emit versionCheckChanged(m_enable_version_check);
}

void MAVLinkProtocol::loadSettings()
{
    // Load defaults from settings
    QSettings settings;
    settings.beginGroup("QGC_MAVLINK_PROTOCOL");
    enableVersionCheck(settings.value("VERSION_CHECK_ENABLED", m_enable_version_check).toBool());

    // Only set system id if it was valid
    int temp = settings.value("GCS_SYSTEM_ID", systemId).toInt();
    if (temp > 0 && temp < 256)
    {
        systemId = temp;
    }
}

void MAVLinkProtocol::storeSettings()
{
    // Store settings
    QSettings settings;
    settings.beginGroup("QGC_MAVLINK_PROTOCOL");
    settings.setValue("VERSION_CHECK_ENABLED", m_enable_version_check);
    settings.setValue("GCS_SYSTEM_ID", systemId);
    // Parameter interface settings
}

void MAVLinkProtocol::resetMetadataForLink(LinkInterface *link)
{
    int channel = link->mavlinkChannel();
    totalReceiveCounter[channel] = 0;
    totalLossCounter[channel]    = 0;
    runningLossPercent[channel]  = 0.0f;
    for(int i = 0; i < 256; i++) {
        firstMessage[channel][i] =  1;
    }
    link->setDecodedFirstMavlinkPacket(false);
}

/**
 * This method parses all outcoming bytes and log a MAVLink packet.
 * @param link The interface to read from
 * @see LinkInterface
 **/

void MAVLinkProtocol::logSentBytes(LinkInterface* link, QByteArray b){

    uint8_t bytes_time[sizeof(quint64)];

    Q_UNUSED(link);
    if (!_logSuspendError && !_logSuspendReplay && _tempLogFile.isOpen()) {

        quint64 time = static_cast<quint64>(QDateTime::currentMSecsSinceEpoch() * 1000);

        qToBigEndian(time,bytes_time);

        b.insert(0,QByteArray((const char*)bytes_time,sizeof(bytes_time)));

        int len = b.count();

        if(_tempLogFile.write(b) != len)
        {
            // If there's an error logging data, raise an alert and stop logging.
            emit protocolStatusMessage(tr("MAVLink Protocol"), tr("MAVLink Logging failed. Could not write to file %1, logging disabled.").arg(_tempLogFile.fileName()));
            _stopLogging();
            _logSuspendError = true;
        }
    }

}

/**
 * This method parses all incoming bytes and constructs a MAVLink packet.
 * It can handle multiple links in parallel, as each link has it's own buffer/
 * parsing state machine.
 * @param link The interface to read from
 * @see LinkInterface
 **/

void MAVLinkProtocol::receiveBytes(LinkInterface* link, QByteArray b)
{
    // Since receiveBytes signals cross threads we can end up with signals in the queue
    // that come through after the link is disconnected. For these we just drop the data
    // since the link is closed.
    if (!_linkMgr->containsLink(link)) {
        return;
    }

    uint8_t mavlinkChannel = link->mavlinkChannel();

    for (int position = 0; position < b.size(); position++) {
        if (mavlink_parse_char(mavlinkChannel, static_cast<uint8_t>(b[position]), &_message, &_status)) {
            // Got a valid message
            if (!link->decodedFirstMavlinkPacket()) {
                link->setDecodedFirstMavlinkPacket(true);
                mavlink_status_t* mavlinkStatus = mavlink_get_channel_status(mavlinkChannel);
                if (!(mavlinkStatus->flags & MAVLINK_STATUS_FLAG_IN_MAVLINK1) && (mavlinkStatus->flags & MAVLINK_STATUS_FLAG_OUT_MAVLINK1)) {
                    qDebug() << "Switching outbound to mavlink 2.0 due to incoming mavlink 2.0 packet:" << mavlinkStatus << mavlinkChannel << mavlinkStatus->flags;
                    mavlinkStatus->flags &= ~MAVLINK_STATUS_FLAG_OUT_MAVLINK1;
                    // Set all links to v2
                    setVersion(200);
                }
            }

            //-----------------------------------------------------------------
            // MAVLink Status
            uint8_t lastSeq = lastIndex[_message.sysid][_message.compid];
            uint8_t expectedSeq = lastSeq + 1;
            // Increase receive counter
            totalReceiveCounter[mavlinkChannel]++;
            // Determine what the next expected sequence number is, accounting for
            // never having seen a message for this system/component pair.
            if(firstMessage[_message.sysid][_message.compid]) {
                firstMessage[_message.sysid][_message.compid] = 0;
                lastSeq     = _message.seq;
                expectedSeq = _message.seq;
            }
            // And if we didn't encounter that sequence number, record the error
            //int foo = 0;
            if (_message.seq != expectedSeq)
            {
                //foo = 1;
                int lostMessages = 0;
                //-- Account for overflow during packet loss
                if(_message.seq < expectedSeq) {
                    lostMessages = (_message.seq + 255) - expectedSeq;
                } else {
                    lostMessages = _message.seq - expectedSeq;
                }
                // Log how many were lost
                totalLossCounter[mavlinkChannel] += static_cast<uint64_t>(lostMessages);
            }

            // And update the last sequence number for this system/component pair
            lastIndex[_message.sysid][_message.compid] = _message.seq;;
            // Calculate new loss ratio
            uint64_t totalSent = totalReceiveCounter[mavlinkChannel] + totalLossCounter[mavlinkChannel];
            float receiveLossPercent = static_cast<float>(static_cast<double>(totalLossCounter[mavlinkChannel]) / static_cast<double>(totalSent));
            receiveLossPercent *= 100.0f;
            receiveLossPercent = (receiveLossPercent * 0.5f) + (runningLossPercent[mavlinkChannel] * 0.5f);
            runningLossPercent[mavlinkChannel] = receiveLossPercent;

            //qDebug() << foo << _message.seq << expectedSeq << lastSeq << totalLossCounter[mavlinkChannel] << totalReceiveCounter[mavlinkChannel] << totalSentCounter[mavlinkChannel] << "(" << _message.sysid << _message.compid << ")";

            //-----------------------------------------------------------------
            // MAVLink forwarding
            bool forwardingEnabled = _app->toolbox()->settingsManager()->appSettings()->forwardMavlink()->rawValue().toBool();
            if (forwardingEnabled) {
                SharedLinkInterfacePtr forwardingLink = _linkMgr->mavlinkForwardingLink();

                if (forwardingLink) {
                    uint8_t buf[MAVLINK_MAX_PACKET_LEN];
                    int len = mavlink_msg_to_send_buffer(buf, &_message);
                    forwardingLink->writeBytesThreadSafe((const char*)buf, len);
                }
            }

            //-----------------------------------------------------------------
            // Log data
            if (!_logSuspendError && !_logSuspendReplay && _tempLogFile.isOpen()) {
                uint8_t buf[MAVLINK_MAX_PACKET_LEN+sizeof(quint64)];

                // Write the uint64 time in microseconds in big endian format before the message.
                // This timestamp is saved in UTC time. We are only saving in ms precision because
                // getting more than this isn't possible with Qt without a ton of extra code.
                quint64 time = static_cast<quint64>(QDateTime::currentMSecsSinceEpoch() * 1000);
                qToBigEndian(time, buf);

                // Then write the message to the buffer
                int len = mavlink_msg_to_send_buffer(buf + sizeof(quint64), &_message);

                // Determine how many bytes were written by adding the timestamp size to the message size
                len += sizeof(quint64);

                // Now write this timestamp/message pair to the log.
                QByteArray b(reinterpret_cast<const char*>(buf), len);
                if(_tempLogFile.write(b) != len)
                {
                    // If there's an error logging data, raise an alert and stop logging.
                    emit protocolStatusMessage(tr("MAVLink Protocol"), tr("MAVLink Logging failed. Could not write to file %1, logging disabled.").arg(_tempLogFile.fileName()));
                    _stopLogging();
                    _logSuspendError = true;
                }

                // Check for the vehicle arming going by. This is used to trigger log save.
                if (!_vehicleWasArmed && _message.msgid == MAVLINK_MSG_ID_HEARTBEAT) {
                    mavlink_heartbeat_t state;
                    mavlink_msg_heartbeat_decode(&_message, &state);
                    if (state.base_mode & MAV_MODE_FLAG_DECODE_POSITION_SAFETY) {
                        _vehicleWasArmed = true;
                    }
                }
            }

            if (_message.msgid == MAVLINK_MSG_ID_HEARTBEAT) {
                _startLogging();
                mavlink_heartbeat_t heartbeat;
                mavlink_msg_heartbeat_decode(&_message, &heartbeat);
                emit vehicleHeartbeatInfo(link, _message.sysid, _message.compid, heartbeat.autopilot, heartbeat.type);
            } else if (_message.msgid == MAVLINK_MSG_ID_HIGH_LATENCY) {
                _startLogging();
                mavlink_high_latency_t highLatency;
                mavlink_msg_high_latency_decode(&_message, &highLatency);
                // HIGH_LATENCY does not provide autopilot or type information, generic is our safest bet
                emit vehicleHeartbeatInfo(link, _message.sysid, _message.compid, MAV_AUTOPILOT_GENERIC, MAV_TYPE_GENERIC);
            } else if (_message.msgid == MAVLINK_MSG_ID_HIGH_LATENCY2) {
                _startLogging();
                mavlink_high_latency2_t highLatency2;
                mavlink_msg_high_latency2_decode(&_message, &highLatency2);
                emit vehicleHeartbeatInfo(link, _message.sysid, _message.compid, highLatency2.autopilot, highLatency2.type);
            }

#if 0
            // Given the current state of SiK Radio firmwares there is no way to make the code below work.
            // The ArduPilot implementation of SiK Radio firmware always sends MAVLINK_MSG_ID_RADIO_STATUS as a mavlink 1
            // packet even if the vehicle is sending Mavlink 2.

            // Detect if we are talking to an old radio not supporting v2
            mavlink_status_t* mavlinkStatus = mavlink_get_channel_status(mavlinkChannel);
            if (_message.msgid == MAVLINK_MSG_ID_RADIO_STATUS && _radio_version_mismatch_count != -1) {
                if ((mavlinkStatus->flags & MAVLINK_STATUS_FLAG_IN_MAVLINK1)
                && !(mavlinkStatus->flags & MAVLINK_STATUS_FLAG_OUT_MAVLINK1)) {
                    _radio_version_mismatch_count++;
                }
            }

            if (_radio_version_mismatch_count == 5) {
                // Warn the user if the radio continues to send v1 while the link uses v2
                emit protocolStatusMessage(tr("MAVLink Protocol"), tr("Detected radio still using MAVLink v1.0 on a link with MAVLink v2.0 enabled. Please upgrade the radio firmware."));
                // Set to flag warning already shown
                _radio_version_mismatch_count = -1;
                // Flick link back to v1
                qDebug() << "Switching outbound to mavlink 1.0 due to incoming mavlink 1.0 packet:" << mavlinkStatus << mavlinkChannel << mavlinkStatus->flags;
                mavlinkStatus->flags |= MAVLINK_STATUS_FLAG_OUT_MAVLINK1;
            }
#endif

            // Update MAVLink status on every 32th packet
            if ((totalReceiveCounter[mavlinkChannel] & 0x1F) == 0) {
                emit mavlinkMessageStatus(_message.sysid, totalSent, totalReceiveCounter[mavlinkChannel], totalLossCounter[mavlinkChannel], receiveLossPercent);
            }

            // The packet is emitted as a whole, as it is only 255 - 261 bytes short
            // kind of inefficient, but no issue for a groundstation pc.
            // It buys as reentrancy for the whole code over all threads
            emit messageReceived(link, _message);
            // Reset message parsing
            memset(&_status,  0, sizeof(_status));
            memset(&_message, 0, sizeof(_message));
<<<<<<< HEAD
        } else if (!link->decodedFirstMavlinkPacket()) {
            // No formed message yet
            nonmavlinkCount++;
            if (nonmavlinkCount > 1000 && !warnedUserNonMavlink) {
                // 1000 bytes with no mavlink message. Are we connected to a mavlink capable device?
                if (!checkedUserNonMavlink) {
                    link->requestReset();
                    checkedUserNonMavlink = true;
                } else {
                    warnedUserNonMavlink = true;
#if 0
                    // FIXME: I will fix this up in another pull. It is incorrect. Count should be link based not global.
                    // Disconnect the link since it's some other device and
                    // QGC clinging on to it and feeding it data might have unintended
                    // side effects (e.g. if its a modem)
                    qDebug() << "disconnected link" << link->getName() << "as it contained no MAVLink data";
                    QMetaObject::invokeMethod(_linkMgr, "disconnectLink", Q_ARG( LinkInterface*, link ) );
#endif
                    return;
                }
            }
=======
>>>>>>> 66753e21
        }
    }
}

/**
 * @return The name of this protocol
 **/
QString MAVLinkProtocol::getName()
{
    return tr("MAVLink protocol");
}

/** @return System id of this application */
int MAVLinkProtocol::getSystemId()
{
    return systemId;
}

void MAVLinkProtocol::setSystemId(int id)
{
    systemId = id;
}

/** @return Component id of this application */
int MAVLinkProtocol::getComponentId()
{
    return MAV_COMP_ID_MISSIONPLANNER;
}

void MAVLinkProtocol::enableVersionCheck(bool enabled)
{
    m_enable_version_check = enabled;
    emit versionCheckChanged(enabled);
}

void MAVLinkProtocol::_vehicleCountChanged(void)
{
    int count = _multiVehicleManager->vehicles()->count();
    if (count == 0) {
        // Last vehicle is gone, close out logging
        _stopLogging();
        _radio_version_mismatch_count = 0;
    }
}

/// @brief Closes the log file if it is open
bool MAVLinkProtocol::_closeLogFile(void)
{
    if (_tempLogFile.isOpen()) {
        if (_tempLogFile.size() == 0) {
            // Don't save zero byte files
            _tempLogFile.remove();
            return false;
        } else {
            _tempLogFile.flush();
            _tempLogFile.close();
            return true;
        }
    }
    return false;
}

void MAVLinkProtocol::_startLogging(void)
{
    //-- Are we supposed to write logs?
    if (qgcApp()->runningUnitTests()) {
        return;
    }
    AppSettings* appSettings = _app->toolbox()->settingsManager()->appSettings();
    if(appSettings->disableAllPersistence()->rawValue().toBool()) {
        return;
    }
#ifdef __mobile__
    //-- Mobile build don't write to /tmp unless told to do so
    if (!appSettings->telemetrySave()->rawValue().toBool()) {
        return;
    }
#endif
    //-- Log is always written to a temp file. If later the user decides they want
    //   it, it's all there for them.
    if (!_tempLogFile.isOpen()) {
        if (!_logSuspendReplay) {
            if (!_tempLogFile.open()) {
                emit protocolStatusMessage(tr("MAVLink Protocol"), tr("Opening Flight Data file for writing failed. "
                                                                      "Unable to write to %1. Please choose a different file location.").arg(_tempLogFile.fileName()));
                _closeLogFile();
                _logSuspendError = true;
                return;
            }

            qDebug() << "Temp log" << _tempLogFile.fileName();
            emit checkTelemetrySavePath();

            _logSuspendError = false;
        }
    }
}

void MAVLinkProtocol::_stopLogging(void)
{
    if (_tempLogFile.isOpen()) {
        if (_closeLogFile()) {
            if ((_vehicleWasArmed || _app->toolbox()->settingsManager()->appSettings()->telemetrySaveNotArmed()->rawValue().toBool()) &&
                _app->toolbox()->settingsManager()->appSettings()->telemetrySave()->rawValue().toBool() &&
                !_app->toolbox()->settingsManager()->appSettings()->disableAllPersistence()->rawValue().toBool()) {
                emit saveTelemetryLog(_tempLogFile.fileName());
            } else {
                QFile::remove(_tempLogFile.fileName());
            }
        }
    }
    _vehicleWasArmed = false;
}

/// @brief Checks the temp directory for log files which may have been left there.
///         This could happen if QGC crashes without the temp log file being saved.
///         Give the user an option to save these orphaned files.
void MAVLinkProtocol::checkForLostLogFiles(void)
{
    QDir tempDir(QStandardPaths::writableLocation(QStandardPaths::TempLocation));

    QString filter(QString("*.%1").arg(_logFileExtension));
    QFileInfoList fileInfoList = tempDir.entryInfoList(QStringList(filter), QDir::Files);
    //qDebug() << "Orphaned log file count" << fileInfoList.count();

    for(const QFileInfo& fileInfo: fileInfoList) {
        //qDebug() << "Orphaned log file" << fileInfo.filePath();
        if (fileInfo.size() == 0) {
            // Delete all zero length files
            QFile::remove(fileInfo.filePath());
            continue;
        }
        emit saveTelemetryLog(fileInfo.filePath());
    }
}

void MAVLinkProtocol::suspendLogForReplay(bool suspend)
{
    _logSuspendReplay = suspend;
}

void MAVLinkProtocol::deleteTempLogFiles(void)
{
    QDir tempDir(QStandardPaths::writableLocation(QStandardPaths::TempLocation));

    QString filter(QString("*.%1").arg(_logFileExtension));
    QFileInfoList fileInfoList = tempDir.entryInfoList(QStringList(filter), QDir::Files);

<<<<<<< HEAD
    for(const QFileInfo& fileInfo: fileInfoList) {
=======
    for (const QFileInfo& fileInfo: fileInfoList) {
>>>>>>> 66753e21
        QFile::remove(fileInfo.filePath());
    }
}
<|MERGE_RESOLUTION|>--- conflicted
+++ resolved
@@ -362,30 +362,6 @@
             // Reset message parsing
             memset(&_status,  0, sizeof(_status));
             memset(&_message, 0, sizeof(_message));
-<<<<<<< HEAD
-        } else if (!link->decodedFirstMavlinkPacket()) {
-            // No formed message yet
-            nonmavlinkCount++;
-            if (nonmavlinkCount > 1000 && !warnedUserNonMavlink) {
-                // 1000 bytes with no mavlink message. Are we connected to a mavlink capable device?
-                if (!checkedUserNonMavlink) {
-                    link->requestReset();
-                    checkedUserNonMavlink = true;
-                } else {
-                    warnedUserNonMavlink = true;
-#if 0
-                    // FIXME: I will fix this up in another pull. It is incorrect. Count should be link based not global.
-                    // Disconnect the link since it's some other device and
-                    // QGC clinging on to it and feeding it data might have unintended
-                    // side effects (e.g. if its a modem)
-                    qDebug() << "disconnected link" << link->getName() << "as it contained no MAVLink data";
-                    QMetaObject::invokeMethod(_linkMgr, "disconnectLink", Q_ARG( LinkInterface*, link ) );
-#endif
-                    return;
-                }
-            }
-=======
->>>>>>> 66753e21
         }
     }
 }
@@ -534,11 +510,7 @@
     QString filter(QString("*.%1").arg(_logFileExtension));
     QFileInfoList fileInfoList = tempDir.entryInfoList(QStringList(filter), QDir::Files);
 
-<<<<<<< HEAD
-    for(const QFileInfo& fileInfo: fileInfoList) {
-=======
     for (const QFileInfo& fileInfo: fileInfoList) {
->>>>>>> 66753e21
         QFile::remove(fileInfo.filePath());
     }
 }
