/****************************************************************************
 *
 * (c) 2009-2020 QGROUNDCONTROL PROJECT <http://www.qgroundcontrol.org>
 *
 * QGroundControl is licensed according to the terms in the file
 * COPYING.md in the root of the source code directory.
 *
 ****************************************************************************/

#include "MockLink.h"
#include "QGCLoggingCategory.h"
#include "QGCApplication.h"
#include "LinkManager.h"

#ifdef UNITTEST_BUILD
#include "UnitTest.h"
#endif

#include <QTimer>
#include <QDebug>
#include <QFile>

#include <string.h>

// FIXME: Hack to work around clean headers
#include "FirmwarePlugin/PX4/px4_custom_mode.h"

QGC_LOGGING_CATEGORY(MockLinkLog, "MockLinkLog")
QGC_LOGGING_CATEGORY(MockLinkVerboseLog, "MockLinkVerboseLog")

// Vehicle position is set close to default Gazebo vehicle location. This allows for multi-vehicle
// testing of a gazebo vehicle and a mocklink vehicle
#if 1
double      MockLink::_defaultVehicleLatitude =     47.397;
double      MockLink::_defaultVehicleLongitude =    8.5455;
double      MockLink::_defaultVehicleAltitude =     488.056;
#else
double      MockLink::_defaultVehicleLatitude =     47.6333022928789;
double      MockLink::_defaultVehicleLongitude =    -122.08833157994995;
double      MockLink::_defaultVehicleAltitude =     19.0;
#endif
int         MockLink::_nextVehicleSystemId =        128;
const char* MockLink::_failParam =                  "COM_FLTMODE6";

const char* MockConfiguration::_firmwareTypeKey         = "FirmwareType";
const char* MockConfiguration::_vehicleTypeKey          = "VehicleType";
const char* MockConfiguration::_sendStatusTextKey       = "SendStatusText";
const char* MockConfiguration::_incrementVehicleIdKey   = "IncrementVehicleId";
const char* MockConfiguration::_failureModeKey          = "FailureMode";

<<<<<<< HEAD
constexpr MAV_CMD MockLink::MAV_CMD_MOCKLINK_ALWAYS_RESULT_ACCEPTED;
constexpr MAV_CMD MockLink::MAV_CMD_MOCKLINK_ALWAYS_RESULT_FAILED;
constexpr MAV_CMD MockLink::MAV_CMD_MOCKLINK_SECOND_ATTEMPT_RESULT_ACCEPTED;
constexpr MAV_CMD MockLink::MAV_CMD_MOCKLINK_SECOND_ATTEMPT_RESULT_FAILED;
constexpr MAV_CMD MockLink::MAV_CMD_MOCKLINK_NO_RESPONSE;
constexpr MAV_CMD MockLink::MAV_CMD_MOCKLINK_NO_RESPONSE_NO_RETRY;

MockLink::MockLink(SharedLinkConfigurationPointer& config)
=======
MockLink::MockLink(SharedLinkConfigurationPtr& config)
>>>>>>> 66753e21
    : LinkInterface                         (config)
    , _missionItemHandler                   (this, qgcApp()->toolbox()->mavlinkProtocol())
    , _name                                 ("MockLink")
    , _connected                            (false)
    , _mavlinkChannel                       (0)
<<<<<<< HEAD
    , _vehicleSystemId                      (_nextVehicleSystemId++)
=======
    , _vehicleComponentId                   (MAV_COMP_ID_AUTOPILOT1)
>>>>>>> 66753e21
    , _inNSH                                (false)
    , _mavlinkStarted                       (true)
    , _mavBaseMode                          (MAV_MODE_FLAG_MANUAL_INPUT_ENABLED | MAV_MODE_FLAG_CUSTOM_MODE_ENABLED)
    , _mavState                             (MAV_STATE_STANDBY)
    , _firmwareType                         (MAV_AUTOPILOT_PX4)
    , _vehicleType                          (MAV_TYPE_QUADROTOR)
    , _vehicleAltitude                      (_defaultVehicleAltitude)
    , _sendStatusText                       (false)
    , _apmSendHomePositionOnEmptyList       (false)
    , _failureMode                          (MockConfiguration::FailNone)
    , _sendHomePositionDelayCount           (10)    // No home position for 4 seconds
    , _sendGPSPositionDelayCount            (100)   // No gps lock for 5 seconds
    , _currentParamRequestListComponentIndex(-1)
    , _currentParamRequestListParamIndex    (-1)
    , _logDownloadCurrentOffset             (0)
    , _logDownloadBytesRemaining            (0)
    , _adsbAngle                            (0)
{
    qDebug() << "MockLink" << this;

    MockConfiguration* mockConfig = qobject_cast<MockConfiguration*>(_config.get());
    _firmwareType       = mockConfig->firmwareType();
    _vehicleType        = mockConfig->vehicleType();
    _sendStatusText     = mockConfig->sendStatusText();
    _failureMode        = mockConfig->failureMode();
    _vehicleSystemId    = mockConfig->incrementVehicleId() ?  _nextVehicleSystemId++ : _nextVehicleSystemId;
    _vehicleLatitude    = _defaultVehicleLatitude + ((_vehicleSystemId - 128) * 0.0001);
    _vehicleLongitude   = _defaultVehicleLongitude + ((_vehicleSystemId - 128) * 0.0001);

    QObject::connect(this, &MockLink::writeBytesQueuedSignal, this, &MockLink::_writeBytesQueued, Qt::QueuedConnection);

    union px4_custom_mode   px4_cm;
    px4_cm.data = 0;
    px4_cm.main_mode = PX4_CUSTOM_MAIN_MODE_MANUAL;
    _mavCustomMode = px4_cm.data;

    _mockLinkFTP = new MockLinkFTP(_vehicleSystemId, _vehicleComponentId, this);

    moveToThread(this);

    _loadParams();

    _adsbVehicleCoordinate = QGeoCoordinate(_vehicleLatitude, _vehicleLongitude).atDistanceAndAzimuth(1000, _adsbAngle);
    _adsbVehicleCoordinate.setAltitude(100);
    _runningTime.start();
}

MockLink::~MockLink(void)
{
    disconnect();
    if (!_logDownloadFilename.isEmpty()) {
        QFile::remove(_logDownloadFilename);
    }
    qDebug() << "~MockLink" << this;
}

bool MockLink::_connect(void)
{
    if (!_connected) {
        _connected = true;
        // MockLinks use Mavlink 2.0
        mavlink_status_t* mavlinkStatus = mavlink_get_channel_status(_mavlinkChannel);
        mavlinkStatus->flags &= ~MAVLINK_STATUS_FLAG_OUT_MAVLINK1;
        start();
        emit connected();
    }

    return true;
}

void MockLink::disconnect(void)
{
    if (_connected) {
        _connected = false;
        quit();
        wait();
        emit disconnected();
    }
}

void MockLink::run(void)
{
    QTimer  timer1HzTasks;
    QTimer  timer10HzTasks;
    QTimer  timer500HzTasks;

    QObject::connect(&timer1HzTasks,  &QTimer::timeout, this, &MockLink::_run1HzTasks);
    QObject::connect(&timer10HzTasks, &QTimer::timeout, this, &MockLink::_run10HzTasks);
    QObject::connect(&timer500HzTasks, &QTimer::timeout, this, &MockLink::_run500HzTasks);

    timer1HzTasks.start(1000);
    timer10HzTasks.start(100);
    timer500HzTasks.start(2);

    // Send first set right away
    _run1HzTasks();
    _run10HzTasks();
    _run500HzTasks();

    exec();

    QObject::disconnect(&timer1HzTasks,  &QTimer::timeout, this, &MockLink::_run1HzTasks);
    QObject::disconnect(&timer10HzTasks, &QTimer::timeout, this, &MockLink::_run10HzTasks);
    QObject::disconnect(&timer500HzTasks, &QTimer::timeout, this, &MockLink::_run500HzTasks);

    _missionItemHandler.shutdown();
}

void MockLink::_run1HzTasks(void)
{
    if (_mavlinkStarted && _connected) {
        if (linkConfiguration()->isHighLatency() && _highLatencyTransmissionEnabled) {
            _sendHighLatency2();
        } else {
            _sendVibration();
            _sendBatteryStatus();
            _sendSysStatus();
            _sendADSBVehicles();
            if (!qgcApp()->runningUnitTests()) {
                // Sending RC Channels during unit test breaks RC tests which does it's own RC simulation
                _sendRCChannels();
            }
            if (_sendHomePositionDelayCount > 0) {
                // We delay home position for better testing
                _sendHomePositionDelayCount--;
            } else {
                _sendHomePosition();
            }
            if (_sendStatusText) {
                _sendStatusText = false;
                _sendStatusTextMessages();
            }
        }
    }
}

void MockLink::_run10HzTasks(void)
{
    if (linkConfiguration()->isHighLatency()) {
        return;
    }

    if (_mavlinkStarted && _connected) {
        _sendHeartBeat();
        if (_sendGPSPositionDelayCount > 0) {
            // We delay gps position for better testing
            _sendGPSPositionDelayCount--;
        } else {
            _sendGpsRawInt();
        }
    }
}

void MockLink::_run500HzTasks(void)
{
    if (linkConfiguration()->isHighLatency()) {
        return;
    }

    if (_mavlinkStarted && _connected) {
        _paramRequestListWorker();
        _logDownloadWorker();
    }
}

void MockLink::_loadParams(void)
{
    QFile paramFile;

    if (_firmwareType == MAV_AUTOPILOT_ARDUPILOTMEGA) {
        if (_vehicleType == MAV_TYPE_FIXED_WING) {
            paramFile.setFileName(":/FirmwarePlugin/APM/Plane.OfflineEditing.params");
        } else if (_vehicleType == MAV_TYPE_SUBMARINE ) {
            paramFile.setFileName(":/MockLink/APMArduSubMockLink.params");
        } else if (_vehicleType == MAV_TYPE_GROUND_ROVER ) {
            paramFile.setFileName(":/FirmwarePlugin/APM/Rover.OfflineEditing.params");
        } else {
            paramFile.setFileName(":/FirmwarePlugin/APM/Copter.OfflineEditing.params");
        }
    } else {
        paramFile.setFileName(":/MockLink/PX4MockLink.params");
    }


    bool success = paramFile.open(QFile::ReadOnly);
    Q_UNUSED(success);
    Q_ASSERT(success);

    QTextStream paramStream(&paramFile);

    while (!paramStream.atEnd()) {
        QString line = paramStream.readLine();

        if (line.startsWith("#")) {
            continue;
        }

        QStringList paramData = line.split("\t");
        Q_ASSERT(paramData.count() == 5);

        int compId = paramData.at(1).toInt();
        QString paramName = paramData.at(2);
        QString valStr = paramData.at(3);
        uint paramType = paramData.at(4).toUInt();

        QVariant paramValue;
        switch (paramType) {
        case MAV_PARAM_TYPE_REAL32:
            paramValue = QVariant(valStr.toFloat());
            break;
        case MAV_PARAM_TYPE_UINT32:
            paramValue = QVariant(valStr.toUInt());
            break;
        case MAV_PARAM_TYPE_INT32:
            paramValue = QVariant(valStr.toInt());
            break;
        case MAV_PARAM_TYPE_UINT16:
            paramValue = QVariant((quint16)valStr.toUInt());
            break;
        case MAV_PARAM_TYPE_INT16:
            paramValue = QVariant((qint16)valStr.toInt());
            break;
        case MAV_PARAM_TYPE_UINT8:
            paramValue = QVariant((quint8)valStr.toUInt());
            break;
        case MAV_PARAM_TYPE_INT8:
            paramValue = QVariant((qint8)valStr.toUInt());
            break;
        default:
            qCritical() << "Unknown type" << paramType;
            paramValue = QVariant(valStr.toInt());
            break;
        }

        qCDebug(MockLinkVerboseLog) << "Loading param" << paramName << paramValue;

        _mapParamName2Value[compId][paramName] = paramValue;
        _mapParamName2MavParamType[compId][paramName] = static_cast<MAV_PARAM_TYPE>(paramType);
    }
}

void MockLink::_sendHeartBeat(void)
{
    mavlink_message_t   msg;

    mavlink_msg_heartbeat_pack_chan(_vehicleSystemId,
                                    _vehicleComponentId,
                                    _mavlinkChannel,
                                    &msg,
                                    _vehicleType,        // MAV_TYPE
                                    _firmwareType,      // MAV_AUTOPILOT
                                    _mavBaseMode,        // MAV_MODE
                                    _mavCustomMode,      // custom mode
                                    _mavState);          // MAV_STATE

    respondWithMavlinkMessage(msg);
}

void MockLink::_sendHighLatency2(void)
{
    mavlink_message_t   msg;

    union px4_custom_mode   px4_cm;
    px4_cm.data = _mavCustomMode;

    qDebug() << "Sending" << _mavCustomMode;
    mavlink_msg_high_latency2_pack_chan(_vehicleSystemId,
                                        _vehicleComponentId,
                                        _mavlinkChannel,
                                        &msg,
                                        0,                          // timestamp
                                        _vehicleType,               // MAV_TYPE
                                        _firmwareType,              // MAV_AUTOPILOT
                                        px4_cm.custom_mode_hl,      // custom_mode
                                        (int32_t)(_vehicleLatitude  * 1E7),
                                        (int32_t)(_vehicleLongitude * 1E7),
                                        (int16_t)_vehicleAltitude,
                                        (int16_t)_vehicleAltitude,  // target_altitude,
                                        0,                          // heading
                                        0,                          // target_heading
                                        0,                          // target_distance
                                        0,                          // throttle
                                        0,                          // airspeed
                                        0,                          // airspeed_sp
                                        0,                          // groundspeed
                                        0,                          // windspeed,
                                        0,                          // wind_heading
                                        UINT8_MAX,                  // eph not known
                                        UINT8_MAX,                  // epv not known
                                        0,                          // temperature_air
                                        0,                          // climb_rate
                                        -1,                         // battery, do not use?
                                        0,                          // wp_num
                                        0,                          // failure_flags
                                        0, 0, 0);                   // custom0, custom1, custom2
    respondWithMavlinkMessage(msg);
}

void MockLink::_sendSysStatus(void)
{
    mavlink_message_t   msg;
    mavlink_msg_sys_status_pack_chan(
                _vehicleSystemId,
                _vehicleComponentId,
                static_cast<uint8_t>(_mavlinkChannel),
                &msg,
                0,          // onboard_control_sensors_present
                0,          // onboard_control_sensors_enabled
                0,          // onboard_control_sensors_health
                250,        // load
                4200 * 4,   // voltage_battery
                8000,       // current_battery
                _battery1PctRemaining, // battery_remaining
                0,0,0,0,0,0);
    respondWithMavlinkMessage(msg);
}

void MockLink::_sendBatteryStatus(void)
{
    if(_battery1PctRemaining > 1) {
        _battery1PctRemaining = static_cast<int8_t>(100 - (_runningTime.elapsed() / 1000));
        _battery1TimeRemaining = static_cast<double>(_batteryMaxTimeRemaining) * (static_cast<double>(_battery1PctRemaining) / 100.0);
        if (_battery1PctRemaining > 50) {
            _battery1ChargeState = MAV_BATTERY_CHARGE_STATE_OK;
        } else if (_battery1PctRemaining > 30) {
            _battery1ChargeState = MAV_BATTERY_CHARGE_STATE_LOW;
        } else if (_battery1PctRemaining > 20) {
            _battery1ChargeState = MAV_BATTERY_CHARGE_STATE_CRITICAL;
        } else {
            _battery1ChargeState = MAV_BATTERY_CHARGE_STATE_EMERGENCY;
        }
    }
    if(_battery2PctRemaining > 1) {
        _battery2PctRemaining = static_cast<int8_t>(100 - ((_runningTime.elapsed() / 1000) / 2));
        _battery2TimeRemaining = static_cast<double>(_batteryMaxTimeRemaining) * (static_cast<double>(_battery2PctRemaining) / 100.0);
        if (_battery2PctRemaining > 50) {
            _battery2ChargeState = MAV_BATTERY_CHARGE_STATE_OK;
        } else if (_battery2PctRemaining > 30) {
            _battery2ChargeState = MAV_BATTERY_CHARGE_STATE_LOW;
        } else if (_battery2PctRemaining > 20) {
            _battery2ChargeState = MAV_BATTERY_CHARGE_STATE_CRITICAL;
        } else {
            _battery2ChargeState = MAV_BATTERY_CHARGE_STATE_EMERGENCY;
        }
    }

    mavlink_message_t   msg;
    uint16_t            rgVoltages[10];
    uint16_t            rgVoltagesNone[10];
    uint16_t            rgVoltagesExtNone[4];

    for (int i=0; i<10; i++) {
        rgVoltages[i]       = UINT16_MAX;
        rgVoltagesNone[i]   = UINT16_MAX;
    }
    rgVoltages[0] = rgVoltages[1] = rgVoltages[2] = 4200;
    memset(rgVoltagesExtNone, 0, sizeof(rgVoltagesExtNone));

    mavlink_msg_battery_status_pack_chan(
                _vehicleSystemId,
                _vehicleComponentId,
                static_cast<uint8_t>(_mavlinkChannel),
                &msg,
                1,                          // battery id
                MAV_BATTERY_FUNCTION_ALL,
                MAV_BATTERY_TYPE_LIPO,
                2100,                       // temp cdegC
                rgVoltages,
                600,                        // battery cA
                100,                        // current consumed mAh
                -1,                         // energy consumed not supported
                _battery1PctRemaining,
                _battery1TimeRemaining,
                _battery1ChargeState,
                rgVoltagesExtNone);
    respondWithMavlinkMessage(msg);

    mavlink_msg_battery_status_pack_chan(
                _vehicleSystemId,
                _vehicleComponentId,
                static_cast<uint8_t>(_mavlinkChannel),
                &msg,
                2,                          // battery id
                MAV_BATTERY_FUNCTION_ALL,
                MAV_BATTERY_TYPE_LIPO,
                INT16_MAX,                  // temp cdegC
                rgVoltagesNone,
                600,                        // battery cA
                100,                        // current consumed mAh
                -1,                         // energy consumed not supported
                _battery2PctRemaining,
                _battery2TimeRemaining,
                _battery2ChargeState,
                rgVoltagesExtNone);
    respondWithMavlinkMessage(msg);
}

void MockLink::_sendVibration(void)
{
    mavlink_message_t   msg;

    mavlink_msg_vibration_pack_chan(_vehicleSystemId,
                                    _vehicleComponentId,
                                    _mavlinkChannel,
                                    &msg,
                                    0,       // time_usec
                                    50.5,    // vibration_x,
                                    10.5,    // vibration_y,
                                    60.0,    // vibration_z,
                                    1,       // clipping_0
                                    2,       // clipping_0
                                    3);      // clipping_0

    respondWithMavlinkMessage(msg);
}

void MockLink::respondWithMavlinkMessage(const mavlink_message_t& msg)
{
    if (!_commLost) {
        uint8_t buffer[MAVLINK_MAX_PACKET_LEN];

        int cBuffer = mavlink_msg_to_send_buffer(buffer, &msg);
        QByteArray bytes((char *)buffer, cBuffer);
        emit bytesReceived(this, bytes);
    }
}

/// @brief Called when QGC wants to write bytes to the MAV
void MockLink::_writeBytes(const QByteArray bytes)
{
    // This prevents the responses to mavlink messages from being sent until the _writeBytes returns.
    emit writeBytesQueuedSignal(bytes);
}

void MockLink::_writeBytesQueued(const QByteArray bytes)
{
    if (_inNSH) {
        _handleIncomingNSHBytes(bytes.constData(), bytes.count());
    } else {
        if (bytes.startsWith(QByteArray("\r\r\r"))) {
            _inNSH  = true;
            _handleIncomingNSHBytes(&bytes.constData()[3], bytes.count() - 3);
        }

        _handleIncomingMavlinkBytes((uint8_t *)bytes.constData(), bytes.count());
    }
}

/// @brief Handle incoming bytes which are meant to be interpreted by the NuttX shell
void MockLink::_handleIncomingNSHBytes(const char* bytes, int cBytes)
{
    Q_UNUSED(cBytes);

    // Drop back out of NSH
    if (cBytes == 4 && bytes[0] == '\r' && bytes[1] == '\r' && bytes[2] == '\r') {
        _inNSH  = false;
        return;
    }

    if (cBytes > 0) {
        qDebug() << "NSH:" << (const char*)bytes;

#if 0
        // MockLink not quite ready to handle this correctly yet
        if (strncmp(bytes, "sh /etc/init.d/rc.usb\n", cBytes) == 0) {
            // This is the mavlink start command
            _mavlinkStarted = true;
        }
#endif
    }
}

/// @brief Handle incoming bytes which are meant to be handled by the mavlink protocol
void MockLink::_handleIncomingMavlinkBytes(const uint8_t* bytes, int cBytes)
{
    mavlink_message_t msg;
    mavlink_status_t comm;

    for (qint64 i=0; i<cBytes; i++)
    {
        if (!mavlink_parse_char(_mavlinkChannel, bytes[i], &msg, &comm)) {
            continue;
        }

        if (_missionItemHandler.handleMessage(msg)) {
            continue;
        }

        switch (msg.msgid) {
        case MAVLINK_MSG_ID_HEARTBEAT:
            _handleHeartBeat(msg);
            break;
        case MAVLINK_MSG_ID_PARAM_REQUEST_LIST:
            _handleParamRequestList(msg);
            break;
        case MAVLINK_MSG_ID_SET_MODE:
            _handleSetMode(msg);
            break;
        case MAVLINK_MSG_ID_PARAM_SET:
            _handleParamSet(msg);
            break;
        case MAVLINK_MSG_ID_PARAM_REQUEST_READ:
            _handleParamRequestRead(msg);
            break;
        case MAVLINK_MSG_ID_FILE_TRANSFER_PROTOCOL:
            _handleFTP(msg);
            break;
        case MAVLINK_MSG_ID_COMMAND_LONG:
            _handleCommandLong(msg);
            break;
        case MAVLINK_MSG_ID_MANUAL_CONTROL:
            _handleManualControl(msg);
            break;
        case MAVLINK_MSG_ID_LOG_REQUEST_LIST:
            _handleLogRequestList(msg);
            break;
        case MAVLINK_MSG_ID_LOG_REQUEST_DATA:
            _handleLogRequestData(msg);
            break;
        case MAVLINK_MSG_ID_PARAM_MAP_RC:
            _handleParamMapRC(msg);
            break;
        default:
            break;
        }
    }
}

void MockLink::_handleHeartBeat(const mavlink_message_t& msg)
{
    Q_UNUSED(msg);
    qCDebug(MockLinkLog) << "Heartbeat";
}

void MockLink::_handleParamMapRC(const mavlink_message_t& msg)
{
    mavlink_param_map_rc_t paramMapRC;
    mavlink_msg_param_map_rc_decode(&msg, &paramMapRC);

    const QString paramName(QString::fromLocal8Bit(paramMapRC.param_id, static_cast<int>(strnlen(paramMapRC.param_id, MAVLINK_MSG_PARAM_MAP_RC_FIELD_PARAM_ID_LEN))));

    if (paramMapRC.param_index == -1) {
        qDebug() << QStringLiteral("MockLink - PARAM_MAP_RC: param(%1) tuningID(%2) centerValue(%3) scale(%4) min(%5) max(%6)").arg(paramName).arg(paramMapRC.parameter_rc_channel_index).arg(paramMapRC.param_value0).arg(paramMapRC.scale).arg(paramMapRC.param_value_min).arg(paramMapRC.param_value_max);
    } else if (paramMapRC.param_index == -2) {
        qDebug() << QStringLiteral("MockLink - PARAM_MAP_RC: Clear tuningID(%1)").arg(paramMapRC.parameter_rc_channel_index);
    } else {
        qWarning() << QStringLiteral("MockLink - PARAM_MAP_RC: Unsupported param_index(%1)").arg(paramMapRC.param_index);
    }
}

void MockLink::_handleSetMode(const mavlink_message_t& msg)
{
    mavlink_set_mode_t request;
    mavlink_msg_set_mode_decode(&msg, &request);

    Q_ASSERT(request.target_system == _vehicleSystemId);

    _mavBaseMode = request.base_mode;
    _mavCustomMode = request.custom_mode;
}

void MockLink::_handleManualControl(const mavlink_message_t& msg)
{
    mavlink_manual_control_t manualControl;
    mavlink_msg_manual_control_decode(&msg, &manualControl);

    qCDebug(MockLinkLog) << "MANUAL_CONTROL" << manualControl.x << manualControl.y << manualControl.z << manualControl.r;
}

void MockLink::_setParamFloatUnionIntoMap(int componentId, const QString& paramName, float paramFloat)
{
    mavlink_param_union_t   valueUnion;

    Q_ASSERT(_mapParamName2Value.contains(componentId));
    Q_ASSERT(_mapParamName2Value[componentId].contains(paramName));
    Q_ASSERT(_mapParamName2MavParamType[componentId].contains(paramName));

    valueUnion.param_float = paramFloat;

    MAV_PARAM_TYPE paramType = _mapParamName2MavParamType[componentId][paramName];

    QVariant paramVariant;

    switch (paramType) {
    case MAV_PARAM_TYPE_REAL32:
        paramVariant = QVariant::fromValue(valueUnion.param_float);
        break;

    case MAV_PARAM_TYPE_UINT32:
        paramVariant = QVariant::fromValue(valueUnion.param_uint32);
        break;

    case MAV_PARAM_TYPE_INT32:
        paramVariant = QVariant::fromValue(valueUnion.param_int32);
        break;

    case MAV_PARAM_TYPE_UINT16:
        paramVariant = QVariant::fromValue(valueUnion.param_uint16);
        break;

    case MAV_PARAM_TYPE_INT16:
        paramVariant = QVariant::fromValue(valueUnion.param_int16);
        break;

    case MAV_PARAM_TYPE_UINT8:
        paramVariant = QVariant::fromValue(valueUnion.param_uint8);
        break;

    case MAV_PARAM_TYPE_INT8:
        paramVariant = QVariant::fromValue(valueUnion.param_int8);
        break;

    default:
        qCritical() << "Invalid parameter type" << paramType;
        paramVariant = QVariant::fromValue(valueUnion.param_int32);
        break;
    }

    qCDebug(MockLinkLog) << "_setParamFloatUnionIntoMap" << paramName << paramVariant;
    _mapParamName2Value[componentId][paramName] = paramVariant;
}

/// Convert from a parameter variant to the float value from mavlink_param_union_t
float MockLink::_floatUnionForParam(int componentId, const QString& paramName)
{
    mavlink_param_union_t   valueUnion;

    Q_ASSERT(_mapParamName2Value.contains(componentId));
    Q_ASSERT(_mapParamName2Value[componentId].contains(paramName));
    Q_ASSERT(_mapParamName2MavParamType[componentId].contains(paramName));

    MAV_PARAM_TYPE paramType = _mapParamName2MavParamType[componentId][paramName];
    QVariant paramVar = _mapParamName2Value[componentId][paramName];

    switch (paramType) {
    case MAV_PARAM_TYPE_REAL32:
        valueUnion.param_float = paramVar.toFloat();
        break;

    case MAV_PARAM_TYPE_UINT32:
        if (_firmwareType == MAV_AUTOPILOT_ARDUPILOTMEGA) {
            valueUnion.param_float = paramVar.toUInt();
        } else {
            valueUnion.param_uint32 = paramVar.toUInt();
        }
        break;

    case MAV_PARAM_TYPE_INT32:
        if (_firmwareType == MAV_AUTOPILOT_ARDUPILOTMEGA) {
            valueUnion.param_float = paramVar.toInt();
        } else {
            valueUnion.param_int32 = paramVar.toInt();
        }
        break;

    case MAV_PARAM_TYPE_UINT16:
        if (_firmwareType == MAV_AUTOPILOT_ARDUPILOTMEGA) {
            valueUnion.param_float = paramVar.toUInt();
        } else {
            valueUnion.param_uint16 = paramVar.toUInt();
        }
        break;

    case MAV_PARAM_TYPE_INT16:
        if (_firmwareType == MAV_AUTOPILOT_ARDUPILOTMEGA) {
            valueUnion.param_float = paramVar.toInt();
        } else {
            valueUnion.param_int16 = paramVar.toInt();
        }
        break;

    case MAV_PARAM_TYPE_UINT8:
        if (_firmwareType == MAV_AUTOPILOT_ARDUPILOTMEGA) {
            valueUnion.param_float = paramVar.toUInt();
        } else {
            valueUnion.param_uint8 = paramVar.toUInt();
        }
        break;

    case MAV_PARAM_TYPE_INT8:
        if (_firmwareType == MAV_AUTOPILOT_ARDUPILOTMEGA) {
            valueUnion.param_float = (unsigned char)paramVar.toChar().toLatin1();
        } else {
            valueUnion.param_int8 = (unsigned char)paramVar.toChar().toLatin1();
        }
        break;

    default:
        if (_firmwareType == MAV_AUTOPILOT_ARDUPILOTMEGA) {
            valueUnion.param_float = paramVar.toInt();
        } else {
            valueUnion.param_int32 = paramVar.toInt();
        }
        qCritical() << "Invalid parameter type" << paramType;
    }

    return valueUnion.param_float;
}

void MockLink::_handleParamRequestList(const mavlink_message_t& msg)
{
    if (_failureMode == MockConfiguration::FailParamNoReponseToRequestList) {
        return;
    }

    mavlink_param_request_list_t request;

    mavlink_msg_param_request_list_decode(&msg, &request);

    Q_ASSERT(request.target_system == _vehicleSystemId);
    Q_ASSERT(request.target_component == MAV_COMP_ID_ALL);

    // Start the worker routine
    _currentParamRequestListComponentIndex = 0;
    _currentParamRequestListParamIndex = 0;
}

/// Sends the next parameter to the vehicle
void MockLink::_paramRequestListWorker(void)
{
    if (_currentParamRequestListComponentIndex == -1) {
        // Initial request complete
        return;
    }

    int componentId = _mapParamName2Value.keys()[_currentParamRequestListComponentIndex];
    int cParameters = _mapParamName2Value[componentId].count();
    QString paramName = _mapParamName2Value[componentId].keys()[_currentParamRequestListParamIndex];

    if ((_failureMode == MockConfiguration::FailMissingParamOnInitialReqest || _failureMode == MockConfiguration::FailMissingParamOnAllRequests) && paramName == _failParam) {
        qCDebug(MockLinkLog) << "Skipping param send:" << paramName;
    } else {

        char paramId[MAVLINK_MSG_ID_PARAM_VALUE_LEN];
        mavlink_message_t responseMsg;

        Q_ASSERT(_mapParamName2Value[componentId].contains(paramName));
        Q_ASSERT(_mapParamName2MavParamType[componentId].contains(paramName));

        MAV_PARAM_TYPE paramType = _mapParamName2MavParamType[componentId][paramName];

        Q_ASSERT(paramName.length() <= MAVLINK_MSG_ID_PARAM_VALUE_LEN);
        strncpy(paramId, paramName.toLocal8Bit().constData(), MAVLINK_MSG_ID_PARAM_VALUE_LEN);

        qCDebug(MockLinkLog) << "Sending msg_param_value" << componentId << paramId << paramType << _mapParamName2Value[componentId][paramId];

        mavlink_msg_param_value_pack_chan(_vehicleSystemId,
                                          componentId,                                   // component id
                                          _mavlinkChannel,
                                          &responseMsg,                                  // Outgoing message
                                          paramId,                                       // Parameter name
                                          _floatUnionForParam(componentId, paramName),   // Parameter value
                                          paramType,                                     // MAV_PARAM_TYPE
                                          cParameters,                                   // Total number of parameters
                                          _currentParamRequestListParamIndex);           // Index of this parameter
        respondWithMavlinkMessage(responseMsg);
    }

    // Move to next param index
    if (++_currentParamRequestListParamIndex >= cParameters) {
        // We've sent the last parameter for this component, move to next component
        if (++_currentParamRequestListComponentIndex >= _mapParamName2Value.keys().count()) {
            // We've finished sending the last parameter for the last component, request is complete
            _currentParamRequestListComponentIndex = -1;
        } else {
            _currentParamRequestListParamIndex = 0;
        }
    }
}

void MockLink::_handleParamSet(const mavlink_message_t& msg)
{
    mavlink_param_set_t request;
    mavlink_msg_param_set_decode(&msg, &request);

    Q_ASSERT(request.target_system == _vehicleSystemId);
    int componentId = request.target_component;

    // Param may not be null terminated if exactly fits
    char paramId[MAVLINK_MSG_PARAM_SET_FIELD_PARAM_ID_LEN + 1];
    paramId[MAVLINK_MSG_PARAM_SET_FIELD_PARAM_ID_LEN] = 0;
    strncpy(paramId, request.param_id, MAVLINK_MSG_PARAM_SET_FIELD_PARAM_ID_LEN);

    qCDebug(MockLinkLog) << "_handleParamSet" << componentId << paramId << request.param_type;

    Q_ASSERT(_mapParamName2Value.contains(componentId));
    Q_ASSERT(_mapParamName2MavParamType.contains(componentId));
    Q_ASSERT(_mapParamName2Value[componentId].contains(paramId));
    Q_ASSERT(request.param_type == _mapParamName2MavParamType[componentId][paramId]);

    // Save the new value
    _setParamFloatUnionIntoMap(componentId, paramId, request.param_value);

    // Respond with a param_value to ack
    mavlink_message_t responseMsg;
    mavlink_msg_param_value_pack_chan(_vehicleSystemId,
                                      componentId,                                               // component id
                                      _mavlinkChannel,
                                      &responseMsg,                                              // Outgoing message
                                      paramId,                                                   // Parameter name
                                      request.param_value,                                       // Send same value back
                                      request.param_type,                                        // Send same type back
                                      _mapParamName2Value[componentId].count(),                  // Total number of parameters
                                      _mapParamName2Value[componentId].keys().indexOf(paramId)); // Index of this parameter
    respondWithMavlinkMessage(responseMsg);
}

void MockLink::_handleParamRequestRead(const mavlink_message_t& msg)
{
    mavlink_message_t   responseMsg;
    mavlink_param_request_read_t request;
    mavlink_msg_param_request_read_decode(&msg, &request);

    const QString paramName(QString::fromLocal8Bit(request.param_id, static_cast<int>(strnlen(request.param_id, MAVLINK_MSG_PARAM_REQUEST_READ_FIELD_PARAM_ID_LEN))));
    int componentId = request.target_component;

    // special case for magic _HASH_CHECK value
    if (request.target_component == MAV_COMP_ID_ALL && paramName == "_HASH_CHECK") {
        mavlink_param_union_t   valueUnion;
        valueUnion.type = MAV_PARAM_TYPE_UINT32;
        valueUnion.param_uint32 = 0;
        // Special case of magic hash check value
        mavlink_msg_param_value_pack_chan(_vehicleSystemId,
                                          componentId,
                                          _mavlinkChannel,
                                          &responseMsg,
                                          request.param_id,
                                          valueUnion.param_float,
                                          MAV_PARAM_TYPE_UINT32,
                                          0,
                                          -1);
        respondWithMavlinkMessage(responseMsg);
        return;
    }

    Q_ASSERT(_mapParamName2Value.contains(componentId));

    char paramId[MAVLINK_MSG_PARAM_REQUEST_READ_FIELD_PARAM_ID_LEN + 1];
    paramId[0] = 0;

    Q_ASSERT(request.target_system == _vehicleSystemId);

    if (request.param_index == -1) {
        // Request is by param name. Param may not be null terminated if exactly fits
        strncpy(paramId, request.param_id, MAVLINK_MSG_PARAM_REQUEST_READ_FIELD_PARAM_ID_LEN);
    } else {
        // Request is by index

        Q_ASSERT(request.param_index >= 0 && request.param_index < _mapParamName2Value[componentId].count());

        QString key = _mapParamName2Value[componentId].keys().at(request.param_index);
        Q_ASSERT(key.length() <= MAVLINK_MSG_PARAM_REQUEST_READ_FIELD_PARAM_ID_LEN);
        strcpy(paramId, key.toLocal8Bit().constData());
    }

    Q_ASSERT(_mapParamName2Value[componentId].contains(paramId));
    Q_ASSERT(_mapParamName2MavParamType[componentId].contains(paramId));

    if (_failureMode == MockConfiguration::FailMissingParamOnAllRequests && strcmp(paramId, _failParam) == 0) {
        qCDebug(MockLinkLog) << "Ignoring request read for " << _failParam;
        // Fail to send this param no matter what
        return;
    }

    mavlink_msg_param_value_pack_chan(_vehicleSystemId,
                                      componentId,                                               // component id
                                      _mavlinkChannel,
                                      &responseMsg,                                              // Outgoing message
                                      paramId,                                                   // Parameter name
                                      _floatUnionForParam(componentId, paramId),                 // Parameter value
                                      _mapParamName2MavParamType[componentId][paramId],          // Parameter type
                                      _mapParamName2Value[componentId].count(),                  // Total number of parameters
                                      _mapParamName2Value[componentId].keys().indexOf(paramId)); // Index of this parameter
    respondWithMavlinkMessage(responseMsg);
}

void MockLink::emitRemoteControlChannelRawChanged(int channel, uint16_t raw)
{
    uint16_t chanRaw[18];

    for (int i=0; i<18; i++) {
        chanRaw[i] = UINT16_MAX;
    }
    chanRaw[channel] = raw;

    mavlink_message_t responseMsg;
    mavlink_msg_rc_channels_pack_chan(_vehicleSystemId,
                                      _vehicleComponentId,
                                      _mavlinkChannel,
                                      &responseMsg,          // Outgoing message
                                      0,                     // time since boot, ignored
                                      18,                    // channel count
                                      chanRaw[0],            // channel raw value
            chanRaw[1],            // channel raw value
            chanRaw[2],            // channel raw value
            chanRaw[3],            // channel raw value
            chanRaw[4],            // channel raw value
            chanRaw[5],            // channel raw value
            chanRaw[6],            // channel raw value
            chanRaw[7],            // channel raw value
            chanRaw[8],            // channel raw value
            chanRaw[9],            // channel raw value
            chanRaw[10],           // channel raw value
            chanRaw[11],           // channel raw value
            chanRaw[12],           // channel raw value
            chanRaw[13],           // channel raw value
            chanRaw[14],           // channel raw value
            chanRaw[15],           // channel raw value
            chanRaw[16],           // channel raw value
            chanRaw[17],           // channel raw value
            0);                    // rss
    respondWithMavlinkMessage(responseMsg);
}

void MockLink::_handleFTP(const mavlink_message_t& msg)
{
    _mockLinkFTP->mavlinkMessageReceived(msg);
}

void MockLink::_handleCommandLong(const mavlink_message_t& msg)
{
    static bool firstCmdUser3 = true;
    static bool firstCmdUser4 = true;

    bool noAck = false;
    mavlink_command_long_t request;
    uint8_t commandResult = MAV_RESULT_UNSUPPORTED;

    mavlink_msg_command_long_decode(&msg, &request);

    _sendMavCommandCountMap[static_cast<MAV_CMD>(request.command)]++;

    switch (request.command) {
    case MAV_CMD_COMPONENT_ARM_DISARM:
        if (request.param1 == 0.0f) {
            _mavBaseMode &= ~MAV_MODE_FLAG_SAFETY_ARMED;
        } else {
            _mavBaseMode |= MAV_MODE_FLAG_SAFETY_ARMED;
        }
        commandResult = MAV_RESULT_ACCEPTED;
        break;
    case MAV_CMD_PREFLIGHT_CALIBRATION:
        _handlePreFlightCalibration(request);
        commandResult = MAV_RESULT_ACCEPTED;
        break;
    case MAV_CMD_CONTROL_HIGH_LATENCY:
        if (linkConfiguration()->isHighLatency()) {
            _highLatencyTransmissionEnabled = static_cast<int>(request.param1) != 0;
            emit highLatencyTransmissionEnabledChanged(_highLatencyTransmissionEnabled);
            commandResult = MAV_RESULT_ACCEPTED;
        } else {
            commandResult = MAV_RESULT_FAILED;
        }
        break;
    case MAV_CMD_PREFLIGHT_STORAGE:
        commandResult = MAV_RESULT_ACCEPTED;
        break;
    case MAV_CMD_REQUEST_AUTOPILOT_CAPABILITIES:
        commandResult = MAV_RESULT_ACCEPTED;
        _respondWithAutopilotVersion();
        break;
    case MAV_CMD_REQUEST_MESSAGE:
        if (_handleRequestMessage(request, noAck)) {
            if (noAck) {
                return;
            }
            commandResult = MAV_RESULT_ACCEPTED;
        }
        break;
    case MAV_CMD_MOCKLINK_ALWAYS_RESULT_ACCEPTED:
        // Test command which always returns MAV_RESULT_ACCEPTED
        commandResult = MAV_RESULT_ACCEPTED;
        break;
    case MAV_CMD_MOCKLINK_ALWAYS_RESULT_FAILED:
        // Test command which always returns MAV_RESULT_FAILED
        commandResult = MAV_RESULT_FAILED;
        break;
    case MAV_CMD_MOCKLINK_SECOND_ATTEMPT_RESULT_ACCEPTED:
        // Test command which returns MAV_RESULT_ACCEPTED on second attempt
        if (firstCmdUser3) {
            firstCmdUser3 = false;
            return;
        } else {
            firstCmdUser3 = true;
            commandResult = MAV_RESULT_ACCEPTED;
        }
        break;
    case MAV_CMD_MOCKLINK_SECOND_ATTEMPT_RESULT_FAILED:
        // Test command which returns MAV_RESULT_FAILED on second attempt
        if (firstCmdUser4) {
            firstCmdUser4 = false;
            return;
        } else {
            firstCmdUser4 = true;
            commandResult = MAV_RESULT_FAILED;
        }
        break;
    case MAV_CMD_MOCKLINK_NO_RESPONSE:
    case MAV_CMD_MOCKLINK_NO_RESPONSE_NO_RETRY:
        // No response
        return;
    }

    mavlink_message_t commandAck;
    mavlink_msg_command_ack_pack_chan(_vehicleSystemId,
                                      _vehicleComponentId,
                                      _mavlinkChannel,
                                      &commandAck,
                                      request.command,
                                      commandResult,
                                      0,    // progress
                                      0,    // result_param2
                                      0,    // target_system
                                      0);   // target_component
    respondWithMavlinkMessage(commandAck);
}

void MockLink::sendUnexpectedCommandAck(MAV_CMD command, MAV_RESULT ackResult)
{
    mavlink_message_t commandAck;
    mavlink_msg_command_ack_pack_chan(_vehicleSystemId,
                                      _vehicleComponentId,
                                      _mavlinkChannel,
                                      &commandAck,
                                      command,
                                      ackResult,
                                      0,    // progress
                                      0,    // result_param2
                                      0,    // target_system
                                      0);   // target_component
    respondWithMavlinkMessage(commandAck);
}

void MockLink::_respondWithAutopilotVersion(void)
{
    mavlink_message_t msg;

    uint8_t customVersion[8] = { };
    uint32_t flightVersion = 0;
#if !defined(NO_ARDUPILOT_DIALECT)
    if (_firmwareType == MAV_AUTOPILOT_ARDUPILOTMEGA) {
        if (_vehicleType == MAV_TYPE_FIXED_WING) {
            flightVersion |= 9 << (8*2);
        } else if (_vehicleType == MAV_TYPE_SUBMARINE ) {
            flightVersion |= 5 << (8*2);
        } else if (_vehicleType == MAV_TYPE_GROUND_ROVER ) {
            flightVersion |= 5 << (8*2);
        } else {
            flightVersion |= 6 << (8*2);
        }
        flightVersion |= 3 << (8*3);    // Major
        flightVersion |= 0 << (8*1);    // Patch
        flightVersion |= FIRMWARE_VERSION_TYPE_DEV << (8*0);
    } else if (_firmwareType == MAV_AUTOPILOT_PX4) {
#endif
        flightVersion |= 1 << (8*3);
        flightVersion |= 4 << (8*2);
        flightVersion |= 1 << (8*1);
        flightVersion |= FIRMWARE_VERSION_TYPE_DEV << (8*0);
#if !defined(NO_ARDUPILOT_DIALECT)
    }
#endif
    mavlink_msg_autopilot_version_pack_chan(_vehicleSystemId,
                                            _vehicleComponentId,
                                            _mavlinkChannel,
                                            &msg,
                                            MAV_PROTOCOL_CAPABILITY_MAVLINK2 | MAV_PROTOCOL_CAPABILITY_MISSION_FENCE | MAV_PROTOCOL_CAPABILITY_MISSION_RALLY | (_firmwareType == MAV_AUTOPILOT_ARDUPILOTMEGA ? MAV_PROTOCOL_CAPABILITY_TERRAIN : 0),
                                            flightVersion,                   // flight_sw_version,
                                            0,                               // middleware_sw_version,
                                            0,                               // os_sw_version,
                                            0,                               // board_version,
                                            (uint8_t *)&customVersion,       // flight_custom_version,
                                            (uint8_t *)&customVersion,       // middleware_custom_version,
                                            (uint8_t *)&customVersion,       // os_custom_version,
                                            0,                               // vendor_id,
                                            0,                               // product_id,
                                            0,                               // uid
                                            0);                              // uid2
    respondWithMavlinkMessage(msg);
}

void MockLink::setMissionItemFailureMode(MockLinkMissionItemHandler::FailureMode_t failureMode, MAV_MISSION_RESULT failureAckResult)
{
    _missionItemHandler.setFailureMode(failureMode, failureAckResult);
}

void MockLink::_sendHomePosition(void)
{
    mavlink_message_t msg;

    float bogus[4];
    bogus[0] = 0.0f;
    bogus[1] = 0.0f;
    bogus[2] = 0.0f;
    bogus[3] = 0.0f;

    mavlink_msg_home_position_pack_chan(_vehicleSystemId,
                                        _vehicleComponentId,
                                        _mavlinkChannel,
                                        &msg,
                                        (int32_t)(_vehicleLatitude * 1E7),
                                        (int32_t)(_vehicleLongitude * 1E7),
                                        (int32_t)(_vehicleAltitude * 1000),
                                        0.0f, 0.0f, 0.0f,
                                        &bogus[0],
            0.0f, 0.0f, 0.0f,
            0);
    respondWithMavlinkMessage(msg);
}

void MockLink::_sendGpsRawInt(void)
{
    static uint64_t timeTick = 0;
    mavlink_message_t msg;

    mavlink_msg_gps_raw_int_pack_chan(_vehicleSystemId,
                                      _vehicleComponentId,
                                      _mavlinkChannel,
                                      &msg,
                                      timeTick++,                           // time since boot
                                      3,                                    // 3D fix
                                      (int32_t)(_vehicleLatitude  * 1E7),
                                      (int32_t)(_vehicleLongitude * 1E7),
                                      (int32_t)(_vehicleAltitude  * 1000),
                                      UINT16_MAX, UINT16_MAX,               // HDOP/VDOP not known
                                      UINT16_MAX,                           // velocity not known
                                      UINT16_MAX,                           // course over ground not known
                                      8,                                    // satellites visible
                                      //-- Extension
                                      0,                                    // Altitude (above WGS84, EGM96 ellipsoid), in meters * 1000 (positive for up).
                                      0,                                    // Position uncertainty in meters * 1000 (positive for up).
                                      0,                                    // Altitude uncertainty in meters * 1000 (positive for up).
                                      0,                                    // Speed uncertainty in meters * 1000 (positive for up).
                                      0,                                    // Heading / track uncertainty in degrees * 1e5.
                                      65535);                               // Yaw not provided
    respondWithMavlinkMessage(msg);
}

void MockLink::_sendChunkedStatusText(uint16_t chunkId, bool missingChunks)
{
    mavlink_message_t msg;

    int cChunks = 4;
    int num = 0;
    for (int i=0; i<cChunks; i++) {
        if (missingChunks && (i & 1)) {
            continue;
        }
        int cBuf = MAVLINK_MSG_STATUSTEXT_FIELD_TEXT_LEN;
        char msgBuf[MAVLINK_MSG_STATUSTEXT_FIELD_TEXT_LEN];
        memset(msgBuf, 0, sizeof(msgBuf));
        if (i == cChunks - 1) {
            // Last chunk is partial
            cBuf /= 2;
        }
        for (int j=0; j<cBuf-1; j++) {
            msgBuf[j] = '0' + num++;
            if (num > 9) {
                num = 0;
            }
        }
        msgBuf[cBuf-1] = 'A' + i;

        mavlink_msg_statustext_pack_chan(_vehicleSystemId,
                                         _vehicleComponentId,
                                         _mavlinkChannel,
                                         &msg,
                                         MAV_SEVERITY_INFO,
                                         msgBuf,
                                         chunkId,
                                         i);                    // chunk sequence number
        respondWithMavlinkMessage(msg);
    }

}

void MockLink::_sendStatusTextMessages(void)
{
    struct StatusMessage {
        MAV_SEVERITY        severity;
        const char*         msg;
    };

    static const struct StatusMessage rgMessages[] = {
    { MAV_SEVERITY_INFO,        "#Testing audio output" },
    { MAV_SEVERITY_EMERGENCY,   "Status text emergency" },
    { MAV_SEVERITY_ALERT,       "Status text alert" },
    { MAV_SEVERITY_CRITICAL,    "Status text critical" },
    { MAV_SEVERITY_ERROR,       "Status text error" },
    { MAV_SEVERITY_WARNING,     "Status text warning" },
    { MAV_SEVERITY_NOTICE,      "Status text notice" },
    { MAV_SEVERITY_INFO,        "Status text info" },
    { MAV_SEVERITY_DEBUG,       "Status text debug" },
};

    mavlink_message_t msg;

    for (size_t i=0; i<sizeof(rgMessages)/sizeof(rgMessages[0]); i++) {
        const struct StatusMessage* status = &rgMessages[i];

        mavlink_msg_statustext_pack_chan(_vehicleSystemId,
                                         _vehicleComponentId,
                                         _mavlinkChannel,
                                         &msg,
                                         status->severity,
                                         status->msg,
                                         0,                     // Not a chunked sequence
                                         0);                    // Not a chunked sequence
        respondWithMavlinkMessage(msg);
    }

    _sendChunkedStatusText(1, false /* missingChunks */);
    _sendChunkedStatusText(2, true /* missingChunks */);
    _sendChunkedStatusText(3, false /* missingChunks */);   // This should cause the previous incomplete chunk to spit out
    _sendChunkedStatusText(4, true /* missingChunks */);    // This should cause the timeout to fire
}

MockConfiguration::MockConfiguration(const QString& name)
    : LinkConfiguration(name)
{

}

MockConfiguration::MockConfiguration(MockConfiguration* source)
    : LinkConfiguration(source)
{
    _firmwareType       = source->_firmwareType;
    _vehicleType        = source->_vehicleType;
    _sendStatusText     = source->_sendStatusText;
    _incrementVehicleId = source->_incrementVehicleId;
    _failureMode        = source->_failureMode;
}

void MockConfiguration::copyFrom(LinkConfiguration *source)
{
    LinkConfiguration::copyFrom(source);
    auto* usource = qobject_cast<MockConfiguration*>(source);

    if (!usource) {
        qWarning() << "dynamic_cast failed" << source << usource;
        return;
    }

    _firmwareType       = usource->_firmwareType;
    _vehicleType        = usource->_vehicleType;
    _sendStatusText     = usource->_sendStatusText;
    _incrementVehicleId = usource->_incrementVehicleId;
    _failureMode        = usource->_failureMode;
}

void MockConfiguration::saveSettings(QSettings& settings, const QString& root)
{
    settings.beginGroup(root);
    settings.setValue(_firmwareTypeKey,         (int)_firmwareType);
    settings.setValue(_vehicleTypeKey,          (int)_vehicleType);
    settings.setValue(_sendStatusTextKey,       _sendStatusText);
    settings.setValue(_incrementVehicleIdKey,   _incrementVehicleId);
    settings.setValue(_failureModeKey,          (int)_failureMode);
    settings.sync();
    settings.endGroup();
}

void MockConfiguration::loadSettings(QSettings& settings, const QString& root)
{
    settings.beginGroup(root);
    _firmwareType       = (MAV_AUTOPILOT)settings.value(_firmwareTypeKey, (int)MAV_AUTOPILOT_PX4).toInt();
    _vehicleType        = (MAV_TYPE)settings.value(_vehicleTypeKey, (int)MAV_TYPE_QUADROTOR).toInt();
    _sendStatusText     = settings.value(_sendStatusTextKey, false).toBool();
    _incrementVehicleId = settings.value(_incrementVehicleIdKey, true).toBool();
    _failureMode        = (FailureMode_t)settings.value(_failureModeKey, (int)FailNone).toInt();
    settings.endGroup();
}

MockLink* MockLink::_startMockLink(MockConfiguration* mockConfig)
{
    LinkManager* linkMgr = qgcApp()->toolbox()->linkManager();

    mockConfig->setDynamic(true);
    SharedLinkConfigurationPtr config = linkMgr->addConfiguration(mockConfig);

    if (linkMgr->createConnectedLink(config)) {
        return qobject_cast<MockLink*>(config->link());
    } else {
        return nullptr;
    }
}

MockLink* MockLink::_startMockLinkWorker(QString configName, MAV_AUTOPILOT firmwareType, MAV_TYPE vehicleType, bool sendStatusText, MockConfiguration::FailureMode_t failureMode)
{
    MockConfiguration* mockConfig = new MockConfiguration(configName);

    mockConfig->setFirmwareType(firmwareType);
    mockConfig->setVehicleType(vehicleType);
    mockConfig->setSendStatusText(sendStatusText);
    mockConfig->setFailureMode(failureMode);

    return _startMockLink(mockConfig);
}

MockLink*  MockLink::startPX4MockLink(bool sendStatusText, MockConfiguration::FailureMode_t failureMode)
{
    return _startMockLinkWorker("PX4 MultiRotor MockLink", MAV_AUTOPILOT_PX4, MAV_TYPE_QUADROTOR, sendStatusText, failureMode);
}

MockLink*  MockLink::startGenericMockLink(bool sendStatusText, MockConfiguration::FailureMode_t failureMode)
{
    return _startMockLinkWorker("Generic MockLink", MAV_AUTOPILOT_GENERIC, MAV_TYPE_QUADROTOR, sendStatusText, failureMode);
}

MockLink* MockLink::startNoInitialConnectMockLink(bool sendStatusText, MockConfiguration::FailureMode_t failureMode)
{
    return _startMockLinkWorker("No Initial Connect MockLink", MAV_AUTOPILOT_PX4, MAV_TYPE_GENERIC, sendStatusText, failureMode);
}

MockLink*  MockLink::startAPMArduCopterMockLink(bool sendStatusText, MockConfiguration::FailureMode_t failureMode)
{
    return _startMockLinkWorker("ArduCopter MockLink",MAV_AUTOPILOT_ARDUPILOTMEGA, MAV_TYPE_QUADROTOR, sendStatusText, failureMode);
}

MockLink*  MockLink::startAPMArduPlaneMockLink(bool sendStatusText, MockConfiguration::FailureMode_t failureMode)
{
    return _startMockLinkWorker("ArduPlane MockLink", MAV_AUTOPILOT_ARDUPILOTMEGA, MAV_TYPE_FIXED_WING, sendStatusText, failureMode);
}

MockLink*  MockLink::startAPMArduSubMockLink(bool sendStatusText, MockConfiguration::FailureMode_t failureMode)
{
    return _startMockLinkWorker("ArduSub MockLink", MAV_AUTOPILOT_ARDUPILOTMEGA, MAV_TYPE_SUBMARINE, sendStatusText, failureMode);
}

MockLink*  MockLink::startAPMArduRoverMockLink(bool sendStatusText, MockConfiguration::FailureMode_t failureMode)
{
    return _startMockLinkWorker("ArduRover MockLink", MAV_AUTOPILOT_ARDUPILOTMEGA, MAV_TYPE_GROUND_ROVER, sendStatusText, failureMode);
}

void MockLink::_sendRCChannels(void)
{
    mavlink_message_t   msg;

    mavlink_msg_rc_channels_pack_chan(_vehicleSystemId,
                                      _vehicleComponentId,
                                      _mavlinkChannel,
                                      &msg,
                                      0,                     // time_boot_ms
                                      16,                    // chancount
                                      1500, 1500, 1500, 1500, 1500, 1500, 1500, 1500,   // channel 1-8
                                      1500, 1500, 1500, 1500, 1500, 1500, 1500, 1500,   // channel 9-16
                                      UINT16_MAX, UINT16_MAX,
                                      0);                    // rssi

    respondWithMavlinkMessage(msg);

}

void MockLink::_handlePreFlightCalibration(const mavlink_command_long_t& request)
{
    const char* pCalMessage;
    static const char* gyroCalResponse = "[cal] calibration started: 2 gyro";
    static const char* magCalResponse = "[cal] calibration started: 2 mag";
    static const char* accelCalResponse = "[cal] calibration started: 2 accel";

    if (request.param1 == 1) {
        // Gyro cal
        pCalMessage = gyroCalResponse;
    } else if (request.param2 == 1) {
        // Mag cal
        pCalMessage = magCalResponse;
    } else if (request.param5 == 1) {
        // Accel cal
        pCalMessage = accelCalResponse;
    } else {
        return;
    }

    mavlink_message_t msg;
    mavlink_msg_statustext_pack_chan(_vehicleSystemId,
                                     _vehicleComponentId,
                                     _mavlinkChannel,
                                     &msg,
                                     MAV_SEVERITY_INFO,
                                     pCalMessage,
                                     0, 0);                 // Not chunked
    respondWithMavlinkMessage(msg);
}

void MockLink::_handleLogRequestList(const mavlink_message_t& msg)
{
    mavlink_log_request_list_t request;

    mavlink_msg_log_request_list_decode(&msg, &request);

    if (request.start != 0 && request.end != 0xffff) {
        qWarning() << "MockLink::_handleLogRequestList cannot handle partial requests";
        return;
    }

    mavlink_message_t responseMsg;
    mavlink_msg_log_entry_pack_chan(_vehicleSystemId,
                                    _vehicleComponentId,
                                    _mavlinkChannel,
                                    &responseMsg,
                                    _logDownloadLogId,       // log id
                                    1,                       // num_logs
                                    1,                       // last_log_num
                                    0,                       // time_utc
                                    _logDownloadFileSize);   // size
    respondWithMavlinkMessage(responseMsg);
}

void MockLink::_handleLogRequestData(const mavlink_message_t& msg)
{
    mavlink_log_request_data_t request;

    mavlink_msg_log_request_data_decode(&msg, &request);

    if (_logDownloadFilename.isEmpty()) {
#ifdef UNITTEST_BUILD
        _logDownloadFilename = UnitTest::createRandomFile(_logDownloadFileSize);
#endif
    }

    if (request.id != 0) {
        qWarning() << "MockLink::_handleLogRequestData id must be 0";
        return;
    }

    if (request.ofs > _logDownloadFileSize - 1) {
        qWarning() << "MockLink::_handleLogRequestData offset past end of file request.ofs:size" << request.ofs << _logDownloadFileSize;
        return;
    }

    // This will trigger _logDownloadWorker to send data
    _logDownloadCurrentOffset = request.ofs;
    if (request.ofs + request.count > _logDownloadFileSize) {
        request.count = _logDownloadFileSize - request.ofs;
    }
    _logDownloadBytesRemaining = request.count;
}

void MockLink::_logDownloadWorker(void)
{
    if (_logDownloadBytesRemaining != 0) {
        QFile file(_logDownloadFilename);
        if (file.open(QIODevice::ReadOnly)) {
            uint8_t buffer[MAVLINK_MSG_LOG_DATA_FIELD_DATA_LEN];

            qint64 bytesToRead = qMin(_logDownloadBytesRemaining, (uint32_t)MAVLINK_MSG_LOG_DATA_FIELD_DATA_LEN);
            Q_ASSERT(file.seek(_logDownloadCurrentOffset));
            Q_ASSERT(file.read((char *)buffer, bytesToRead) == bytesToRead);

            qDebug() << "MockLink::_logDownloadWorker" << _logDownloadCurrentOffset << _logDownloadBytesRemaining;

            mavlink_message_t responseMsg;
            mavlink_msg_log_data_pack_chan(_vehicleSystemId,
                                           _vehicleComponentId,
                                           _mavlinkChannel,
                                           &responseMsg,
                                           _logDownloadLogId,
                                           _logDownloadCurrentOffset,
                                           bytesToRead,
                                           &buffer[0]);
            respondWithMavlinkMessage(responseMsg);

            _logDownloadCurrentOffset += bytesToRead;
            _logDownloadBytesRemaining -= bytesToRead;

            file.close();
        } else {
            qWarning() << "MockLink::_logDownloadWorker open failed" << file.errorString();
        }
    }
}

void MockLink::_sendADSBVehicles(void)
{
    _adsbAngle += 2;
    _adsbVehicleCoordinate = QGeoCoordinate(_vehicleLatitude, _vehicleLongitude).atDistanceAndAzimuth(500, _adsbAngle);
    _adsbVehicleCoordinate.setAltitude(100);

    mavlink_message_t responseMsg;
    mavlink_msg_adsb_vehicle_pack_chan(_vehicleSystemId,
                                       _vehicleComponentId,
                                       _mavlinkChannel,
                                       &responseMsg,
                                       12345,                                       // ICAO address
                                       _adsbVehicleCoordinate.latitude() * 1e7,
                                       _adsbVehicleCoordinate.longitude() * 1e7,
                                       ADSB_ALTITUDE_TYPE_GEOMETRIC,
                                       _adsbVehicleCoordinate.altitude() * 1000,    // Altitude in millimeters
                                       10 * 100,                                    // Heading in centidegress
                                       0, 0,                                        // Horizontal/Vertical velocity
                                       "N1234500",                                  // Callsign
                                       ADSB_EMITTER_TYPE_ROTOCRAFT,
                                       1,                                           // Seconds since last communication
                                       ADSB_FLAGS_VALID_COORDS | ADSB_FLAGS_VALID_ALTITUDE | ADSB_FLAGS_VALID_HEADING | ADSB_FLAGS_VALID_CALLSIGN | ADSB_FLAGS_SIMULATED,
                                       0);                                          // Squawk code

    respondWithMavlinkMessage(responseMsg);
}

bool MockLink::_handleRequestMessage(const mavlink_command_long_t& request, bool& noAck)
{
    noAck = false;

    switch ((int)request.param1) {
    case MAVLINK_MSG_ID_COMPONENT_INFORMATION:
        switch (static_cast<int>(request.param2)) {
        case COMP_METADATA_TYPE_VERSION:
            _sendVersionMetaData();
            return true;
        case COMP_METADATA_TYPE_PARAMETER:
            _sendParameterMetaData();
            return true;
        }
        break;
    case MAVLINK_MSG_ID_DEBUG:
        switch (_requestMessageFailureMode) {
        case FailRequestMessageNone:
            break;
        case FailRequestMessageCommandAcceptedMsgNotSent:
            return true;
        case FailRequestMessageCommandUnsupported:
            return false;
        case FailRequestMessageCommandNoResponse:
            noAck = true;
            return true;
        case FailRequestMessageCommandAcceptedSecondAttempMsgSent:
            return true;
        }
    {
        mavlink_message_t   responseMsg;
        mavlink_msg_debug_pack_chan(_vehicleSystemId,
                                    _vehicleComponentId,
                                    _mavlinkChannel,
                                    &responseMsg,
                                    0, 0, 0);
        respondWithMavlinkMessage(responseMsg);
    }
        return true;
    }

    return false;
}

void MockLink::_sendVersionMetaData(void)
{
    mavlink_message_t   responseMsg;
#if 1
    char                metaDataURI[MAVLINK_MSG_COMPONENT_INFORMATION_FIELD_METADATA_URI_LEN]       = "mavlinkftp://version.json.gz";
#else
    char                metaDataURI[MAVLINK_MSG_COMPONENT_INFORMATION_FIELD_METADATA_URI_LEN]       = "https://bit.ly/31nm0fs";
#endif
    char                translationURI[MAVLINK_MSG_COMPONENT_INFORMATION_FIELD_TRANSLATION_URI_LEN] = "";

    mavlink_msg_component_information_pack_chan(_vehicleSystemId,
                                                _vehicleComponentId,
                                                _mavlinkChannel,
                                                &responseMsg,
                                                0,                          // time_boot_ms
                                                COMP_METADATA_TYPE_VERSION,
                                                1,                          // comp_metadata_uid
                                                metaDataURI,
                                                0,                          // comp_translation_uid
                                                translationURI);
    respondWithMavlinkMessage(responseMsg);
}

void MockLink::_sendParameterMetaData(void)
{
    mavlink_message_t   responseMsg;
#if 1
    char                metaDataURI[MAVLINK_MSG_COMPONENT_INFORMATION_FIELD_METADATA_URI_LEN]       = "mavlinkftp://parameter.json";
#else
    char                metaDataURI[MAVLINK_MSG_COMPONENT_INFORMATION_FIELD_METADATA_URI_LEN]       = "https://bit.ly/2ZKRIRE";
#endif
    char                translationURI[MAVLINK_MSG_COMPONENT_INFORMATION_FIELD_TRANSLATION_URI_LEN] = "";

    mavlink_msg_component_information_pack_chan(_vehicleSystemId,
                                                _vehicleComponentId,
                                                _mavlinkChannel,
                                                &responseMsg,
                                                0,                              // time_boot_ms
                                                COMP_METADATA_TYPE_PARAMETER,
                                                1,                              // comp_metadata_uid
                                                metaDataURI,
                                                0,                              // comp_translation_uid
                                                translationURI);
    respondWithMavlinkMessage(responseMsg);
}

void MockLink::simulateConnectionRemoved(void)
{
    _commLost = true;
    _connectionRemoved();
}<|MERGE_RESOLUTION|>--- conflicted
+++ resolved
@@ -48,7 +48,6 @@
 const char* MockConfiguration::_incrementVehicleIdKey   = "IncrementVehicleId";
 const char* MockConfiguration::_failureModeKey          = "FailureMode";
 
-<<<<<<< HEAD
 constexpr MAV_CMD MockLink::MAV_CMD_MOCKLINK_ALWAYS_RESULT_ACCEPTED;
 constexpr MAV_CMD MockLink::MAV_CMD_MOCKLINK_ALWAYS_RESULT_FAILED;
 constexpr MAV_CMD MockLink::MAV_CMD_MOCKLINK_SECOND_ATTEMPT_RESULT_ACCEPTED;
@@ -56,20 +55,13 @@
 constexpr MAV_CMD MockLink::MAV_CMD_MOCKLINK_NO_RESPONSE;
 constexpr MAV_CMD MockLink::MAV_CMD_MOCKLINK_NO_RESPONSE_NO_RETRY;
 
-MockLink::MockLink(SharedLinkConfigurationPointer& config)
-=======
 MockLink::MockLink(SharedLinkConfigurationPtr& config)
->>>>>>> 66753e21
     : LinkInterface                         (config)
     , _missionItemHandler                   (this, qgcApp()->toolbox()->mavlinkProtocol())
     , _name                                 ("MockLink")
     , _connected                            (false)
     , _mavlinkChannel                       (0)
-<<<<<<< HEAD
-    , _vehicleSystemId                      (_nextVehicleSystemId++)
-=======
     , _vehicleComponentId                   (MAV_COMP_ID_AUTOPILOT1)
->>>>>>> 66753e21
     , _inNSH                                (false)
     , _mavlinkStarted                       (true)
     , _mavBaseMode                          (MAV_MODE_FLAG_MANUAL_INPUT_ENABLED | MAV_MODE_FLAG_CUSTOM_MODE_ENABLED)
