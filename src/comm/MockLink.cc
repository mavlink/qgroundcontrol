--- conflicted
+++ resolved
@@ -912,17 +912,12 @@
                                             (uint8_t *)&customVersion,       // os_custom_version,
                                             0,                               // vendor_id,
                                             0,                               // product_id,
-<<<<<<< HEAD
-                                            0,                               // uid
-                                            0);                              // uid2
-=======
                                             0                                // uid
 #if defined(NO_ARDUPILOT_DIALECT)
                                             //-- Once the MAVLink module is updated, this should show up. In the mean time, it's disabled.
                                             ,0                               // uid2
 #endif
                                             );
->>>>>>> e67c357c
     respondWithMavlinkMessage(msg);
 }
 
