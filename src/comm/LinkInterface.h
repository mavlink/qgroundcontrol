--- conflicted
+++ resolved
@@ -190,30 +190,7 @@
 
 protected:
     // Links are only created by LinkManager so constructor is not public
-<<<<<<< HEAD
     LinkInterface(SharedLinkConfigurationPointer& config);
-=======
-    LinkInterface() :
-        QThread(0)
-        , _mavlinkChannelSet(false)
-        , _active(false)
-        , _enableRateCollection(false)
-        , _decodedFirstMavlinkPacket(false)
-    {
-        // Initialize everything for the data rate calculation buffers.
-        _inDataIndex  = 0;
-        _outDataIndex = 0;
-        
-        // Initialize our data rate buffers.
-        memset(_inDataWriteAmounts, 0, sizeof(_inDataWriteAmounts));
-        memset(_inDataWriteTimes,   0, sizeof(_inDataWriteTimes));
-        memset(_outDataWriteAmounts,0, sizeof(_outDataWriteAmounts));
-        memset(_outDataWriteTimes,  0, sizeof(_outDataWriteTimes));
-        
-        QObject::connect(this, &LinkInterface::_invokeWriteBytes, this, &LinkInterface::_writeBytes);
-        qRegisterMetaType<LinkInterface*>("LinkInterface*");
-    }
->>>>>>> a2a3fde9
 
     /// This function logs the send times and amounts of datas for input. Data is used for calculating
     /// the transmission rate.
