--- conflicted
+++ resolved
@@ -280,13 +280,8 @@
 void TCPConfiguration::copyFrom(LinkConfiguration *source)
 {
     LinkConfiguration::copyFrom(source);
-<<<<<<< HEAD
-    TCPConfiguration* usource = dynamic_cast<TCPConfiguration*>(source);
+    auto* usource = qobject_cast<TCPConfiguration*>(source);
     Q_ASSERT(usource != nullptr);
-=======
-    auto* usource = qobject_cast<TCPConfiguration*>(source);
-    Q_ASSERT(usource != NULL);
->>>>>>> ea63d012
     _port    = usource->port();
     _address = usource->address();
 }
