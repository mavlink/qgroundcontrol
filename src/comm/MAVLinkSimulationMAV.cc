#include <QDebug>
#include <cmath>
#include <qmath.h>

#include "MAVLinkSimulationMAV.h"

MAVLinkSimulationMAV::MAVLinkSimulationMAV(MAVLinkSimulationLink *parent, int systemid, double lat, double lon) :
        QObject(parent),
        link(parent),
        planner(parent, systemid),
        systemid(systemid),
        timer25Hz(0),
        timer10Hz(0),
        timer1Hz(0),
        latitude(lat),
        longitude(lon),
        altitude(0.0),
        x(lat),
        y(lon),
        z(550),
        roll(0.0),
        pitch(0.0),
        yaw(0.0),
        globalNavigation(true),
        firstWP(false),
        previousSPX(8.548056),
        previousSPY(47.376389),
        previousSPZ(550),
        previousSPYaw(0.0),
        nextSPX(8.548056),
        nextSPY(47.376389),
        nextSPZ(550),
        nextSPYaw(0.0),
        sys_mode(MAV_MODE_READY),
        sys_state(MAV_STATE_STANDBY),
        nav_mode(MAV_NAV_GROUNDED),
        flying(false)
{
    // Please note: The waypoint planner is running
    connect(&mainloopTimer, SIGNAL(timeout()), this, SLOT(mainloop()));
    connect(&planner, SIGNAL(messageSent(mavlink_message_t)), this, SLOT(handleMessage(mavlink_message_t)));
    connect(link, SIGNAL(messageReceived(mavlink_message_t)), this, SLOT(handleMessage(mavlink_message_t)));
    mainloopTimer.start(20);
    mainloop();
}

void MAVLinkSimulationMAV::mainloop()
{
    // Calculate new simulator values
    //    double maxSpeed = 0.0001; // rad/s in earth coordinate frame

    //        double xNew = // (nextSPX - previousSPX)

    if (flying)
    {
        sys_state = MAV_STATE_ACTIVE;
        sys_mode = MAV_MODE_AUTO;
        nav_mode = MAV_NAV_WAYPOINT;
    }

    // 1 Hz execution
    if (timer1Hz <= 0)
    {
        mavlink_message_t msg;
        mavlink_msg_heartbeat_pack(systemid, MAV_COMP_ID_IMU, &msg, MAV_FIXED_WING, MAV_AUTOPILOT_PIXHAWK);
        link->sendMAVLinkMessage(&msg);
        planner.handleMessage(msg);

        mavlink_servo_output_raw_t servos;
        servos.servo1_raw = 1000;
        servos.servo2_raw = 1250;
        servos.servo3_raw = 1400;
        servos.servo4_raw = 1500;
        servos.servo5_raw = 1800;
        servos.servo6_raw = 1500;
        servos.servo7_raw = 1500;
        servos.servo8_raw = 2000;

        mavlink_msg_servo_output_raw_encode(systemid, MAV_COMP_ID_IMU, &msg, &servos);
        link->sendMAVLinkMessage(&msg);
        timer1Hz = 50;
    }

    // 10 Hz execution
    if (timer10Hz <= 0)
    {
        double radPer100ms = 0.00006;
        double altPer100ms = 0.4;
        double xm = (nextSPX - x);
        double ym = (nextSPY - y);
        double zm = (nextSPZ - z);

        float zsign = (zm < 0) ? -1.0f : 1.0f;

        if (!firstWP)
        {
            //float trueyaw = atan2f(xm, ym);

            float newYaw = atan2f(ym, xm);

            if (fabs(yaw - newYaw) < 90)
            {
                yaw = yaw*0.7 + 0.3*newYaw;
            }
            else
            {
                yaw = newYaw;
            }

            //qDebug() << "SIMULATION MAV: x:" << xm << "y:" << ym << "z:" << zm << "yaw:" << yaw;

            //if (sqrt(xm*xm+ym*ym) > 0.0000001)
            if (flying)
            {
                x += cos(yaw)*radPer100ms;
                y += sin(yaw)*radPer100ms;
                z += altPer100ms*zsign;
            }

            //if (xm < 0.001) xm
        }
        else
        {
            x = nextSPX;
            y = nextSPY;
            z = nextSPZ;
            firstWP = false;
            qDebug() << "INIT STEP";
        }


        // GLOBAL POSITION
        mavlink_message_t msg;
        mavlink_global_position_int_t pos;
        pos.alt = z*1000.0;
        pos.lat = x*1E7;
        pos.lon = y*1E7;
        pos.vx = sin(yaw)*10.0f*100.0f;
        pos.vy = 0;
        pos.vz = altPer100ms*10.0f*100.0f*zsign*-1.0f;
        mavlink_msg_global_position_int_encode(systemid, MAV_COMP_ID_IMU, &msg, &pos);
        link->sendMAVLinkMessage(&msg);
        planner.handleMessage(msg);

        // ATTITUDE
        mavlink_attitude_t attitude;
        attitude.usec = 0;
        attitude.roll = 0.0f;
        attitude.pitch = 0.0f;
<<<<<<< HEAD
        attitude.yaw = yaw-(M_PI/2.0);
=======
        attitude.yaw = yaw;
>>>>>>> a11ca3da
        attitude.rollspeed = 0.0f;
        attitude.pitchspeed = 0.0f;
        attitude.yawspeed = 0.0f;

        mavlink_msg_attitude_encode(systemid, MAV_COMP_ID_IMU, &msg, &attitude);
        link->sendMAVLinkMessage(&msg);

        // SYSTEM STATUS
        mavlink_sys_status_t status;
        status.load = 300;
        status.mode = sys_mode;
        status.nav_mode = nav_mode;
        status.packet_drop = 0;
        status.vbat = 10500;
        status.status = sys_state;
        status.battery_remaining = 912;
        mavlink_msg_sys_status_encode(systemid, MAV_COMP_ID_IMU, &msg, &status);
        link->sendMAVLinkMessage(&msg);
        timer10Hz = 5;

        // VFR HUD
        mavlink_vfr_hud_t hud;
        hud.airspeed = pos.vx/100.0f;
        hud.groundspeed = pos.vx/100.0f;
        hud.alt = z;
        hud.heading = static_cast<int>((yaw/M_PI)*180.0f+180.0f) % 360;
        hud.climb = pos.vz/100.0f;
        hud.throttle = 90;
        mavlink_msg_vfr_hud_encode(systemid, MAV_COMP_ID_IMU, &msg, &hud);
        link->sendMAVLinkMessage(&msg);

        // NAV CONTROLLER
        mavlink_nav_controller_output_t nav;
        nav.nav_roll = roll;
        nav.nav_pitch = pitch;
        nav.nav_bearing = yaw;
        nav.target_bearing = yaw;
        nav.wp_dist = 2.0f;
        nav.alt_error = 0.5f;
        nav.xtrack_error = 0.2f;
        nav.aspd_error = 0.0f;
        mavlink_msg_nav_controller_output_encode(systemid, MAV_COMP_ID_IMU, &msg, &nav);
        link->sendMAVLinkMessage(&msg);

        // RAW PRESSURE
        mavlink_raw_pressure_t pressure;
        pressure.press_abs = 1000;
        pressure.press_diff1 = 2000;
        pressure.press_diff2 = 5000;
        pressure.temperature = 18150; // 18.15 deg Celsius
        pressure.usec = 0; // Works also with zero timestamp
        mavlink_msg_raw_pressure_encode(systemid, MAV_COMP_ID_IMU, &msg, &pressure);
        link->sendMAVLinkMessage(&msg);
    }

    // 25 Hz execution
    if (timer25Hz <= 0)
    {
        // The message container to be used for sending
        mavlink_message_t ret;

        #ifdef MAVLINK_ENABLED_PIXHAWK
        // Send which controllers are active
        mavlink_control_status_t control_status;
        control_status.control_att = 1;
        control_status.control_pos_xy = 1;
        control_status.control_pos_yaw = 1;
        control_status.control_pos_z = 1;
        control_status.gps_fix = 2;        // 2D GPS fix
        control_status.position_fix = 3;   // 3D fix from GPS + barometric pressure
        control_status.vision_fix = 0;     // no fix from vision system
        control_status.ahrs_health = 230;
        mavlink_msg_control_status_encode(systemid, MAV_COMP_ID_IMU, &ret, &control_status);
        link->sendMAVLinkMessage(&ret);
        #endif //MAVLINK_ENABLED_PIXHAWK

        // Send actual controller outputs
        // This message just shows the direction
        // and magnitude of the control output
//        mavlink_position_controller_output_t pos;
//        pos.x = sin(yaw)*127.0f;
//        pos.y = cos(yaw)*127.0f;
//        pos.z = 0;
//        mavlink_msg_position_controller_output_encode(systemid, MAV_COMP_ID_IMU, &ret, &pos);
//        link->sendMAVLinkMessage(&ret);

        // Send a named value with name "FLOAT" and 0.5f as value

        // The message container to be used for sending
        //mavlink_message_t ret;
        // The C-struct holding the data to be sent
        mavlink_named_value_float_t val;

        // Fill in the data
        // Name of the value, maximum 10 characters
        // see full message specs at:
        // http://pixhawk.ethz.ch/wiki/mavlink/
        strcpy((char *)val.name, "FLOAT");
        // Value, in this case 0.5
        val.value = 0.5f;

        // Encode the data (adding header and checksums, etc.)
        mavlink_msg_named_value_float_encode(systemid, MAV_COMP_ID_IMU, &ret, &val);
        // And send it
        link->sendMAVLinkMessage(&ret);

        // MICROCONTROLLER SEND CODE:

        // uint8_t buf[MAVLINK_MAX_PACKET_LEN];
        // int16_t len = mavlink_msg_to_send_buffer(buf, &ret);
        // uart0_transmit(buf, len);


        // SEND INTEGER VALUE

        // We are reusing the "mavlink_message_t ret"
        // message buffer

        // The C-struct holding the data to be sent
        mavlink_named_value_int_t valint;

        // Fill in the data
        // Name of the value, maximum 10 characters
        // see full message specs at:
        // http://pixhawk.ethz.ch/wiki/mavlink/
        strcpy((char *)valint.name, "INTEGER");
        // Value, in this case 18000
        valint.value = 18000;

        // Encode the data (adding header and checksums, etc.)
        mavlink_msg_named_value_int_encode(systemid, MAV_COMP_ID_IMU, &ret, &valint);
        // And send it
        link->sendMAVLinkMessage(&ret);

        // MICROCONTROLLER SEND CODE:

        // uint8_t buf[MAVLINK_MAX_PACKET_LEN];
        // int16_t len = mavlink_msg_to_send_buffer(buf, &ret);
        // uart0_transmit(buf, len);

        timer25Hz = 2;
    }

    timer1Hz--;
    timer10Hz--;
    timer25Hz--;
}

void MAVLinkSimulationMAV::handleMessage(const mavlink_message_t& msg)
{
    //qDebug() << "MAV:" << systemid << "RECEIVED MESSAGE FROM" << msg.sysid << "COMP" << msg.compid;

    switch(msg.msgid)
    {
    case MAVLINK_MSG_ID_ATTITUDE:
        break;
    case MAVLINK_MSG_ID_SET_MODE:
        {
            mavlink_set_mode_t mode;
            mavlink_msg_set_mode_decode(&msg, &mode);
            if (systemid == mode.target) sys_mode = mode.mode;
        }
        break;
    case MAVLINK_MSG_ID_ACTION:
        {
            mavlink_action_t action;
            mavlink_msg_action_decode(&msg, &action);
            if (systemid == action.target && (action.target_component == 0 || action.target_component == MAV_COMP_ID_IMU))
            {
                mavlink_action_ack_t ack;
                ack.action = action.action;
                switch (action.action)
                {
                case MAV_ACTION_TAKEOFF:
                    flying = true;
                    nav_mode = MAV_NAV_LIFTOFF;
                    ack.result = 1;
                    break;
                default:
                    {
                        ack.result = 0;
                    }
                    break;
                }

                // Give feedback about action
                mavlink_message_t r_msg;
                mavlink_msg_action_ack_encode(systemid, MAV_COMP_ID_IMU, &r_msg, &ack);
                link->sendMAVLinkMessage(&r_msg);
            }
        }
        break;
    case MAVLINK_MSG_ID_LOCAL_POSITION_SETPOINT_SET:
        {
            mavlink_local_position_setpoint_set_t sp;
            mavlink_msg_local_position_setpoint_set_decode(&msg, &sp);
            if (sp.target_system == this->systemid)
            {
                nav_mode = MAV_NAV_WAYPOINT;
                previousSPX = nextSPX;
                previousSPY = nextSPY;
                previousSPZ = nextSPZ;
                nextSPX = sp.x;
                nextSPY = sp.y;
                nextSPZ = sp.z;

                // Rotary wing
                //nextSPYaw = sp.yaw;

                // Airplane
                //yaw = atan2(previousSPX-nextSPX, previousSPY-nextSPY);

                //if (!firstWP) firstWP = true;
            }
            //qDebug() << "UPDATED SP:" << "X" << nextSPX << "Y" << nextSPY << "Z" << nextSPZ;
        }
        break;
    }
}<|MERGE_RESOLUTION|>--- conflicted
+++ resolved
@@ -147,11 +147,7 @@
         attitude.usec = 0;
         attitude.roll = 0.0f;
         attitude.pitch = 0.0f;
-<<<<<<< HEAD
-        attitude.yaw = yaw-(M_PI/2.0);
-=======
         attitude.yaw = yaw;
->>>>>>> a11ca3da
         attitude.rollspeed = 0.0f;
         attitude.pitchspeed = 0.0f;
         attitude.yawspeed = 0.0f;
