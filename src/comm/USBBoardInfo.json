{
    "comment":  "AutoConnect usb board info",

    "version":          1,
    "fileType":         "USBBoardInfo",
    "groundStation":    "QGroundControl",

    "boardInfo": [
        { "vendorID": 9900, "productID": 16,        "boardClass": "Pixhawk",    "name": "PX4 FMU V1" },
        { "vendorID": 9900, "productID": 17,        "boardClass": "Pixhawk",    "name": "PX4 FMU V2" },
        { "vendorID": 9900, "productID": 18,        "boardClass": "Pixhawk",    "name": "PX4 FMU V4" },
        { "vendorID": 9900, "productID": 19,        "boardClass": "Pixhawk",    "name": "PX4 FMU V4 PRO" },
        { "vendorID": 9900, "productID": 22,        "boardClass": "Pixhawk",    "name": "PX4 FMU V2",           "comment": "Bootloader on older Pixhawk V2 boards" },
        { "vendorID": 9900, "productID": 4097,      "boardClass": "Pixhawk",    "name": "AeroCore" },
        { "vendorID": 9900, "productID": 33,        "boardClass": "Pixhawk",    "name": "AUAV X2.1 FMU V2" },
        { "vendorID": 9900, "productID": 48,        "boardClass": "Pixhawk",    "name": "MindPX FMU V2" },
        { "vendorID": 9900, "productID": 50,        "boardClass": "Pixhawk",    "name": "PX4 FMU V5" },
        { "vendorID": 9900, "productID": 64,        "boardClass": "Pixhawk",    "name": "TAP V1" },
        { "vendorID": 9900, "productID": 65,        "boardClass": "Pixhawk",    "name": "ASC V1" },
        { "vendorID": 9900, "productID": 22,        "boardClass": "Pixhawk",    "name": "Crazyflie 2" },
        { "vendorID": 9900, "productID": 1,         "boardClass": "Pixhawk",    "name": "Omnibus F4 SD" },
        { "vendorID": 8137, "productID": 28,        "boardClass": "Pixhawk",    "name": "PX4 FMUK66 v3.x" },
<<<<<<< HEAD
        { "vendorID": 1155, "productID": 41775,     "boardClass": "Pixhawk",    "name": "PX4 FMU ModalAI FCv1" },
=======
        { "vendorID":12642, "productID": 75,        "boardClass": "Pixhawk",    "name": "PX4 DurandalV1" },
>>>>>>> e74f90e3

        { "vendorID": 1155, "productID": 22336,     "boardClass": "Pixhawk",    "name": "ArduPilot ChibiOS" },
        { "vendorID": 4617, "productID": 22336,     "boardClass": "Pixhawk",    "name": "ArduPilot ChibiOS" },

        { "vendorID": 12642, "productID": 0,        "boardClass": "Pixhawk",    "name": "Holybro" },

        { "vendorID": 11694, "productID": 0,        "boardClass": "Pixhawk",    "name": "Hex/ProfiCNC" },

        { "vendorID": 9900, "productID": 21,        "boardClass": "PX4 Flow",   "name": "PX4 Flow" },

        { "vendorID": 1027, "productID": 24597,     "boardClass": "SiK Radio",  "name": "SiK Radio",            "comment": "3DR Radio" },
        { "vendorID": 1027, "productID": 24577,     "boardClass": "SiK Radio",  "name": "SiK Radio",            "comment": "3DR Radio on FTDI" },
        { "vendorID": 4292, "productID": 60000,     "boardClass": "SiK Radio",  "name": "SiK Radio",            "comment": "SILabs Radio" },

        { "vendorID": 5446, "productID": 424,       "boardClass": "RTK GPS",    "name": "U-blox RTK GPS",       "comment": "U-blox RTK GPS (M8P)" },
        { "vendorID": 5446, "productID": 425,       "boardClass": "RTK GPS",    "name": "U-blox RTK GPS",       "comment": "U-blox RTK GPS (F9P)" },
        { "vendorID": 1317, "productID": 42151,     "boardClass": "RTK GPS",    "name": "Trimble RTK GPS" },
        { "vendorID": 5418, "productID": 34240,     "boardClass": "RTK GPS",    "name": "Septentrio RTK GPS" },
        { "vendorID": 8352, "productID": 16732,     "boardClass": "OpenPilot",  "name": "OpenPilot OPLink" },
        { "vendorID": 8352, "productID": 16733,     "boardClass": "OpenPilot",  "name": "OpenPilot CC3D" },
        { "vendorID": 8352, "productID": 16734,     "boardClass": "OpenPilot",  "name": "OpenPilot Revolution" },
        { "vendorID": 8352, "productID": 16848,     "boardClass": "OpenPilot",  "name": "Taulabs Sparky2" }
    ],

    "boardDescriptionFallback": [
        { "regExp": "^PX4 FMU v5.x$",       "boardClass": "Pixhawk" },
        { "regExp": "^PX4 BL FMU v5.x$",    "boardClass": "Pixhawk" },
        { "regExp": "^PX4 FMU v4.x PRO$",   "boardClass": "Pixhawk" },
        { "regExp": "^PX4 BL FMU v4.x PRO$","boardClass": "Pixhawk" },
        { "regExp": "^PX4 FMU v4.x$",       "boardClass": "Pixhawk" },
        { "regExp": "^PX4 BL FMU v4.x$",    "boardClass": "Pixhawk" },
        { "regExp": "^PX4 FMU v2.x$",       "boardClass": "Pixhawk" },
        { "regExp": "^PX4 BL FMU v2.x$",    "boardClass": "Pixhawk" },
        { "regExp": "^PX4 FMU v1.x$",       "boardClass": "Pixhawk" },
        { "regExp": "^PX4 BL FMU v1.x$",    "boardClass": "Pixhawk" },
        { "regExp": "^MindPX FMU v2.x$",    "boardClass": "Pixhawk" },
        { "regExp": "^MindPX BL FMU v2.x$", "boardClass": "Pixhawk" },
        { "regExp": "^PX4 TAP v1.x$",       "boardClass": "Pixhawk" },
        { "regExp": "^PX4 BL TAP v1.x$",    "boardClass": "Pixhawk" },
        { "regExp": "^PX4 ASC v1.x$",       "boardClass": "Pixhawk" },
        { "regExp": "^PX4 BL ASC v1.x$",    "boardClass": "Pixhawk" },
        { "regExp": "^PX4 FMU",             "boardClass": "Pixhawk" },
        { "regExp": "^PX4 Crazyflie v2.0",  "boardClass": "Pixhawk" },
        { "regExp": "^Crazyflie BL",        "boardClass": "Pixhawk" },
        { "regExp": "^PX4 OmnibusF4SD",     "boardClass": "Pixhawk" },
        { "regExp": "^fmuv[2345]$",         "boardClass": "Pixhawk" },
        { "regExp": "PX4.*Flow",            "boardClass": "PX4 Flow" },
        { "regExp": "^FT231X USB UART$",    "boardClass": "SiK Radio" },
        { "regExp": "USB UART$",            "boardClass": "SiK Radio",  "androidOnly": true, "comment": "Very broad fallback, too dangerous for non-android" }
    ],

    "boardManufacturerFallback": [
        { "regExp": "^ArduPilot$",      "boardClass": "Pixhawk" },
        { "regExp": "^Hex/ProfiCNC$",   "boardClass": "Pixhawk" },
        { "regExp": "^Holybro$",        "boardClass": "Pixhawk" }
    ]
}<|MERGE_RESOLUTION|>--- conflicted
+++ resolved
@@ -20,11 +20,8 @@
         { "vendorID": 9900, "productID": 22,        "boardClass": "Pixhawk",    "name": "Crazyflie 2" },
         { "vendorID": 9900, "productID": 1,         "boardClass": "Pixhawk",    "name": "Omnibus F4 SD" },
         { "vendorID": 8137, "productID": 28,        "boardClass": "Pixhawk",    "name": "PX4 FMUK66 v3.x" },
-<<<<<<< HEAD
         { "vendorID": 1155, "productID": 41775,     "boardClass": "Pixhawk",    "name": "PX4 FMU ModalAI FCv1" },
-=======
         { "vendorID":12642, "productID": 75,        "boardClass": "Pixhawk",    "name": "PX4 DurandalV1" },
->>>>>>> e74f90e3
 
         { "vendorID": 1155, "productID": 22336,     "boardClass": "Pixhawk",    "name": "ArduPilot ChibiOS" },
         { "vendorID": 4617, "productID": 22336,     "boardClass": "Pixhawk",    "name": "ArduPilot ChibiOS" },
