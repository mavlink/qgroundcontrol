--- conflicted
+++ resolved
@@ -240,13 +240,8 @@
     bool                        _connected;
     int                         _mavlinkChannel;
 
-<<<<<<< HEAD
-    uint8_t _vehicleSystemId;
-    uint8_t _vehicleComponentId = MAV_COMP_ID_AUTOPILOT1;
-=======
     uint8_t                     _vehicleSystemId;
-    uint8_t                     _vehicleComponentId;
->>>>>>> 66753e21
+    uint8_t                     _vehicleComponentId             = MAV_COMP_ID_AUTOPILOT1;
 
     bool                        _inNSH;
     bool                        _mavlinkStarted;
@@ -296,12 +291,9 @@
 
     RequestMessageFailureMode_t _requestMessageFailureMode = FailRequestMessageNone;
 
-<<<<<<< HEAD
     QMap<MAV_CMD, int>  _sendMavCommandCountMap;
-=======
     QMap<int, QMap<QString, QVariant>>          _mapParamName2Value;
     QMap<int, QMap<QString, MAV_PARAM_TYPE>>    _mapParamName2MavParamType;
->>>>>>> 66753e21
 
     static double       _defaultVehicleLatitude;
     static double       _defaultVehicleLongitude;
