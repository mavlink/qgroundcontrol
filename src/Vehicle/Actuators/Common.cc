/****************************************************************************
 *
 * (c) 2009-2024 QGROUNDCONTROL PROJECT <http://www.qgroundcontrol.org>
 *
 * QGroundControl is licensed according to the terms in the file
 * COPYING.md in the root of the source code directory.
 *
 ****************************************************************************/

#include "Common.h"
#include "ParameterManager.h"
#include "QGCLoggingCategory.h"

QGC_LOGGING_CATEGORY(ActuatorsConfigLog, "ActuatorsConfigLog")

void Parameter::parse(const QJsonValue &jsonValue)
{
    label = jsonValue["label"].toString();
    name = jsonValue["name"].toString();
    indexOffset = jsonValue["index-offset"].toInt(0);
    QString displayOptionStr = jsonValue["show-as"].toString();
    if (displayOptionStr == "true-if-positive")
    {
        displayOption = DisplayOption::BoolTrueIfPositive;
    }
    else if (displayOptionStr == "bitset")
    {
        displayOption = DisplayOption::Bitset;
    }
    else if (displayOptionStr != "")
    {
        qCDebug(ActuatorsConfigLog) << "Unknown param display option (show-as):" << displayOptionStr;
    }
    advanced = jsonValue["advanced"].toBool(false);
}

FactBitset::FactBitset(QObject *parent, Fact *integerFact, int offset)
    : Fact("", new FactMetaData(FactMetaData::valueTypeBool, "", parent), parent),
      _integerFact(integerFact), _offset(offset)
{
    forceSetRawValue(false); // need to force set an initial bool value so the type is correct
    onIntegerFactChanged();
    connect(this, &Fact::rawValueChanged, this, &FactBitset::onThisFactChanged);
    connect(_integerFact, &Fact::rawValueChanged, this, &FactBitset::onIntegerFactChanged);
}

void FactBitset::onIntegerFactChanged()
{
    if (_ignoreChange)
    {
        return;
    }
    _ignoreChange = true;
    // sync to this
    setRawValue((_integerFact->rawValue().toInt() & (1 << _offset)) != 0);
    _ignoreChange = false;
}

void FactBitset::onThisFactChanged()
{
    if (_ignoreChange)
    {
        return;
    }
    _ignoreChange = true;
    // sync to integer fact
    int value = _integerFact->rawValue().toInt();
    if (rawValue().toBool())
    {
        _integerFact->forceSetRawValue(value | (1u << _offset));
    }
    else
    {
        _integerFact->forceSetRawValue(value & ~(1u << _offset));
    }
    _ignoreChange = false;
}

FactFloatAsBool::FactFloatAsBool(QObject *parent, Fact *floatFact)
    : Fact("", new FactMetaData(FactMetaData::valueTypeBool, "", parent), parent),
      _floatFact(floatFact)
{
    onFloatFactChanged();
    connect(this, &Fact::rawValueChanged, this, &FactFloatAsBool::onThisFactChanged);
    connect(_floatFact, &Fact::rawValueChanged, this, &FactFloatAsBool::onFloatFactChanged);
}

void FactFloatAsBool::onFloatFactChanged()
{
    if (_ignoreChange)
    {
        return;
    }
    _ignoreChange = true;
    // sync to this
    forceSetRawValue(_floatFact->rawValue().toFloat() > 0.f);
    _ignoreChange = false;
}

void FactFloatAsBool::onThisFactChanged()
{
    if (_ignoreChange)
    {
        return;
    }
    _ignoreChange = true;
    // sync to float fact
    float value = _floatFact->rawValue().toFloat();
    if (rawValue().toBool())
    {
        _floatFact->forceSetRawValue(std::abs(value));
    }
    else
    {
        _floatFact->forceSetRawValue(-std::abs(value));
    }
    _ignoreChange = false;
}

Condition::Condition(const QString &condition, ParameterManager *parameterManager)
{
    QRegularExpression re("^([0-9A-Za-z_-]+)([\\!=<>]+)(-?\\d+)$");
    QRegularExpressionMatch match = re.match(condition);
    if (condition == "true")
    {
        _operation = Operation::AlwaysTrue;
    }
    else if (condition == "false")
    {
        _operation = Operation::AlwaysFalse;
    }
    else if (match.hasMatch())
    {
        _parameter = match.captured(1);
        QString operation = match.captured(2);
        if (operation == ">")
        {
            _operation = Operation::GreaterThan;
        }
        else if (operation == ">=")
        {
            _operation = Operation::GreaterEqual;
        }
        else if (operation == "==")
        {
            _operation = Operation::Equal;
        }
        else if (operation == "!=")
        {
            _operation = Operation::NotEqual;
        }
        else if (operation == "<")
        {
            _operation = Operation::LessThan;
        }
        else if (operation == "<=")
        {
            _operation = Operation::LessEqual;
        }
        else
        {
            qCWarning(ActuatorsConfigLog) << "Unknown condition operation: " << operation;
        }
        _value = match.captured(3).toInt();

        qCDebug(ActuatorsConfigLog) << "Condition: Param:" << _parameter << "op:" << operation << "value:" << _value;

<<<<<<< HEAD
        if (parameterManager->parameterExists(FactSystem::defaultComponentId, _parameter))
        {
            Fact *param = parameterManager->getParameter(FactSystem::defaultComponentId, _parameter);
=======
        if (parameterManager->parameterExists(ParameterManager::defaultComponentId, _parameter)) {
            Fact* param = parameterManager->getParameter(ParameterManager::defaultComponentId, _parameter);
>>>>>>> dcad05d1
            if (param->type() == FactMetaData::ValueType_t::valueTypeBool ||
                param->type() == FactMetaData::ValueType_t::valueTypeInt32)
            {
                _fact = param;
            }
            else
            {
                qCDebug(ActuatorsConfigLog) << "Condition: Unsupported param type:" << (int)param->type();
            }
        }
        else
        {
            qCDebug(ActuatorsConfigLog) << "Condition: Param does not exist:" << _parameter;
        }
    }
}

bool Condition::evaluate() const
{
    if (_operation == Operation::AlwaysFalse)
    {
        return false;
    }

    if (_operation == Operation::AlwaysTrue || _parameter.isEmpty())
    {
        return true;
    }

    if (!_fact)
    {
        return false;
    }

    int32_t paramValue = _fact->rawValue().toInt();
    switch (_operation)
    {
    case Operation::AlwaysTrue:
        return true;
    case Operation::AlwaysFalse:
        return false;
    case Operation::GreaterThan:
        return paramValue > _value;
    case Operation::GreaterEqual:
        return paramValue >= _value;
    case Operation::Equal:
        return paramValue == _value;
    case Operation::NotEqual:
        return paramValue != _value;
    case Operation::LessThan:
        return paramValue < _value;
    case Operation::LessEqual:
        return paramValue <= _value;
    }
    return false;
}

ActuatorGeometry::Type ActuatorGeometry::typeFromStr(const QString &type)
{
    if (type == "motor")
    {
        return ActuatorGeometry::Type::Motor;
    }
    else if (type == "servo")
    {
        return ActuatorGeometry::Type::Servo;
    }
    return ActuatorGeometry::Type::Other;
}<|MERGE_RESOLUTION|>--- conflicted
+++ resolved
@@ -165,14 +165,8 @@
 
         qCDebug(ActuatorsConfigLog) << "Condition: Param:" << _parameter << "op:" << operation << "value:" << _value;
 
-<<<<<<< HEAD
-        if (parameterManager->parameterExists(FactSystem::defaultComponentId, _parameter))
-        {
-            Fact *param = parameterManager->getParameter(FactSystem::defaultComponentId, _parameter);
-=======
         if (parameterManager->parameterExists(ParameterManager::defaultComponentId, _parameter)) {
             Fact* param = parameterManager->getParameter(ParameterManager::defaultComponentId, _parameter);
->>>>>>> dcad05d1
             if (param->type() == FactMetaData::ValueType_t::valueTypeBool ||
                 param->type() == FactMetaData::ValueType_t::valueTypeInt32)
             {
