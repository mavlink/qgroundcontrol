--- conflicted
+++ resolved
@@ -36,16 +36,10 @@
 
 void Actuators::imageClicked(QSizeF displaySize, float x, float y)
 {
-<<<<<<< HEAD
-    GeometryImage::VehicleGeometryImageProvider *provider = GeometryImage::VehicleGeometryImageProvider::instance();
-    int motorIndex = provider->getHighlightedMotorIndexAtPos(QPointF{x, y});
-    qCDebug(ActuatorsConfigLog) << "Image clicked:" << x << "," << y << "motor index:" << motorIndex;
-=======
     GeometryImage::VehicleGeometryImageProvider* provider = GeometryImage::VehicleGeometryImageProvider::instance();
     QPointF clickPosition{ x, y };
     int motorIndex = provider->getHighlightedMotorIndexAtPos(displaySize, clickPosition);
     qCDebug(ActuatorsConfigLog) << "Image clicked: position:" << clickPosition << "displaySize:" << displaySize << "motor index:" << motorIndex;
->>>>>>> dcad05d1
 
     if (_motorAssignment.active())
     {
@@ -889,16 +883,6 @@
 
 Fact *Actuators::getFact(const QString &paramName)
 {
-<<<<<<< HEAD
-    if (!_vehicle->parameterManager()->parameterExists(FactSystem::defaultComponentId, paramName))
-    {
-        qCDebug(ActuatorsConfigLog) << "Mixer: Param does not exist:" << paramName;
-        return nullptr;
-    }
-    Fact *fact = _vehicle->parameterManager()->getParameter(FactSystem::defaultComponentId, paramName);
-    subscribeFact(fact);
-    return fact;
-=======
     if (!_vehicle->parameterManager()->parameterExists(ParameterManager::defaultComponentId, paramName)) {
         qCDebug(ActuatorsConfigLog) << "Mixer: Param does not exist:" << paramName;
         return nullptr;
@@ -906,7 +890,6 @@
     Fact* fact = _vehicle->parameterManager()->getParameter(ParameterManager::defaultComponentId, paramName);
 	subscribeFact(fact);
 	return fact;
->>>>>>> dcad05d1
 }
 
 void Actuators::subscribeFact(Fact *fact)
