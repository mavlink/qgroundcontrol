--- conflicted
+++ resolved
@@ -1846,7 +1846,7 @@
 
     // This routine specifically does not clear _priorityLink when there are no links remaining.
     // By doing this we hold a reference on the last link as the Vehicle shuts down. Thus preventing shutdown
-    // ordering NULL pointer crashes where priorityLink() is still called during shutdown sequence.
+    // ordering nullptr pointer crashes where priorityLink() is still called during shutdown sequence.
     if (_links.count() == 0) {
         return;
     }
@@ -3624,7 +3624,6 @@
     }
 }
 
-<<<<<<< HEAD
 void Vehicle::_trafficUpdate(bool alert, QString traffic_id, QString vehicle_id, QGeoCoordinate location, float heading)
 {
     Q_UNUSED(vehicle_id);
@@ -3651,7 +3650,9 @@
         } else {
             ++it;
         }
-=======
+    }
+}
+
 void Vehicle::_mavlinkMessageStatus(int uasId, uint64_t totalSent, uint64_t totalReceived, uint64_t totalLoss, float lossPercent)
 {
     if(uasId == _id) {
@@ -3660,7 +3661,6 @@
         _mavlinkLossCount       = totalLoss;
         _mavlinkLossPercent     = lossPercent;
         emit mavlinkStatusChanged();
->>>>>>> 15f188a0
     }
 }
 
