--- conflicted
+++ resolved
@@ -793,21 +793,6 @@
     case MAVLINK_MSG_ID_ATTITUDE_QUATERNION:
         _handleAttitudeQuaternion(message);
         break;
-<<<<<<< HEAD
-    case MAVLINK_MSG_ID_ATTITUDE_TARGET:
-        _handleAttitudeTarget(message);
-        break;
-    case MAVLINK_MSG_ID_DISTANCE_SENSOR:
-        _handleDistanceSensor(message);
-        break;
-    case MAVLINK_MSG_ID_ESC_STATUS:
-        _handleEscStatus(message);
-        break;
-    case MAVLINK_MSG_ID_ESTIMATOR_STATUS:
-        _handleEstimatorStatus(message);
-        break;
-=======
->>>>>>> 801b7e52
     case MAVLINK_MSG_ID_STATUSTEXT:
         _handleStatusText(message);
         break;
@@ -1042,123 +1027,6 @@
     _throttlePctFact.setRawValue(static_cast<int16_t>(vfrHud.throttle));
 }
 
-<<<<<<< HEAD
-void Vehicle::_handleEscStatus(mavlink_message_t& message)
-{
-    mavlink_esc_status_t content;
-    mavlink_msg_esc_status_decode(&message, &content);
-
-    _escStatusFactGroup.index()->setRawValue(content.index);
-
-    _escStatusFactGroup.rpmFirst()->setRawValue(content.rpm[0]);
-    _escStatusFactGroup.rpmSecond()->setRawValue(content.rpm[1]);
-    _escStatusFactGroup.rpmThird()->setRawValue(content.rpm[2]);
-    _escStatusFactGroup.rpmFourth()->setRawValue(content.rpm[3]);
-
-    _escStatusFactGroup.currentFirst()->setRawValue(content.current[0]);
-    _escStatusFactGroup.currentSecond()->setRawValue(content.current[1]);
-    _escStatusFactGroup.currentThird()->setRawValue(content.current[2]);
-    _escStatusFactGroup.currentFourth()->setRawValue(content.current[3]);
-
-    _escStatusFactGroup.voltageFirst()->setRawValue(content.voltage[0]);
-    _escStatusFactGroup.voltageSecond()->setRawValue(content.voltage[1]);
-    _escStatusFactGroup.voltageThird()->setRawValue(content.voltage[2]);
-    _escStatusFactGroup.voltageFourth()->setRawValue(content.voltage[3]);
-}
-
-void Vehicle::_handleEstimatorStatus(mavlink_message_t& message)
-{
-    mavlink_estimator_status_t estimatorStatus;
-    mavlink_msg_estimator_status_decode(&message, &estimatorStatus);
-
-    _estimatorStatusFactGroup.goodAttitudeEstimate()->setRawValue(!!(estimatorStatus.flags & ESTIMATOR_ATTITUDE));
-    _estimatorStatusFactGroup.goodHorizVelEstimate()->setRawValue(!!(estimatorStatus.flags & ESTIMATOR_VELOCITY_HORIZ));
-    _estimatorStatusFactGroup.goodVertVelEstimate()->setRawValue(!!(estimatorStatus.flags & ESTIMATOR_VELOCITY_VERT));
-    _estimatorStatusFactGroup.goodHorizPosRelEstimate()->setRawValue(!!(estimatorStatus.flags & ESTIMATOR_POS_HORIZ_REL));
-    _estimatorStatusFactGroup.goodHorizPosAbsEstimate()->setRawValue(!!(estimatorStatus.flags & ESTIMATOR_POS_HORIZ_ABS));
-    _estimatorStatusFactGroup.goodVertPosAbsEstimate()->setRawValue(!!(estimatorStatus.flags & ESTIMATOR_POS_VERT_ABS));
-    _estimatorStatusFactGroup.goodVertPosAGLEstimate()->setRawValue(!!(estimatorStatus.flags & ESTIMATOR_POS_VERT_AGL));
-    _estimatorStatusFactGroup.goodConstPosModeEstimate()->setRawValue(!!(estimatorStatus.flags & ESTIMATOR_CONST_POS_MODE));
-    _estimatorStatusFactGroup.goodPredHorizPosRelEstimate()->setRawValue(!!(estimatorStatus.flags & ESTIMATOR_PRED_POS_HORIZ_REL));
-    _estimatorStatusFactGroup.goodPredHorizPosAbsEstimate()->setRawValue(!!(estimatorStatus.flags & ESTIMATOR_PRED_POS_HORIZ_ABS));
-    _estimatorStatusFactGroup.gpsGlitch()->setRawValue(estimatorStatus.flags & ESTIMATOR_GPS_GLITCH ? true : false);
-    _estimatorStatusFactGroup.accelError()->setRawValue(!!(estimatorStatus.flags & ESTIMATOR_ACCEL_ERROR));
-    _estimatorStatusFactGroup.velRatio()->setRawValue(estimatorStatus.vel_ratio);
-    _estimatorStatusFactGroup.horizPosRatio()->setRawValue(estimatorStatus.pos_horiz_ratio);
-    _estimatorStatusFactGroup.vertPosRatio()->setRawValue(estimatorStatus.pos_vert_ratio);
-    _estimatorStatusFactGroup.magRatio()->setRawValue(estimatorStatus.mag_ratio);
-    _estimatorStatusFactGroup.haglRatio()->setRawValue(estimatorStatus.hagl_ratio);
-    _estimatorStatusFactGroup.tasRatio()->setRawValue(estimatorStatus.tas_ratio);
-    _estimatorStatusFactGroup.horizPosAccuracy()->setRawValue(estimatorStatus.pos_horiz_accuracy);
-    _estimatorStatusFactGroup.vertPosAccuracy()->setRawValue(estimatorStatus.pos_vert_accuracy);
-
-#if 0
-    typedef enum ESTIMATOR_STATUS_FLAGS
-    {
-        ESTIMATOR_ATTITUDE=1, /* True if the attitude estimate is good | */
-        ESTIMATOR_VELOCITY_HORIZ=2, /* True if the horizontal velocity estimate is good | */
-        ESTIMATOR_VELOCITY_VERT=4, /* True if the  vertical velocity estimate is good | */
-        ESTIMATOR_POS_HORIZ_REL=8, /* True if the horizontal position (relative) estimate is good | */
-        ESTIMATOR_POS_HORIZ_ABS=16, /* True if the horizontal position (absolute) estimate is good | */
-        ESTIMATOR_POS_VERT_ABS=32, /* True if the vertical position (absolute) estimate is good | */
-        ESTIMATOR_POS_VERT_AGL=64, /* True if the vertical position (above ground) estimate is good | */
-        ESTIMATOR_CONST_POS_MODE=128, /* True if the EKF is in a constant position mode and is not using external measurements (eg GPS or optical flow) | */
-        ESTIMATOR_PRED_POS_HORIZ_REL=256, /* True if the EKF has sufficient data to enter a mode that will provide a (relative) position estimate | */
-        ESTIMATOR_PRED_POS_HORIZ_ABS=512, /* True if the EKF has sufficient data to enter a mode that will provide a (absolute) position estimate | */
-        ESTIMATOR_GPS_GLITCH=1024, /* True if the EKF has detected a GPS glitch | */
-        ESTIMATOR_ACCEL_ERROR=2048, /* True if the EKF has detected bad accelerometer data | */
-
-        typedef struct __mavlink_estimator_status_t {
-            uint64_t time_usec; /*< Timestamp (micros since boot or Unix epoch)*/
-            float vel_ratio; /*< Velocity innovation test ratio*/
-            float pos_horiz_ratio; /*< Horizontal position innovation test ratio*/
-            float pos_vert_ratio; /*< Vertical position innovation test ratio*/
-            float mag_ratio; /*< Magnetometer innovation test ratio*/
-            float hagl_ratio; /*< Height above terrain innovation test ratio*/
-            float tas_ratio; /*< True airspeed innovation test ratio*/
-            float pos_horiz_accuracy; /*< Horizontal position 1-STD accuracy relative to the EKF local origin (m)*/
-            float pos_vert_accuracy; /*< Vertical position 1-STD accuracy relative to the EKF local origin (m)*/
-            uint16_t flags; /*< Integer bitmask indicating which EKF outputs are valid. See definition for ESTIMATOR_STATUS_FLAGS.*/
-        } mavlink_estimator_status_t;
-    };
-#endif
-}
-
-void Vehicle::_handleDistanceSensor(mavlink_message_t& message)
-{
-    mavlink_distance_sensor_t distanceSensor;
-
-    mavlink_msg_distance_sensor_decode(&message, &distanceSensor);
-
-    struct orientation2Fact_s {
-        MAV_SENSOR_ORIENTATION  orientation;
-        Fact*                   fact;
-    };
-
-    orientation2Fact_s rgOrientation2Fact[] =
-    {
-        { MAV_SENSOR_ROTATION_NONE,         _distanceSensorFactGroup.rotationNone() },
-        { MAV_SENSOR_ROTATION_YAW_45,       _distanceSensorFactGroup.rotationYaw45() },
-        { MAV_SENSOR_ROTATION_YAW_90,       _distanceSensorFactGroup.rotationYaw90() },
-        { MAV_SENSOR_ROTATION_YAW_135,      _distanceSensorFactGroup.rotationYaw135() },
-        { MAV_SENSOR_ROTATION_YAW_180,      _distanceSensorFactGroup.rotationYaw180() },
-        { MAV_SENSOR_ROTATION_YAW_225,      _distanceSensorFactGroup.rotationYaw225() },
-        { MAV_SENSOR_ROTATION_YAW_270,      _distanceSensorFactGroup.rotationYaw270() },
-        { MAV_SENSOR_ROTATION_YAW_315,      _distanceSensorFactGroup.rotationYaw315() },
-        { MAV_SENSOR_ROTATION_PITCH_90,     _distanceSensorFactGroup.rotationPitch90() },
-        { MAV_SENSOR_ROTATION_PITCH_270,    _distanceSensorFactGroup.rotationPitch270() },
-    };
-
-    for (size_t i=0; i<sizeof(rgOrientation2Fact)/sizeof(rgOrientation2Fact[0]); i++) {
-        const orientation2Fact_s& orientation2Fact = rgOrientation2Fact[i];
-        if (orientation2Fact.orientation == distanceSensor.orientation) {
-            orientation2Fact.fact->setRawValue(distanceSensor.current_distance / 100.0); // cm to meters
-        }
-    }
-}
-
-=======
->>>>>>> 801b7e52
 // Ignore warnings from mavlink headers for both GCC/Clang and MSVC
 #ifdef __GNUC__
 
@@ -4242,344 +4110,4 @@
                 static_cast<int16_t>(newYawCommand),
                 buttons);
     sendMessageOnLinkThreadSafe(priorityLink(), message);
-<<<<<<< HEAD
-}
-
-//-----------------------------------------------------------------------------
-//-----------------------------------------------------------------------------
-
-const char* VehicleBatteryFactGroup::_voltageFactName =                     "voltage";
-const char* VehicleBatteryFactGroup::_percentRemainingFactName =            "percentRemaining";
-const char* VehicleBatteryFactGroup::_mahConsumedFactName =                 "mahConsumed";
-const char* VehicleBatteryFactGroup::_currentFactName =                     "current";
-const char* VehicleBatteryFactGroup::_temperatureFactName =                 "temperature";
-const char* VehicleBatteryFactGroup::_instantPowerFactName =                "instantPower";
-const char* VehicleBatteryFactGroup::_timeRemainingFactName =               "timeRemaining";
-const char* VehicleBatteryFactGroup::_chargeStateFactName =                 "chargeState";
-
-const char* VehicleBatteryFactGroup::_settingsGroup =                       "Vehicle.battery";
-
-VehicleBatteryFactGroup::VehicleBatteryFactGroup(QObject* parent)
-    : FactGroup(1000, ":/json/Vehicle/BatteryFact.json", parent)
-    , _voltageFact                  (0, _voltageFactName,                   FactMetaData::valueTypeDouble)
-    , _percentRemainingFact         (0, _percentRemainingFactName,          FactMetaData::valueTypeDouble)
-    , _mahConsumedFact              (0, _mahConsumedFactName,               FactMetaData::valueTypeDouble)
-    , _currentFact                  (0, _currentFactName,                   FactMetaData::valueTypeDouble)
-    , _temperatureFact              (0, _temperatureFactName,               FactMetaData::valueTypeDouble)
-    , _instantPowerFact             (0, _instantPowerFactName,              FactMetaData::valueTypeDouble)
-    , _timeRemainingFact            (0, _timeRemainingFactName,             FactMetaData::valueTypeDouble)
-    , _chargeStateFact              (0, _chargeStateFactName,               FactMetaData::valueTypeUint8)
-{
-    _addFact(&_voltageFact,                 _voltageFactName);
-    _addFact(&_percentRemainingFact,        _percentRemainingFactName);
-    _addFact(&_mahConsumedFact,             _mahConsumedFactName);
-    _addFact(&_currentFact,                 _currentFactName);
-    _addFact(&_temperatureFact,             _temperatureFactName);
-    _addFact(&_instantPowerFact,            _instantPowerFactName);
-    _addFact(&_timeRemainingFact,           _timeRemainingFactName);
-    _addFact(&_chargeStateFact,             _chargeStateFactName);
-
-    // Start out as not available
-    _voltageFact.setRawValue            (qQNaN());
-    _percentRemainingFact.setRawValue   (qQNaN());
-    _mahConsumedFact.setRawValue        (qQNaN());
-    _currentFact.setRawValue            (qQNaN());
-    _temperatureFact.setRawValue        (qQNaN());
-    _instantPowerFact.setRawValue       (qQNaN());
-    _timeRemainingFact.setRawValue      (qQNaN());
-    _chargeStateFact.setRawValue        (MAV_BATTERY_CHARGE_STATE_UNDEFINED);
-}
-
-const char* VehicleWindFactGroup::_directionFactName =      "direction";
-const char* VehicleWindFactGroup::_speedFactName =          "speed";
-const char* VehicleWindFactGroup::_verticalSpeedFactName =  "verticalSpeed";
-
-VehicleWindFactGroup::VehicleWindFactGroup(QObject* parent)
-    : FactGroup(1000, ":/json/Vehicle/WindFact.json", parent)
-    , _directionFact    (0, _directionFactName,     FactMetaData::valueTypeDouble)
-    , _speedFact        (0, _speedFactName,         FactMetaData::valueTypeDouble)
-    , _verticalSpeedFact(0, _verticalSpeedFactName, FactMetaData::valueTypeDouble)
-{
-    _addFact(&_directionFact,       _directionFactName);
-    _addFact(&_speedFact,           _speedFactName);
-    _addFact(&_verticalSpeedFact,   _verticalSpeedFactName);
-
-    // Start out as not available "--.--"
-    _directionFact.setRawValue      (std::numeric_limits<float>::quiet_NaN());
-    _speedFact.setRawValue          (std::numeric_limits<float>::quiet_NaN());
-    _verticalSpeedFact.setRawValue  (std::numeric_limits<float>::quiet_NaN());
-}
-
-const char* VehicleVibrationFactGroup::_xAxisFactName =      "xAxis";
-const char* VehicleVibrationFactGroup::_yAxisFactName =      "yAxis";
-const char* VehicleVibrationFactGroup::_zAxisFactName =      "zAxis";
-const char* VehicleVibrationFactGroup::_clipCount1FactName = "clipCount1";
-const char* VehicleVibrationFactGroup::_clipCount2FactName = "clipCount2";
-const char* VehicleVibrationFactGroup::_clipCount3FactName = "clipCount3";
-
-VehicleVibrationFactGroup::VehicleVibrationFactGroup(QObject* parent)
-    : FactGroup(1000, ":/json/Vehicle/VibrationFact.json", parent)
-    , _xAxisFact        (0, _xAxisFactName,         FactMetaData::valueTypeDouble)
-    , _yAxisFact        (0, _yAxisFactName,         FactMetaData::valueTypeDouble)
-    , _zAxisFact        (0, _zAxisFactName,         FactMetaData::valueTypeDouble)
-    , _clipCount1Fact   (0, _clipCount1FactName,    FactMetaData::valueTypeUint32)
-    , _clipCount2Fact   (0, _clipCount2FactName,    FactMetaData::valueTypeUint32)
-    , _clipCount3Fact   (0, _clipCount3FactName,    FactMetaData::valueTypeUint32)
-{
-    _addFact(&_xAxisFact,       _xAxisFactName);
-    _addFact(&_yAxisFact,       _yAxisFactName);
-    _addFact(&_zAxisFact,       _zAxisFactName);
-    _addFact(&_clipCount1Fact,  _clipCount1FactName);
-    _addFact(&_clipCount2Fact,  _clipCount2FactName);
-    _addFact(&_clipCount3Fact,  _clipCount3FactName);
-
-    // Start out as not available "--.--"
-    _xAxisFact.setRawValue(std::numeric_limits<float>::quiet_NaN());
-    _yAxisFact.setRawValue(std::numeric_limits<float>::quiet_NaN());
-    _zAxisFact.setRawValue(std::numeric_limits<float>::quiet_NaN());
-}
-
-const char* VehicleTemperatureFactGroup::_temperature1FactName =      "temperature1";
-const char* VehicleTemperatureFactGroup::_temperature2FactName =      "temperature2";
-const char* VehicleTemperatureFactGroup::_temperature3FactName =      "temperature3";
-
-VehicleTemperatureFactGroup::VehicleTemperatureFactGroup(QObject* parent)
-    : FactGroup(1000, ":/json/Vehicle/TemperatureFact.json", parent)
-    , _temperature1Fact    (0, _temperature1FactName,     FactMetaData::valueTypeDouble)
-    , _temperature2Fact    (0, _temperature2FactName,     FactMetaData::valueTypeDouble)
-    , _temperature3Fact    (0, _temperature3FactName,     FactMetaData::valueTypeDouble)
-{
-    _addFact(&_temperature1Fact,       _temperature1FactName);
-    _addFact(&_temperature2Fact,       _temperature2FactName);
-    _addFact(&_temperature3Fact,       _temperature3FactName);
-
-    // Start out as not available "--.--"
-    _temperature1Fact.setRawValue      (std::numeric_limits<float>::quiet_NaN());
-    _temperature2Fact.setRawValue      (std::numeric_limits<float>::quiet_NaN());
-    _temperature3Fact.setRawValue      (std::numeric_limits<float>::quiet_NaN());
-}
-
-const char* VehicleClockFactGroup::_currentTimeFactName = "currentTime";
-const char* VehicleClockFactGroup::_currentDateFactName = "currentDate";
-
-VehicleClockFactGroup::VehicleClockFactGroup(QObject* parent)
-    : FactGroup(1000, ":/json/Vehicle/ClockFact.json", parent)
-    , _currentTimeFact  (0, _currentTimeFactName,    FactMetaData::valueTypeString)
-    , _currentDateFact  (0, _currentDateFactName,    FactMetaData::valueTypeString)
-{
-    _addFact(&_currentTimeFact, _currentTimeFactName);
-    _addFact(&_currentDateFact, _currentDateFactName);
-
-    // Start out as not available "--.--"
-    _currentTimeFact.setRawValue    (std::numeric_limits<float>::quiet_NaN());
-    _currentDateFact.setRawValue    (std::numeric_limits<float>::quiet_NaN());
-}
-
-void VehicleClockFactGroup::_updateAllValues()
-{
-    _currentTimeFact.setRawValue(QTime::currentTime().toString());
-    _currentDateFact.setRawValue(QDateTime::currentDateTime().toString(QLocale::system().dateFormat(QLocale::ShortFormat)));
-
-    FactGroup::_updateAllValues();
-}
-
-const char* VehicleSetpointFactGroup::_rollFactName =       "roll";
-const char* VehicleSetpointFactGroup::_pitchFactName =      "pitch";
-const char* VehicleSetpointFactGroup::_yawFactName =        "yaw";
-const char* VehicleSetpointFactGroup::_rollRateFactName =   "rollRate";
-const char* VehicleSetpointFactGroup::_pitchRateFactName =  "pitchRate";
-const char* VehicleSetpointFactGroup::_yawRateFactName =    "yawRate";
-
-VehicleSetpointFactGroup::VehicleSetpointFactGroup(QObject* parent)
-    : FactGroup     (1000, ":/json/Vehicle/SetpointFact.json", parent)
-    , _rollFact     (0, _rollFactName,      FactMetaData::valueTypeDouble)
-    , _pitchFact    (0, _pitchFactName,     FactMetaData::valueTypeDouble)
-    , _yawFact      (0, _yawFactName,       FactMetaData::valueTypeDouble)
-    , _rollRateFact (0, _rollRateFactName,  FactMetaData::valueTypeDouble)
-    , _pitchRateFact(0, _pitchRateFactName, FactMetaData::valueTypeDouble)
-    , _yawRateFact  (0, _yawRateFactName,   FactMetaData::valueTypeDouble)
-{
-    _addFact(&_rollFact,        _rollFactName);
-    _addFact(&_pitchFact,       _pitchFactName);
-    _addFact(&_yawFact,         _yawFactName);
-    _addFact(&_rollRateFact,    _rollRateFactName);
-    _addFact(&_pitchRateFact,   _pitchRateFactName);
-    _addFact(&_yawRateFact,     _yawRateFactName);
-
-    // Start out as not available "--.--"
-    _rollFact.setRawValue(std::numeric_limits<float>::quiet_NaN());
-    _pitchFact.setRawValue(std::numeric_limits<float>::quiet_NaN());
-    _yawFact.setRawValue(std::numeric_limits<float>::quiet_NaN());
-    _rollRateFact.setRawValue(std::numeric_limits<float>::quiet_NaN());
-    _pitchRateFact.setRawValue(std::numeric_limits<float>::quiet_NaN());
-    _yawRateFact.setRawValue(std::numeric_limits<float>::quiet_NaN());
-}
-
-const char* VehicleDistanceSensorFactGroup::_rotationNoneFactName =     "rotationNone";
-const char* VehicleDistanceSensorFactGroup::_rotationYaw45FactName =    "rotationYaw45";
-const char* VehicleDistanceSensorFactGroup::_rotationYaw90FactName =    "rotationYaw90";
-const char* VehicleDistanceSensorFactGroup::_rotationYaw135FactName =   "rotationYaw135";
-const char* VehicleDistanceSensorFactGroup::_rotationYaw180FactName =   "rotationYaw180";
-const char* VehicleDistanceSensorFactGroup::_rotationYaw225FactName =   "rotationYaw225";
-const char* VehicleDistanceSensorFactGroup::_rotationYaw270FactName =   "rotationYaw270";
-const char* VehicleDistanceSensorFactGroup::_rotationYaw315FactName =   "rotationYaw315";
-const char* VehicleDistanceSensorFactGroup::_rotationPitch90FactName =  "rotationPitch90";
-const char* VehicleDistanceSensorFactGroup::_rotationPitch270FactName = "rotationPitch270";
-
-VehicleDistanceSensorFactGroup::VehicleDistanceSensorFactGroup(QObject* parent)
-    : FactGroup             (1000, ":/json/Vehicle/DistanceSensorFact.json", parent)
-    , _rotationNoneFact     (0, _rotationNoneFactName,      FactMetaData::valueTypeDouble)
-    , _rotationYaw45Fact    (0, _rotationYaw45FactName,     FactMetaData::valueTypeDouble)
-    , _rotationYaw90Fact    (0, _rotationYaw90FactName,     FactMetaData::valueTypeDouble)
-    , _rotationYaw135Fact   (0, _rotationYaw135FactName,    FactMetaData::valueTypeDouble)
-    , _rotationYaw180Fact   (0, _rotationYaw180FactName,    FactMetaData::valueTypeDouble)
-    , _rotationYaw225Fact   (0, _rotationYaw225FactName,    FactMetaData::valueTypeDouble)
-    , _rotationYaw270Fact   (0, _rotationYaw270FactName,    FactMetaData::valueTypeDouble)
-    , _rotationYaw315Fact   (0, _rotationYaw315FactName,    FactMetaData::valueTypeDouble)
-    , _rotationPitch90Fact  (0, _rotationPitch90FactName,   FactMetaData::valueTypeDouble)
-    , _rotationPitch270Fact (0, _rotationPitch270FactName,  FactMetaData::valueTypeDouble)
-{
-    _addFact(&_rotationNoneFact,        _rotationNoneFactName);
-    _addFact(&_rotationYaw45Fact,       _rotationYaw45FactName);
-    _addFact(&_rotationYaw90Fact,       _rotationYaw90FactName);
-    _addFact(&_rotationYaw135Fact,      _rotationYaw135FactName);
-    _addFact(&_rotationYaw180Fact,      _rotationYaw180FactName);
-    _addFact(&_rotationYaw225Fact,      _rotationYaw225FactName);
-    _addFact(&_rotationYaw270Fact,      _rotationYaw270FactName);
-    _addFact(&_rotationYaw315Fact,      _rotationYaw315FactName);
-    _addFact(&_rotationPitch90Fact,     _rotationPitch90FactName);
-    _addFact(&_rotationPitch270Fact,    _rotationPitch270FactName);
-
-    // Start out as not available "--.--"
-    _rotationNoneFact.setRawValue(std::numeric_limits<float>::quiet_NaN());
-    _rotationYaw45Fact.setRawValue(std::numeric_limits<float>::quiet_NaN());
-    _rotationYaw135Fact.setRawValue(std::numeric_limits<float>::quiet_NaN());
-    _rotationYaw90Fact.setRawValue(std::numeric_limits<float>::quiet_NaN());
-    _rotationYaw180Fact.setRawValue(std::numeric_limits<float>::quiet_NaN());
-    _rotationYaw225Fact.setRawValue(std::numeric_limits<float>::quiet_NaN());
-    _rotationYaw270Fact.setRawValue(std::numeric_limits<float>::quiet_NaN());
-    _rotationPitch90Fact.setRawValue(std::numeric_limits<float>::quiet_NaN());
-    _rotationPitch270Fact.setRawValue(std::numeric_limits<float>::quiet_NaN());
-}
-
-const char* VehicleEscStatusFactGroup::_indexFactName =                             "index";
-
-const char* VehicleEscStatusFactGroup::_rpmFirstFactName =                          "rpm1";
-const char* VehicleEscStatusFactGroup::_rpmSecondFactName =                         "rpm2";
-const char* VehicleEscStatusFactGroup::_rpmThirdFactName =                          "rpm3";
-const char* VehicleEscStatusFactGroup::_rpmFourthFactName =                         "rpm4";
-
-const char* VehicleEscStatusFactGroup::_currentFirstFactName =                      "current1";
-const char* VehicleEscStatusFactGroup::_currentSecondFactName =                     "current2";
-const char* VehicleEscStatusFactGroup::_currentThirdFactName =                      "current3";
-const char* VehicleEscStatusFactGroup::_currentFourthFactName =                     "current4";
-
-const char* VehicleEscStatusFactGroup::_voltageFirstFactName =                      "voltage1";
-const char* VehicleEscStatusFactGroup::_voltageSecondFactName =                     "voltage2";
-const char* VehicleEscStatusFactGroup::_voltageThirdFactName =                      "voltage3";
-const char* VehicleEscStatusFactGroup::_voltageFourthFactName =                     "voltage4";
-
-VehicleEscStatusFactGroup::VehicleEscStatusFactGroup(QObject* parent)
-    : FactGroup                         (1000, ":/json/Vehicle/EsсStatusFactGroup.json", parent)
-    , _indexFact                        (0, _indexFactName,                         FactMetaData::valueTypeUint8)
-
-    , _rpmFirstFact                     (0, _rpmFirstFactName,                      FactMetaData::valueTypeFloat)
-    , _rpmSecondFact                    (0, _rpmSecondFactName,                     FactMetaData::valueTypeFloat)
-    , _rpmThirdFact                     (0, _rpmThirdFactName,                      FactMetaData::valueTypeFloat)
-    , _rpmFourthFact                    (0, _rpmFourthFactName,                     FactMetaData::valueTypeFloat)
-
-    , _currentFirstFact                 (0, _currentFirstFactName,                  FactMetaData::valueTypeFloat)
-    , _currentSecondFact                (0, _currentSecondFactName,                 FactMetaData::valueTypeFloat)
-    , _currentThirdFact                 (0, _currentThirdFactName,                  FactMetaData::valueTypeFloat)
-    , _currentFourthFact                (0, _currentFourthFactName,                 FactMetaData::valueTypeFloat)
-
-    , _voltageFirstFact                 (0, _voltageFirstFactName,                  FactMetaData::valueTypeFloat)
-    , _voltageSecondFact                (0, _voltageSecondFactName,                 FactMetaData::valueTypeFloat)
-    , _voltageThirdFact                 (0, _voltageThirdFactName,                  FactMetaData::valueTypeFloat)
-    , _voltageFourthFact                (0, _voltageFourthFactName,                 FactMetaData::valueTypeFloat)
-{
-    _addFact(&_indexFact,               _indexFactName);
-
-    _addFact(&_rpmFirstFact,            _rpmFirstFactName);
-    _addFact(&_rpmSecondFact,           _rpmSecondFactName);
-    _addFact(&_rpmThirdFact,            _rpmThirdFactName);
-    _addFact(&_rpmFourthFact,           _rpmFourthFactName);
-
-    _addFact(&_currentFirstFact,        _currentFirstFactName);
-    _addFact(&_currentSecondFact,       _currentSecondFactName);
-    _addFact(&_currentThirdFact,        _currentThirdFactName);
-    _addFact(&_currentFourthFact,       _currentFourthFactName);
-
-    _addFact(&_voltageFirstFact,        _voltageFirstFactName);
-    _addFact(&_voltageSecondFact,       _voltageSecondFactName);
-    _addFact(&_voltageThirdFact,        _voltageThirdFactName);
-    _addFact(&_voltageFourthFact,       _voltageFourthFactName);
-}
-
-const char* VehicleEstimatorStatusFactGroup::_goodAttitudeEstimateFactName =        "goodAttitudeEsimate";
-const char* VehicleEstimatorStatusFactGroup::_goodHorizVelEstimateFactName =        "goodHorizVelEstimate";
-const char* VehicleEstimatorStatusFactGroup::_goodVertVelEstimateFactName =         "goodVertVelEstimate";
-const char* VehicleEstimatorStatusFactGroup::_goodHorizPosRelEstimateFactName =     "goodHorizPosRelEstimate";
-const char* VehicleEstimatorStatusFactGroup::_goodHorizPosAbsEstimateFactName =     "goodHorizPosAbsEstimate";
-const char* VehicleEstimatorStatusFactGroup::_goodVertPosAbsEstimateFactName =      "goodVertPosAbsEstimate";
-const char* VehicleEstimatorStatusFactGroup::_goodVertPosAGLEstimateFactName =      "goodVertPosAGLEstimate";
-const char* VehicleEstimatorStatusFactGroup::_goodConstPosModeEstimateFactName =    "goodConstPosModeEstimate";
-const char* VehicleEstimatorStatusFactGroup::_goodPredHorizPosRelEstimateFactName = "goodPredHorizPosRelEstimate";
-const char* VehicleEstimatorStatusFactGroup::_goodPredHorizPosAbsEstimateFactName = "goodPredHorizPosAbsEstimate";
-const char* VehicleEstimatorStatusFactGroup::_gpsGlitchFactName =                   "gpsGlitch";
-const char* VehicleEstimatorStatusFactGroup::_accelErrorFactName =                  "accelError";
-const char* VehicleEstimatorStatusFactGroup::_velRatioFactName =                    "velRatio";
-const char* VehicleEstimatorStatusFactGroup::_horizPosRatioFactName =               "horizPosRatio";
-const char* VehicleEstimatorStatusFactGroup::_vertPosRatioFactName =                "vertPosRatio";
-const char* VehicleEstimatorStatusFactGroup::_magRatioFactName =                    "magRatio";
-const char* VehicleEstimatorStatusFactGroup::_haglRatioFactName =                   "haglRatio";
-const char* VehicleEstimatorStatusFactGroup::_tasRatioFactName =                    "tasRatio";
-const char* VehicleEstimatorStatusFactGroup::_horizPosAccuracyFactName =            "horizPosAccuracy";
-const char* VehicleEstimatorStatusFactGroup::_vertPosAccuracyFactName =             "vertPosAccuracy";
-
-VehicleEstimatorStatusFactGroup::VehicleEstimatorStatusFactGroup(QObject* parent)
-    : FactGroup                         (500, ":/json/Vehicle/EstimatorStatusFactGroup.json", parent)
-    , _goodAttitudeEstimateFact         (0, _goodAttitudeEstimateFactName,          FactMetaData::valueTypeBool)
-    , _goodHorizVelEstimateFact         (0, _goodHorizVelEstimateFactName,          FactMetaData::valueTypeBool)
-    , _goodVertVelEstimateFact          (0, _goodVertVelEstimateFactName,           FactMetaData::valueTypeBool)
-    , _goodHorizPosRelEstimateFact      (0, _goodHorizPosRelEstimateFactName,       FactMetaData::valueTypeBool)
-    , _goodHorizPosAbsEstimateFact      (0, _goodHorizPosAbsEstimateFactName,       FactMetaData::valueTypeBool)
-    , _goodVertPosAbsEstimateFact       (0, _goodVertPosAbsEstimateFactName,        FactMetaData::valueTypeBool)
-    , _goodVertPosAGLEstimateFact       (0, _goodVertPosAGLEstimateFactName,        FactMetaData::valueTypeBool)
-    , _goodConstPosModeEstimateFact     (0, _goodConstPosModeEstimateFactName,      FactMetaData::valueTypeBool)
-    , _goodPredHorizPosRelEstimateFact  (0, _goodPredHorizPosRelEstimateFactName,   FactMetaData::valueTypeBool)
-    , _goodPredHorizPosAbsEstimateFact  (0, _goodPredHorizPosAbsEstimateFactName,   FactMetaData::valueTypeBool)
-    , _gpsGlitchFact                    (0, _gpsGlitchFactName,                     FactMetaData::valueTypeBool)
-    , _accelErrorFact                   (0, _accelErrorFactName,                    FactMetaData::valueTypeBool)
-    , _velRatioFact                     (0, _velRatioFactName,                      FactMetaData::valueTypeFloat)
-    , _horizPosRatioFact                (0, _horizPosRatioFactName,                 FactMetaData::valueTypeFloat)
-    , _vertPosRatioFact                 (0, _vertPosRatioFactName,                  FactMetaData::valueTypeFloat)
-    , _magRatioFact                     (0, _magRatioFactName,                      FactMetaData::valueTypeFloat)
-    , _haglRatioFact                    (0, _haglRatioFactName,                     FactMetaData::valueTypeFloat)
-    , _tasRatioFact                     (0, _tasRatioFactName,                      FactMetaData::valueTypeFloat)
-    , _horizPosAccuracyFact             (0, _horizPosAccuracyFactName,              FactMetaData::valueTypeFloat)
-    , _vertPosAccuracyFact              (0, _vertPosAccuracyFactName,               FactMetaData::valueTypeFloat)
-{
-    _addFact(&_goodAttitudeEstimateFact,        _goodAttitudeEstimateFactName);
-    _addFact(&_goodHorizVelEstimateFact,        _goodHorizVelEstimateFactName);
-    _addFact(&_goodVertVelEstimateFact,         _goodVertVelEstimateFactName);
-    _addFact(&_goodHorizPosRelEstimateFact,     _goodHorizPosRelEstimateFactName);
-    _addFact(&_goodHorizPosAbsEstimateFact,     _goodHorizPosAbsEstimateFactName);
-    _addFact(&_goodVertPosAbsEstimateFact,      _goodVertPosAbsEstimateFactName);
-    _addFact(&_goodVertPosAGLEstimateFact,      _goodVertPosAGLEstimateFactName);
-    _addFact(&_goodConstPosModeEstimateFact,    _goodConstPosModeEstimateFactName);
-    _addFact(&_goodPredHorizPosRelEstimateFact, _goodPredHorizPosRelEstimateFactName);
-    _addFact(&_goodPredHorizPosAbsEstimateFact, _goodPredHorizPosAbsEstimateFactName);
-    _addFact(&_gpsGlitchFact,                   _gpsGlitchFactName);
-    _addFact(&_accelErrorFact,                  _accelErrorFactName);
-    _addFact(&_velRatioFact,                    _velRatioFactName);
-    _addFact(&_horizPosRatioFact,               _horizPosRatioFactName);
-    _addFact(&_vertPosRatioFact,                _vertPosRatioFactName);
-    _addFact(&_magRatioFact,                    _magRatioFactName);
-    _addFact(&_haglRatioFact,                   _haglRatioFactName);
-    _addFact(&_tasRatioFact,                    _tasRatioFactName);
-    _addFact(&_horizPosAccuracyFact,            _horizPosAccuracyFactName);
-    _addFact(&_vertPosAccuracyFact,             _vertPosAccuracyFactName);
-=======
->>>>>>> 801b7e52
 }