--- conflicted
+++ resolved
@@ -57,14 +57,11 @@
 class TerrainProtocolHandler;
 class ComponentInformationManager;
 class VehicleBatteryFactGroup;
-<<<<<<< HEAD
 class SendMavCommandWithSignallingTest;
 class SendMavCommandWithHandlerTest;
 class RequestMessageTest;
-=======
 class LinkInterface;
 class LinkManager;
->>>>>>> 66753e21
 
 #if defined(QGC_AIRMAP_ENABLED)
 class AirspaceVehicleManager;
@@ -860,10 +857,6 @@
 
 private slots:
     void _mavlinkMessageReceived            (LinkInterface* link, mavlink_message_t message);
-<<<<<<< HEAD
-    void _linkInactiveOrDeleted             (LinkInterface* link);
-=======
->>>>>>> 66753e21
     void _sendMessageMultipleNext           ();
     void _parametersReady                   (bool parametersReady);
     void _remoteControlRSSIChanged          (uint8_t rssi);
@@ -871,10 +864,6 @@
     void _announceArmedChanged              (bool armed);
     void _offlineCruiseSpeedSettingChanged  (QVariant value);
     void _offlineHoverSpeedSettingChanged   (QVariant value);
-<<<<<<< HEAD
-    void _updateHighLatencyLink             (bool sendCommand = true);
-=======
->>>>>>> 66753e21
     void _handleTextMessage                 (int newCount);
     void _handletextMessageReceived         (UASMessage* message);
     void _imageReady                        (UASInterface* uas);    ///< A new camera image has arrived
@@ -882,11 +871,7 @@
     void _firstMissionLoadComplete          ();
     void _firstGeoFenceLoadComplete         ();
     void _firstRallyPointLoadComplete       ();
-<<<<<<< HEAD
     void _sendMavCommandResponseTimeoutCheck();
-=======
-    void _sendMavCommandAgain               ();
->>>>>>> 66753e21
     void _clearCameraTriggerPoints          ();
     void _updateDistanceHeadingToHome       ();
     void _updateMissionItemIndex            ();
@@ -942,11 +927,6 @@
     void _handleMavlinkLoggingData      (mavlink_message_t& message);
     void _handleMavlinkLoggingDataAcked (mavlink_message_t& message);
     void _ackMavlinkLogData             (uint16_t sequence);
-<<<<<<< HEAD
-    void _updatePriorityLink            (bool updateActive, bool sendCommand);
-=======
-    void _sendNextQueuedMavCommand      ();
->>>>>>> 66753e21
     void _commonInit                    ();
     void _setupAutoDisarmSignalling     ();
     void _setCapabilities               (uint64_t capabilityBits);
@@ -1276,11 +1256,4 @@
     static const char* _joystickEnabledSettingsKey;
 };
 
-<<<<<<< HEAD
-Q_DECLARE_METATYPE(Vehicle::MavCmdResultFailureCode_t)
-=======
-    friend class InitialConnectStateMachine;
-    friend class VehicleBatteryFactGroup;       // Allow VehicleBatteryFactGroup to call _addFactGroup
-    friend class VehicleLinkManager;
-};
->>>>>>> 66753e21
+Q_DECLARE_METATYPE(Vehicle::MavCmdResultFailureCode_t)