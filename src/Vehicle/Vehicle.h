/****************************************************************************
 *
 *   (c) 2009-2016 QGROUNDCONTROL PROJECT <http://www.qgroundcontrol.org>
 *
 * QGroundControl is licensed according to the terms in the file
 * COPYING.md in the root of the source code directory.
 *
 ****************************************************************************/

#pragma once

#include <QObject>
#include <QVariantList>
#include <QGeoCoordinate>

#include "FactGroup.h"
#include "LinkInterface.h"
#include "QGCMAVLink.h"
#include "QmlObjectListModel.h"
#include "MAVLinkProtocol.h"
#include "UASMessageHandler.h"
#include "SettingsFact.h"

class UAS;
class UASInterface;
class FirmwarePlugin;
class FirmwarePluginManager;
class AutoPilotPlugin;
class MissionManager;
class GeoFenceManager;
class RallyPointManager;
class ParameterManager;
class JoystickManager;
class UASMessage;
class SettingsManager;
class ADSBVehicle;
class QGCCameraManager;

Q_DECLARE_LOGGING_CATEGORY(VehicleLog)

class Vehicle;

class VehicleDistanceSensorFactGroup : public FactGroup
{
    Q_OBJECT

public:
    VehicleDistanceSensorFactGroup(QObject* parent = NULL);

    Q_PROPERTY(Fact* rotationNone       READ rotationNone       CONSTANT)
    Q_PROPERTY(Fact* rotationYaw45      READ rotationYaw45      CONSTANT)
    Q_PROPERTY(Fact* rotationYaw90      READ rotationYaw90      CONSTANT)
    Q_PROPERTY(Fact* rotationYaw135     READ rotationYaw135     CONSTANT)
    Q_PROPERTY(Fact* rotationYaw180     READ rotationYaw180     CONSTANT)
    Q_PROPERTY(Fact* rotationYaw225     READ rotationYaw225     CONSTANT)
    Q_PROPERTY(Fact* rotationYaw270     READ rotationYaw270     CONSTANT)
    Q_PROPERTY(Fact* rotationYaw315     READ rotationYaw315     CONSTANT)
    Q_PROPERTY(Fact* rotationPitch90    READ rotationPitch90    CONSTANT)
    Q_PROPERTY(Fact* rotationPitch270   READ rotationPitch270   CONSTANT)

    Fact* rotationNone      (void) { return &_rotationNoneFact; }
    Fact* rotationYaw45     (void) { return &_rotationYaw45Fact; }
    Fact* rotationYaw90     (void) { return &_rotationYaw90Fact; }
    Fact* rotationYaw135    (void) { return &_rotationYaw90Fact; }
    Fact* rotationYaw180    (void) { return &_rotationYaw180Fact; }
    Fact* rotationYaw225    (void) { return &_rotationYaw180Fact; }
    Fact* rotationYaw270    (void) { return &_rotationYaw270Fact; }
    Fact* rotationYaw315    (void) { return &_rotationYaw315Fact; }
    Fact* rotationPitch90   (void) { return &_rotationPitch90Fact; }
    Fact* rotationPitch270  (void) { return &_rotationPitch270Fact; }

    bool idSet(void) { return _idSet; }
    void setIdSet(bool idSet) { _idSet = idSet; }
    uint8_t id(void) { return _id; }
    void setId(uint8_t id) { _id = id; }

    static const char* _rotationNoneFactName;
    static const char* _rotationYaw45FactName;
    static const char* _rotationYaw90FactName;
    static const char* _rotationYaw135FactName;
    static const char* _rotationYaw180FactName;
    static const char* _rotationYaw225FactName;
    static const char* _rotationYaw270FactName;
    static const char* _rotationYaw315FactName;
    static const char* _rotationPitch90FactName;
    static const char* _rotationPitch270FactName;

private:
    Fact _rotationNoneFact;
    Fact _rotationYaw45Fact;
    Fact _rotationYaw90Fact;
    Fact _rotationYaw135Fact;
    Fact _rotationYaw180Fact;
    Fact _rotationYaw225Fact;
    Fact _rotationYaw270Fact;
    Fact _rotationYaw315Fact;
    Fact _rotationPitch90Fact;
    Fact _rotationPitch270Fact;

    bool    _idSet; // true: _id is set to seen sensor id
    uint8_t _id;    // The id for the sensor being tracked. Current support for only a single sensor.
};

class VehicleSetpointFactGroup : public FactGroup
{
    Q_OBJECT

public:
    VehicleSetpointFactGroup(QObject* parent = NULL);

    Q_PROPERTY(Fact* roll       READ roll       CONSTANT)
    Q_PROPERTY(Fact* pitch      READ pitch      CONSTANT)
    Q_PROPERTY(Fact* yaw        READ yaw        CONSTANT)
    Q_PROPERTY(Fact* rollRate   READ rollRate   CONSTANT)
    Q_PROPERTY(Fact* pitchRate  READ pitchRate  CONSTANT)
    Q_PROPERTY(Fact* yawRate    READ yawRate    CONSTANT)

    Fact* roll      (void) { return &_rollFact; }
    Fact* pitch     (void) { return &_pitchFact; }
    Fact* yaw       (void) { return &_yawFact; }
    Fact* rollRate  (void) { return &_rollRateFact; }
    Fact* pitchRate (void) { return &_pitchRateFact; }
    Fact* yawRate   (void) { return &_yawRateFact; }

    static const char* _rollFactName;
    static const char* _pitchFactName;
    static const char* _yawFactName;
    static const char* _rollRateFactName;
    static const char* _pitchRateFactName;
    static const char* _yawRateFactName;

private:
    Fact _rollFact;
    Fact _pitchFact;
    Fact _yawFact;
    Fact _rollRateFact;
    Fact _pitchRateFact;
    Fact _yawRateFact;
};

class VehicleVibrationFactGroup : public FactGroup
{
    Q_OBJECT

public:
    VehicleVibrationFactGroup(QObject* parent = NULL);

    Q_PROPERTY(Fact* xAxis      READ xAxis      CONSTANT)
    Q_PROPERTY(Fact* yAxis      READ yAxis      CONSTANT)
    Q_PROPERTY(Fact* zAxis      READ zAxis      CONSTANT)
    Q_PROPERTY(Fact* clipCount1 READ clipCount1 CONSTANT)
    Q_PROPERTY(Fact* clipCount2 READ clipCount2 CONSTANT)
    Q_PROPERTY(Fact* clipCount3 READ clipCount3 CONSTANT)

    Fact* xAxis         (void) { return &_xAxisFact; }
    Fact* yAxis         (void) { return &_yAxisFact; }
    Fact* zAxis         (void) { return &_zAxisFact; }
    Fact* clipCount1    (void) { return &_clipCount1Fact; }
    Fact* clipCount2    (void) { return &_clipCount2Fact; }
    Fact* clipCount3    (void) { return &_clipCount3Fact; }

    static const char* _xAxisFactName;
    static const char* _yAxisFactName;
    static const char* _zAxisFactName;
    static const char* _clipCount1FactName;
    static const char* _clipCount2FactName;
    static const char* _clipCount3FactName;

private:
    Fact        _xAxisFact;
    Fact        _yAxisFact;
    Fact        _zAxisFact;
    Fact        _clipCount1Fact;
    Fact        _clipCount2Fact;
    Fact        _clipCount3Fact;
};

class VehicleWindFactGroup : public FactGroup
{
    Q_OBJECT

public:
    VehicleWindFactGroup(QObject* parent = NULL);

    Q_PROPERTY(Fact* direction      READ direction      CONSTANT)
    Q_PROPERTY(Fact* speed          READ speed          CONSTANT)
    Q_PROPERTY(Fact* verticalSpeed  READ verticalSpeed  CONSTANT)

    Fact* direction     (void) { return &_directionFact; }
    Fact* speed         (void) { return &_speedFact; }
    Fact* verticalSpeed (void) { return &_verticalSpeedFact; }

    static const char* _directionFactName;
    static const char* _speedFactName;
    static const char* _verticalSpeedFactName;

private:
    Fact        _directionFact;
    Fact        _speedFact;
    Fact        _verticalSpeedFact;
};

class VehicleGPSFactGroup : public FactGroup
{
    Q_OBJECT

public:
    VehicleGPSFactGroup(QObject* parent = NULL);

    Q_PROPERTY(Fact* lat                READ lat                CONSTANT)
    Q_PROPERTY(Fact* lon                READ lon                CONSTANT)
    Q_PROPERTY(Fact* hdop               READ hdop               CONSTANT)
    Q_PROPERTY(Fact* vdop               READ vdop               CONSTANT)
    Q_PROPERTY(Fact* courseOverGround   READ courseOverGround   CONSTANT)
    Q_PROPERTY(Fact* count              READ count              CONSTANT)
    Q_PROPERTY(Fact* lock               READ lock               CONSTANT)

    Fact* lat               (void) { return &_latFact; }
    Fact* lon               (void) { return &_lonFact; }
    Fact* hdop              (void) { return &_hdopFact; }
    Fact* vdop              (void) { return &_vdopFact; }
    Fact* courseOverGround  (void) { return &_courseOverGroundFact; }
    Fact* count             (void) { return &_countFact; }
    Fact* lock              (void) { return &_lockFact; }

    static const char* _latFactName;
    static const char* _lonFactName;
    static const char* _hdopFactName;
    static const char* _vdopFactName;
    static const char* _courseOverGroundFactName;
    static const char* _countFactName;
    static const char* _lockFactName;

private:
    Fact        _latFact;
    Fact        _lonFact;
    Fact        _hdopFact;
    Fact        _vdopFact;
    Fact        _courseOverGroundFact;
    Fact        _countFact;
    Fact        _lockFact;
};

class VehicleBatteryFactGroup : public FactGroup
{
    Q_OBJECT

public:
    VehicleBatteryFactGroup(QObject* parent = NULL);

    Q_PROPERTY(Fact* voltage            READ voltage            CONSTANT)
    Q_PROPERTY(Fact* percentRemaining   READ percentRemaining   CONSTANT)
    Q_PROPERTY(Fact* mahConsumed        READ mahConsumed        CONSTANT)
    Q_PROPERTY(Fact* current            READ current            CONSTANT)
    Q_PROPERTY(Fact* temperature        READ temperature        CONSTANT)
    Q_PROPERTY(Fact* cellCount          READ cellCount          CONSTANT)
    Q_PROPERTY(Fact* instantPower       READ instantPower       CONSTANT)
    Q_PROPERTY(Fact* timeRemaining      READ timeRemaining      CONSTANT)
    Q_PROPERTY(Fact* chargeState        READ chargeState        CONSTANT)

    Fact* voltage                   (void) { return &_voltageFact; }
    Fact* percentRemaining          (void) { return &_percentRemainingFact; }
    Fact* mahConsumed               (void) { return &_mahConsumedFact; }
    Fact* current                   (void) { return &_currentFact; }
    Fact* temperature               (void) { return &_temperatureFact; }
    Fact* cellCount                 (void) { return &_cellCountFact; }
    Fact* instantPower              (void) { return &_instantPowerFact; }
    Fact* timeRemaining             (void) { return &_timeRemainingFact; }
    Fact* chargeState               (void) { return &_chargeStateFact; }

    static const char* _voltageFactName;
    static const char* _percentRemainingFactName;
    static const char* _mahConsumedFactName;
    static const char* _currentFactName;
    static const char* _temperatureFactName;
    static const char* _cellCountFactName;
    static const char* _instantPowerFactName;
    static const char* _timeRemainingFactName;
    static const char* _chargeStateFactName;

    static const char* _settingsGroup;

    static const double _voltageUnavailable;
    static const int    _percentRemainingUnavailable;
    static const int    _mahConsumedUnavailable;
    static const int    _currentUnavailable;
    static const double _temperatureUnavailable;
    static const int    _cellCountUnavailable;
    static const double _instantPowerUnavailable;

private:
    Fact            _voltageFact;
    Fact            _percentRemainingFact;
    Fact            _mahConsumedFact;
    Fact            _currentFact;
    Fact            _temperatureFact;
    Fact            _cellCountFact;
    Fact            _instantPowerFact;
    Fact            _timeRemainingFact;
    Fact            _chargeStateFact;
};

class VehicleTemperatureFactGroup : public FactGroup
{
    Q_OBJECT

public:
    VehicleTemperatureFactGroup(QObject* parent = NULL);

    Q_PROPERTY(Fact* temperature1       READ temperature1       CONSTANT)
    Q_PROPERTY(Fact* temperature2       READ temperature2       CONSTANT)
    Q_PROPERTY(Fact* temperature3       READ temperature3       CONSTANT)

    Fact* temperature1 (void) { return &_temperature1Fact; }
    Fact* temperature2 (void) { return &_temperature2Fact; }
    Fact* temperature3 (void) { return &_temperature3Fact; }

    static const char* _temperature1FactName;
    static const char* _temperature2FactName;
    static const char* _temperature3FactName;

    static const char* _settingsGroup;

    static const double _temperatureUnavailable;

private:
    Fact            _temperature1Fact;
    Fact            _temperature2Fact;
    Fact            _temperature3Fact;
};

class VehicleClockFactGroup : public FactGroup
{
    Q_OBJECT

public:
    VehicleClockFactGroup(QObject* parent = NULL);

    Q_PROPERTY(Fact* currentTime        READ currentTime        CONSTANT)
    Q_PROPERTY(Fact* currentDate        READ currentDate        CONSTANT)

    Fact* currentTime (void) { return &_currentTimeFact; }
    Fact* currentDate (void) { return &_currentDateFact; }

    static const char* _currentTimeFactName;
    static const char* _currentDateFactName;

    static const char* _settingsGroup;

private slots:
    void _updateAllValues(void) override;

private:
    Fact            _currentTimeFact;
    Fact            _currentDateFact;
};

class Vehicle : public FactGroup
{
    Q_OBJECT

public:

    enum LinkType {
        LinkNone,
        LinkHighLatency,
        LinkSlow,
        LinkNormal
    };
    Q_ENUM(LinkType)

    Vehicle(LinkInterface*          link,
            int                     vehicleId,
            int                     defaultComponentId,
            MAV_AUTOPILOT           firmwareType,
            MAV_TYPE                vehicleType,
            FirmwarePluginManager*  firmwarePluginManager,
            JoystickManager*        joystickManager);

    // The following is used to create a disconnected Vehicle for use while offline editing.
    Vehicle(MAV_AUTOPILOT           firmwareType,
            MAV_TYPE                vehicleType,
            FirmwarePluginManager*  firmwarePluginManager,
            QObject*                parent = NULL);

    ~Vehicle();

    /// Sensor bits from sensors*Bits properties
    enum MavlinkSysStatus {
        SysStatusSensor3dGyro =                 MAV_SYS_STATUS_SENSOR_3D_GYRO,
        SysStatusSensor3dAccel =                MAV_SYS_STATUS_SENSOR_3D_ACCEL,
        SysStatusSensor3dMag =                  MAV_SYS_STATUS_SENSOR_3D_MAG,
        SysStatusSensorAbsolutePressure =       MAV_SYS_STATUS_SENSOR_ABSOLUTE_PRESSURE,
        SysStatusSensorDifferentialPressure =   MAV_SYS_STATUS_SENSOR_DIFFERENTIAL_PRESSURE,
        SysStatusSensorGPS =                    MAV_SYS_STATUS_SENSOR_GPS,
        SysStatusSensorOpticalFlow =            MAV_SYS_STATUS_SENSOR_OPTICAL_FLOW,
        SysStatusSensorVisionPosition =         MAV_SYS_STATUS_SENSOR_VISION_POSITION,
        SysStatusSensorLaserPosition =          MAV_SYS_STATUS_SENSOR_LASER_POSITION,
        SysStatusSensorExternalGroundTruth =    MAV_SYS_STATUS_SENSOR_EXTERNAL_GROUND_TRUTH,
        SysStatusSensorAngularRateControl =     MAV_SYS_STATUS_SENSOR_ANGULAR_RATE_CONTROL,
        SysStatusSensorAttitudeStabilization =  MAV_SYS_STATUS_SENSOR_ATTITUDE_STABILIZATION,
        SysStatusSensorYawPosition =            MAV_SYS_STATUS_SENSOR_YAW_POSITION,
        SysStatusSensorZAltitudeControl =       MAV_SYS_STATUS_SENSOR_Z_ALTITUDE_CONTROL,
        SysStatusSensorXYPositionControl =      MAV_SYS_STATUS_SENSOR_XY_POSITION_CONTROL,
        SysStatusSensorMotorOutputs =           MAV_SYS_STATUS_SENSOR_MOTOR_OUTPUTS,
        SysStatusSensorRCReceiver =             MAV_SYS_STATUS_SENSOR_RC_RECEIVER,
        SysStatusSensor3dGyro2 =                MAV_SYS_STATUS_SENSOR_3D_GYRO2,
        SysStatusSensor3dAccel2 =               MAV_SYS_STATUS_SENSOR_3D_ACCEL2,
        SysStatusSensor3dMag2 =                 MAV_SYS_STATUS_SENSOR_3D_MAG2,
        SysStatusSensorGeoFence =               MAV_SYS_STATUS_GEOFENCE,
        SysStatusSensorAHRS =                   MAV_SYS_STATUS_AHRS,
        SysStatusSensorTerrain =                MAV_SYS_STATUS_TERRAIN,
        SysStatusSensorReverseMotor =           MAV_SYS_STATUS_REVERSE_MOTOR,
        SysStatusSensorLogging =                MAV_SYS_STATUS_LOGGING,
        SysStatusSensorBattery =                MAV_SYS_STATUS_SENSOR_BATTERY,
    };
    Q_ENUM(MavlinkSysStatus)

    Q_PROPERTY(int                  id                      READ id                                                     CONSTANT)
    Q_PROPERTY(AutoPilotPlugin*     autopilot               MEMBER _autopilotPlugin                                     CONSTANT)
    Q_PROPERTY(LinkType             linkType                READ linkType                                               NOTIFY linkTypeChanged)
    Q_PROPERTY(QGeoCoordinate       coordinate              READ coordinate                                             NOTIFY coordinateChanged)
    Q_PROPERTY(QGeoCoordinate       homePosition            READ homePosition                                           NOTIFY homePositionChanged)
    Q_PROPERTY(bool                 armed                   READ armed                  WRITE setArmed                  NOTIFY armedChanged)
    Q_PROPERTY(bool                 autoDisarm              READ autoDisarm                                             NOTIFY autoDisarmChanged)
    Q_PROPERTY(bool                 flightModeSetAvailable  READ flightModeSetAvailable                                 CONSTANT)
    Q_PROPERTY(QStringList          flightModes             READ flightModes                                            NOTIFY flightModesChanged)
    Q_PROPERTY(QString              flightMode              READ flightMode             WRITE setFlightMode             NOTIFY flightModeChanged)
    Q_PROPERTY(bool                 hilMode                 READ hilMode                WRITE setHilMode                NOTIFY hilModeChanged)
    Q_PROPERTY(QmlObjectListModel*  trajectoryPoints        READ trajectoryPoints                                       CONSTANT)
    Q_PROPERTY(QmlObjectListModel*  cameraTriggerPoints     READ cameraTriggerPoints                                    CONSTANT)
    Q_PROPERTY(float                latitude                READ latitude                                               NOTIFY coordinateChanged)
    Q_PROPERTY(float                longitude               READ longitude                                              NOTIFY coordinateChanged)
    Q_PROPERTY(bool                 messageTypeNone         READ messageTypeNone                                        NOTIFY messageTypeChanged)
    Q_PROPERTY(bool                 messageTypeNormal       READ messageTypeNormal                                      NOTIFY messageTypeChanged)
    Q_PROPERTY(bool                 messageTypeWarning      READ messageTypeWarning                                     NOTIFY messageTypeChanged)
    Q_PROPERTY(bool                 messageTypeError        READ messageTypeError                                       NOTIFY messageTypeChanged)
    Q_PROPERTY(int                  newMessageCount         READ newMessageCount                                        NOTIFY newMessageCountChanged)
    Q_PROPERTY(int                  messageCount            READ messageCount                                           NOTIFY messageCountChanged)
    Q_PROPERTY(QString              formatedMessages        READ formatedMessages                                       NOTIFY formatedMessagesChanged)
    Q_PROPERTY(QString              formatedMessage         READ formatedMessage                                        NOTIFY formatedMessageChanged)
    Q_PROPERTY(QString              latestError             READ latestError                                            NOTIFY latestErrorChanged)
    Q_PROPERTY(int                  joystickMode            READ joystickMode           WRITE setJoystickMode           NOTIFY joystickModeChanged)
    Q_PROPERTY(QStringList          joystickModes           READ joystickModes                                          CONSTANT)
    Q_PROPERTY(bool                 joystickEnabled         READ joystickEnabled        WRITE setJoystickEnabled        NOTIFY joystickEnabledChanged)
    Q_PROPERTY(bool                 active                  READ active                 WRITE setActive                 NOTIFY activeChanged)
    Q_PROPERTY(int                  flowImageIndex          READ flowImageIndex                                         NOTIFY flowImageIndexChanged)
    Q_PROPERTY(int                  rcRSSI                  READ rcRSSI                                                 NOTIFY rcRSSIChanged)
    Q_PROPERTY(bool                 px4Firmware             READ px4Firmware                                            NOTIFY firmwareTypeChanged)
    Q_PROPERTY(bool                 apmFirmware             READ apmFirmware                                            NOTIFY firmwareTypeChanged)
    Q_PROPERTY(bool                 soloFirmware            READ soloFirmware           WRITE setSoloFirmware           NOTIFY soloFirmwareChanged)
    Q_PROPERTY(bool                 genericFirmware         READ genericFirmware                                        CONSTANT)
    Q_PROPERTY(bool                 connectionLost          READ connectionLost                                         NOTIFY connectionLostChanged)
    Q_PROPERTY(bool                 connectionLostEnabled   READ connectionLostEnabled  WRITE setConnectionLostEnabled  NOTIFY connectionLostEnabledChanged)
    Q_PROPERTY(uint                 messagesReceived        READ messagesReceived                                       NOTIFY messagesReceivedChanged)
    Q_PROPERTY(uint                 messagesSent            READ messagesSent                                           NOTIFY messagesSentChanged)
    Q_PROPERTY(uint                 messagesLost            READ messagesLost                                           NOTIFY messagesLostChanged)
    Q_PROPERTY(bool                 fixedWing               READ fixedWing                                              NOTIFY vehicleTypeChanged)
    Q_PROPERTY(bool                 multiRotor              READ multiRotor                                             NOTIFY vehicleTypeChanged)
    Q_PROPERTY(bool                 vtol                    READ vtol                                                   NOTIFY vehicleTypeChanged)
    Q_PROPERTY(bool                 rover                   READ rover                                                  NOTIFY vehicleTypeChanged)
    Q_PROPERTY(bool                 sub                     READ sub                                                    NOTIFY vehicleTypeChanged)
    Q_PROPERTY(bool        supportsThrottleModeCenterZero   READ supportsThrottleModeCenterZero                         CONSTANT)
    Q_PROPERTY(bool                supportsNegativeThrust   READ supportsNegativeThrust                                 CONSTANT)
    Q_PROPERTY(bool                 supportsJSButton        READ supportsJSButton                                       CONSTANT)
    Q_PROPERTY(bool                 supportsRadio           READ supportsRadio                                          CONSTANT)
    Q_PROPERTY(bool               supportsMotorInterference READ supportsMotorInterference                              CONSTANT)
    Q_PROPERTY(bool                 autoDisconnect          MEMBER _autoDisconnect                                      NOTIFY autoDisconnectChanged)
    Q_PROPERTY(QString              prearmError             READ prearmError            WRITE setPrearmError            NOTIFY prearmErrorChanged)
    Q_PROPERTY(int                  motorCount              READ motorCount                                             CONSTANT)
    Q_PROPERTY(bool                 coaxialMotors           READ coaxialMotors                                          CONSTANT)
    Q_PROPERTY(bool                 xConfigMotors           READ xConfigMotors                                          CONSTANT)
    Q_PROPERTY(bool                 isOfflineEditingVehicle READ isOfflineEditingVehicle                                CONSTANT)
    Q_PROPERTY(QString              brandImageIndoor        READ brandImageIndoor                                       NOTIFY firmwareTypeChanged)
    Q_PROPERTY(QString              brandImageOutdoor       READ brandImageOutdoor                                      NOTIFY firmwareTypeChanged)
    Q_PROPERTY(QStringList          unhealthySensors        READ unhealthySensors                                       NOTIFY unhealthySensorsChanged)
    Q_PROPERTY(int                  sensorsPresentBits      READ sensorsPresentBits                                     NOTIFY sensorsPresentBitsChanged)
    Q_PROPERTY(int                  sensorsEnabledBits      READ sensorsEnabledBits                                     NOTIFY sensorsEnabledBitsChanged)
    Q_PROPERTY(int                  sensorsHealthBits       READ sensorsHealthBits                                      NOTIFY sensorsHealthBitsChanged)
    Q_PROPERTY(int                  sensorsUnhealthyBits    READ sensorsUnhealthyBits                                   NOTIFY sensorsUnhealthyBitsChanged) ///< Combination of enabled and health
    Q_PROPERTY(QString              missionFlightMode       READ missionFlightMode                                      CONSTANT)
    Q_PROPERTY(QString              pauseFlightMode         READ pauseFlightMode                                        CONSTANT)
    Q_PROPERTY(QString              rtlFlightMode           READ rtlFlightMode                                          CONSTANT)
    Q_PROPERTY(QString              landFlightMode          READ landFlightMode                                         CONSTANT)
    Q_PROPERTY(QString              takeControlFlightMode   READ takeControlFlightMode                                  CONSTANT)
    Q_PROPERTY(QString              firmwareTypeString      READ firmwareTypeString                                     NOTIFY firmwareTypeChanged)
    Q_PROPERTY(QString              vehicleTypeString       READ vehicleTypeString                                      NOTIFY vehicleTypeChanged)
    Q_PROPERTY(QString              vehicleImageOpaque      READ vehicleImageOpaque                                     CONSTANT)
    Q_PROPERTY(QString              vehicleImageOutline     READ vehicleImageOutline                                    CONSTANT)
    Q_PROPERTY(QString              vehicleImageCompass     READ vehicleImageCompass                                    CONSTANT)
    Q_PROPERTY(int                  telemetryRRSSI          READ telemetryRRSSI                                         NOTIFY telemetryRRSSIChanged)
    Q_PROPERTY(int                  telemetryLRSSI          READ telemetryLRSSI                                         NOTIFY telemetryLRSSIChanged)
    Q_PROPERTY(unsigned int         telemetryRXErrors       READ telemetryRXErrors                                      NOTIFY telemetryRXErrorsChanged)
    Q_PROPERTY(unsigned int         telemetryFixed          READ telemetryFixed                                         NOTIFY telemetryFixedChanged)
    Q_PROPERTY(unsigned int         telemetryTXBuffer       READ telemetryTXBuffer                                      NOTIFY telemetryTXBufferChanged)
    Q_PROPERTY(int                  telemetryLNoise         READ telemetryLNoise                                        NOTIFY telemetryLNoiseChanged)
    Q_PROPERTY(int                  telemetryRNoise         READ telemetryRNoise                                        NOTIFY telemetryRNoiseChanged)
    Q_PROPERTY(QVariantList         toolBarIndicators       READ toolBarIndicators                                      NOTIFY toolBarIndicatorsChanged)
    Q_PROPERTY(QmlObjectListModel*  adsbVehicles            READ adsbVehicles                                           CONSTANT)
    Q_PROPERTY(bool              initialPlanRequestComplete READ initialPlanRequestComplete                             NOTIFY initialPlanRequestCompleteChanged)
    Q_PROPERTY(QVariantList         staticCameraList        READ staticCameraList                                       CONSTANT)
    Q_PROPERTY(QGCCameraManager*    dynamicCameras          READ dynamicCameras                                         NOTIFY dynamicCamerasChanged)
    Q_PROPERTY(QString              hobbsMeter              READ hobbsMeter                                             NOTIFY hobbsMeterChanged)
    Q_PROPERTY(bool                 vtolInFwdFlight         READ vtolInFwdFlight        WRITE setVtolInFwdFlight        NOTIFY vtolInFwdFlightChanged)
    Q_PROPERTY(bool                 highLatencyLink         READ highLatencyLink                                        NOTIFY highLatencyLinkChanged)
<<<<<<< HEAD
    Q_PROPERTY(bool                 gimbalAcknowledged      READ gimbalAcknowledged                                     NOTIFY gimbalAcknowledgedChanged)
=======
    Q_PROPERTY(bool                 supportsTerrainFrame    READ supportsTerrainFrame                                   NOTIFY firmwareTypeChanged)
    Q_PROPERTY(QString              priorityLinkName        READ priorityLinkName       WRITE setPriorityLinkByName     NOTIFY priorityLinkNameChanged)
    Q_PROPERTY(QVariantList         links                   READ links                                                  NOTIFY linksChanged)
>>>>>>> 34931bf2

    // Vehicle state used for guided control
    Q_PROPERTY(bool flying                  READ flying NOTIFY flyingChanged)                               ///< Vehicle is flying
    Q_PROPERTY(bool landing                 READ landing NOTIFY landingChanged)                             ///< Vehicle is in landing pattern (DO_LAND_START)
    Q_PROPERTY(bool guidedMode              READ guidedMode WRITE setGuidedMode NOTIFY guidedModeChanged)   ///< Vehicle is in Guided mode and can respond to guided commands
    Q_PROPERTY(bool guidedModeSupported     READ guidedModeSupported CONSTANT)                              ///< Guided mode commands are supported by this vehicle
    Q_PROPERTY(bool pauseVehicleSupported   READ pauseVehicleSupported CONSTANT)                            ///< Pause vehicle command is supported
    Q_PROPERTY(bool orbitModeSupported      READ orbitModeSupported CONSTANT)                               ///< Orbit mode is supported by this vehicle
    Q_PROPERTY(bool takeoffVehicleSupported READ takeoffVehicleSupported CONSTANT)                          ///< Guided takeoff supported

    Q_PROPERTY(ParameterManager* parameterManager READ parameterManager CONSTANT)

    // FactGroup object model properties

    Q_PROPERTY(Fact* roll               READ roll               CONSTANT)
    Q_PROPERTY(Fact* pitch              READ pitch              CONSTANT)
    Q_PROPERTY(Fact* heading            READ heading            CONSTANT)
    Q_PROPERTY(Fact* rollRate           READ rollRate           CONSTANT)
    Q_PROPERTY(Fact* pitchRate          READ pitchRate          CONSTANT)
    Q_PROPERTY(Fact* yawRate            READ yawRate            CONSTANT)
    Q_PROPERTY(Fact* groundSpeed        READ groundSpeed        CONSTANT)
    Q_PROPERTY(Fact* airSpeed           READ airSpeed           CONSTANT)
    Q_PROPERTY(Fact* climbRate          READ climbRate          CONSTANT)
    Q_PROPERTY(Fact* altitudeRelative   READ altitudeRelative   CONSTANT)
    Q_PROPERTY(Fact* altitudeAMSL       READ altitudeAMSL       CONSTANT)
    Q_PROPERTY(Fact* flightDistance     READ flightDistance     CONSTANT)
    Q_PROPERTY(Fact* distanceToHome     READ distanceToHome     CONSTANT)
    Q_PROPERTY(Fact* hobbs              READ hobbs              CONSTANT)

    Q_PROPERTY(FactGroup* gps         READ gpsFactGroup         CONSTANT)
    Q_PROPERTY(FactGroup* battery     READ battery1FactGroup    CONSTANT)
    Q_PROPERTY(FactGroup* battery2    READ battery2FactGroup    CONSTANT)
    Q_PROPERTY(FactGroup* wind        READ windFactGroup        CONSTANT)
    Q_PROPERTY(FactGroup* vibration   READ vibrationFactGroup   CONSTANT)
    Q_PROPERTY(FactGroup* temperature READ temperatureFactGroup CONSTANT)
    Q_PROPERTY(FactGroup* clock       READ clockFactGroup       CONSTANT)
    Q_PROPERTY(FactGroup* setpoint    READ setpointFactGroup    CONSTANT)

    Q_PROPERTY(int      firmwareMajorVersion        READ firmwareMajorVersion       NOTIFY firmwareVersionChanged)
    Q_PROPERTY(int      firmwareMinorVersion        READ firmwareMinorVersion       NOTIFY firmwareVersionChanged)
    Q_PROPERTY(int      firmwarePatchVersion        READ firmwarePatchVersion       NOTIFY firmwareVersionChanged)
    Q_PROPERTY(int      firmwareVersionType         READ firmwareVersionType        NOTIFY firmwareVersionChanged)
    Q_PROPERTY(QString  firmwareVersionTypeString   READ firmwareVersionTypeString  NOTIFY firmwareVersionChanged)
    Q_PROPERTY(int      firmwareCustomMajorVersion  READ firmwareCustomMajorVersion NOTIFY firmwareCustomVersionChanged)
    Q_PROPERTY(int      firmwareCustomMinorVersion  READ firmwareCustomMinorVersion NOTIFY firmwareCustomVersionChanged)
    Q_PROPERTY(int      firmwareCustomPatchVersion  READ firmwareCustomPatchVersion NOTIFY firmwareCustomVersionChanged)
    Q_PROPERTY(QString  gitHash                     READ gitHash                    NOTIFY gitHashChanged)
    Q_PROPERTY(quint64  vehicleUID                  READ vehicleUID                 NOTIFY vehicleUIDChanged)
    Q_PROPERTY(QString  vehicleUIDStr               READ vehicleUIDStr              NOTIFY vehicleUIDChanged)

    /// Resets link status counters
    Q_INVOKABLE void resetCounters  ();

    /// Returns the number of buttons which are reserved for firmware use in the MANUAL_CONTROL mavlink
    /// message. For example PX4 Flight Stack reserves the first 8 buttons to simulate rc switches.
    /// The remainder can be assigned to Vehicle actions.
    /// @return -1: reserver all buttons, >0 number of buttons to reserve
    Q_PROPERTY(int manualControlReservedButtonCount READ manualControlReservedButtonCount CONSTANT)

    Q_INVOKABLE QString     getMavIconColor();

    // Called when the message drop-down is invoked to clear current count
    Q_INVOKABLE void        resetMessages();

    Q_INVOKABLE void virtualTabletJoystickValue(double roll, double pitch, double yaw, double thrust);
    Q_INVOKABLE void disconnectInactiveVehicle(void);

    /// Dumb (PWM) Camera Controls
    Q_INVOKABLE void triggerCamera  (void);
    Q_INVOKABLE void initGimbal     (void);
    Q_INVOKABLE void retractGimbal     (void);
    Q_INVOKABLE void gimbalControlValue(double pitch, double yaw);
    Q_INVOKABLE void cameraZoomValue(double zoom);

    /// Command vehicle to return to launch
    Q_INVOKABLE void guidedModeRTL(void);

    /// Command vehicle to land at current location
    Q_INVOKABLE void guidedModeLand(void);

    /// Command vehicle to takeoff from current location
    Q_INVOKABLE void guidedModeTakeoff(double altitudeRelative);

    /// @return The minimum takeoff altitude (relative) for guided takeoff.
    Q_INVOKABLE double minimumTakeoffAltitude(void);

    /// Command vehicle to move to specified location (altitude is included and relative)
    Q_INVOKABLE void guidedModeGotoLocation(const QGeoCoordinate& gotoCoord);

    /// Command vehicle to change altitude
    ///     @param altitudeChange If > 0, go up by amount specified, if < 0, go down by amount specified
    Q_INVOKABLE void guidedModeChangeAltitude(double altitudeChange);

    /// Command vehicle to orbit given center point
    ///     @param centerCoord Center Coordinates
    ///     @param radius Distance from vehicle to centerCoord
    ///     @param velocity Orbit velocity (positive CW, negative CCW)
    ///     @param altitude Desired Vehicle Altitude
    Q_INVOKABLE void guidedModeOrbit(const QGeoCoordinate& centerCoord = QGeoCoordinate(), double radius = NAN, double velocity = NAN, double altitude = NAN);

    /// Command vehicle to pause at current location. If vehicle supports guide mode, vehicle will be left
    /// in guided mode after pause.
    Q_INVOKABLE void pauseVehicle(void);

    /// Command vehicle to kill all motors no matter what state
    Q_INVOKABLE void emergencyStop(void);

    /// Command vehicle to abort landing
    Q_INVOKABLE void abortLanding(double climbOutAltitude);

    Q_INVOKABLE void startMission(void);

    /// Alter the current mission item on the vehicle
    Q_INVOKABLE void setCurrentMissionSequence(int seq);

    /// Reboot vehicle
    Q_INVOKABLE void rebootVehicle();

    /// Clear Messages
    Q_INVOKABLE void clearMessages();

    Q_INVOKABLE void sendPlan       (QString planFile);

#if 0
    // Temporarily removed, waiting for new command implementation
    /// Test motor
    ///     @param motor Motor number, 1-based
    ///     @param percent 0-no power, 100-full power
    ///     @param timeoutSecs Number of seconds for motor to run
    Q_INVOKABLE void motorTest(int motor, int percent, int timeoutSecs);
#endif

    bool guidedModeSupported    (void) const;
    bool pauseVehicleSupported  (void) const;
    bool orbitModeSupported     (void) const;
    bool takeoffVehicleSupported(void) const;

    // Property accessors

    QGeoCoordinate coordinate   () { return _coordinate; }
    LinkType       linkType     ();

    typedef enum {
        JoystickModeRC,         ///< Joystick emulates an RC Transmitter
        JoystickModeAttitude,
        JoystickModePosition,
        JoystickModeForce,
        JoystickModeVelocity,
        JoystickModeMax
    } JoystickMode_t;

    int joystickMode(void);
    void setJoystickMode(int mode);

    /// List of joystick mode names
    QStringList joystickModes(void);

    bool joystickEnabled(void);
    void setJoystickEnabled(bool enabled);

    // Is vehicle active with respect to current active vehicle in QGC
    bool active(void);
    void setActive(bool active);

    // Property accesors
    int id(void) { return _id; }
    MAV_AUTOPILOT firmwareType(void) const { return _firmwareType; }
    MAV_TYPE vehicleType(void) const { return _vehicleType; }
    Q_INVOKABLE QString vehicleTypeName(void) const;

    /// Returns the highest quality link available to the Vehicle. If you need to hold a reference to this link use
    /// LinkManager::sharedLinkInterfaceForGet to get QSharedPointer for link.
    LinkInterface* priorityLink(void) { return _priorityLink.data(); }

    /// Sends a message to the specified link
    /// @return true: message sent, false: Link no longer connected
    bool sendMessageOnLink(LinkInterface* link, mavlink_message_t message);

    /// Sends the specified messages multiple times to the vehicle in order to attempt to
    /// guarantee that it makes it to the vehicle.
    void sendMessageMultiple(mavlink_message_t message);

    /// Provides access to uas from vehicle. Temporary workaround until UAS is fully phased out.
    UAS* uas(void) { return _uas; }

    /// Provides access to uas from vehicle. Temporary workaround until AutoPilotPlugin is fully phased out.
    AutoPilotPlugin* autopilotPlugin(void) { return _autopilotPlugin; }

    /// Provides access to the Firmware Plugin for this Vehicle
    FirmwarePlugin* firmwarePlugin(void) { return _firmwarePlugin; }

    int manualControlReservedButtonCount(void);

    MissionManager*     missionManager(void)    { return _missionManager; }
    GeoFenceManager*    geoFenceManager(void)   { return _geoFenceManager; }
    RallyPointManager*  rallyPointManager(void) { return _rallyPointManager; }

    QGeoCoordinate homePosition(void);

    bool armed(void) { return _armed; }
    void setArmed(bool armed);

    bool flightModeSetAvailable(void);
    QStringList flightModes(void);
    QString flightMode(void) const;
    void setFlightMode(const QString& flightMode);

    QString priorityLinkName(void) const;
    QVariantList links(void) const;
    void setPriorityLinkByName(const QString& priorityLinkName);

    bool hilMode(void);
    void setHilMode(bool hilMode);

    bool fixedWing(void) const;
    bool multiRotor(void) const;
    bool vtol(void) const;
    bool rover(void) const;
    bool sub(void) const;

    bool supportsThrottleModeCenterZero (void) const;
    bool supportsNegativeThrust         (void) const;
    bool supportsRadio                  (void) const;
    bool supportsJSButton               (void) const;
    bool supportsMotorInterference      (void) const;
    bool supportsTerrainFrame           (void) const;

    void setGuidedMode(bool guidedMode);

    QString prearmError(void) const { return _prearmError; }
    void setPrearmError(const QString& prearmError);

    QmlObjectListModel* trajectoryPoints(void) { return &_mapTrajectoryList; }
    QmlObjectListModel* cameraTriggerPoints(void) { return &_cameraTriggerPoints; }
    QmlObjectListModel* adsbVehicles(void) { return &_adsbVehicles; }

    int  flowImageIndex() { return _flowImageIndex; }

    //-- Mavlink Logging
    void startMavlinkLog();
    void stopMavlinkLog();

    /// Requests the specified data stream from the vehicle
    ///     @param stream Stream which is being requested
    ///     @param rate Rate at which to send stream in Hz
    ///     @param sendMultiple Send multiple time to guarantee Vehicle reception
    void requestDataStream(MAV_DATA_STREAM stream, uint16_t rate, bool sendMultiple = true);

    typedef enum {
        MessageNone,
        MessageNormal,
        MessageWarning,
        MessageError
    } MessageType_t;

    bool            messageTypeNone         () { return _currentMessageType == MessageNone; }
    bool            messageTypeNormal       () { return _currentMessageType == MessageNormal; }
    bool            messageTypeWarning      () { return _currentMessageType == MessageWarning; }
    bool            messageTypeError        () { return _currentMessageType == MessageError; }
    int             newMessageCount         () { return _currentMessageCount; }
    int             messageCount            () { return _messageCount; }
    QString         formatedMessages        ();
    QString         formatedMessage         () { return _formatedMessage; }
    QString         latestError             () { return _latestError; }
    float           latitude                () { return _coordinate.latitude(); }
    float           longitude               () { return _coordinate.longitude(); }
    bool            mavPresent              () { return _mav != NULL; }
    int             rcRSSI                  () { return _rcRSSI; }
    bool            px4Firmware             () const { return _firmwareType == MAV_AUTOPILOT_PX4; }
    bool            apmFirmware             () const { return _firmwareType == MAV_AUTOPILOT_ARDUPILOTMEGA; }
    bool            genericFirmware         () const { return !px4Firmware() && !apmFirmware(); }
    bool            connectionLost          () const { return _connectionLost; }
    bool            connectionLostEnabled   () const { return _connectionLostEnabled; }
    uint            messagesReceived        () { return _messagesReceived; }
    uint            messagesSent            () { return _messagesSent; }
    uint            messagesLost            () { return _messagesLost; }
    bool            flying                  () const { return _flying; }
    bool            landing                 () const { return _landing; }
    bool            guidedMode              () const;
    bool            vtolInFwdFlight         () const { return _vtolInFwdFlight; }
    uint8_t         baseMode                () const { return _base_mode; }
    uint32_t        customMode              () const { return _custom_mode; }
    bool            isOfflineEditingVehicle () const { return _offlineEditingVehicle; }
    QString         brandImageIndoor        () const;
    QString         brandImageOutdoor       () const;
    QStringList     unhealthySensors        () const;
    int             sensorsPresentBits      () const { return _onboardControlSensorsPresent; }
    int             sensorsEnabledBits      () const { return _onboardControlSensorsEnabled; }
    int             sensorsHealthBits       () const { return _onboardControlSensorsHealth; }
    int             sensorsUnhealthyBits    () const { return _onboardControlSensorsUnhealthy; }
    QString         missionFlightMode       () const;
    QString         pauseFlightMode         () const;
    QString         rtlFlightMode           () const;
    QString         landFlightMode          () const;
    QString         takeControlFlightMode   () const;
    double          defaultCruiseSpeed      () const { return _defaultCruiseSpeed; }
    double          defaultHoverSpeed       () const { return _defaultHoverSpeed; }
    QString         firmwareTypeString      () const;
    QString         vehicleTypeString       () const;
    int             telemetryRRSSI          () { return _telemetryRRSSI; }
    int             telemetryLRSSI          () { return _telemetryLRSSI; }
    unsigned int    telemetryRXErrors       () { return _telemetryRXErrors; }
    unsigned int    telemetryFixed          () { return _telemetryFixed; }
    unsigned int    telemetryTXBuffer       () { return _telemetryTXBuffer; }
    int             telemetryLNoise         () { return _telemetryLNoise; }
    int             telemetryRNoise         () { return _telemetryRNoise; }
    bool            autoDisarm              ();
    bool            highLatencyLink         () const { return _highLatencyLink; }
    bool            gimbalAcknowledged      () const { return _gimbalAcknowledged; }
    /// Get the maximum MAVLink protocol version supported
    /// @return the maximum version
    unsigned        maxProtoVersion         () const { return _maxProtoVersion; }

    Fact* roll              (void) { return &_rollFact; }
    Fact* pitch             (void) { return &_pitchFact; }
    Fact* heading           (void) { return &_headingFact; }
    Fact* rollRate          (void) { return &_rollRateFact; }
    Fact* pitchRate         (void) { return &_pitchRateFact; }
    Fact* yawRate           (void) { return &_yawRateFact; }
    Fact* airSpeed          (void) { return &_airSpeedFact; }
    Fact* groundSpeed       (void) { return &_groundSpeedFact; }
    Fact* climbRate         (void) { return &_climbRateFact; }
    Fact* altitudeRelative  (void) { return &_altitudeRelativeFact; }
    Fact* altitudeAMSL      (void) { return &_altitudeAMSLFact; }
    Fact* flightDistance    (void) { return &_flightDistanceFact; }
    Fact* distanceToHome    (void) { return &_distanceToHomeFact; }
    Fact* hobbs             (void) { return &_hobbsFact; }

    FactGroup* gpsFactGroup             (void) { return &_gpsFactGroup; }
    FactGroup* battery1FactGroup        (void) { return &_battery1FactGroup; }
    FactGroup* battery2FactGroup        (void) { return &_battery2FactGroup; }
    FactGroup* windFactGroup            (void) { return &_windFactGroup; }
    FactGroup* vibrationFactGroup       (void) { return &_vibrationFactGroup; }
    FactGroup* temperatureFactGroup     (void) { return &_temperatureFactGroup; }
    FactGroup* clockFactGroup           (void) { return &_clockFactGroup; }
    FactGroup* setpointFactGroup        (void) { return &_setpointFactGroup; }
    FactGroup* distanceSensorFactGroup  (void) { return &_distanceSensorFactGroup; }

    void setConnectionLostEnabled(bool connectionLostEnabled);

    ParameterManager* parameterManager(void) { return _parameterManager; }
    ParameterManager* parameterManager(void) const { return _parameterManager; }

    static const int cMaxRcChannels = 18;

    bool containsLink(LinkInterface* link) { return _links.contains(link); }

    /// Sends the specified MAV_CMD to the vehicle. If no Ack is received command will be retried. If a sendMavCommand is already in progress
    /// the command will be queued and sent when the previous command completes.
    ///     @param component Component to send to
    ///     @param command MAV_CMD to send
    ///     @param showError true: Display error to user if command failed, false:  no error shown
    /// Signals: mavCommandResult on success or failure
    void sendMavCommand(int component, MAV_CMD command, bool showError, float param1 = 0.0f, float param2 = 0.0f, float param3 = 0.0f, float param4 = 0.0f, float param5 = 0.0f, float param6 = 0.0f, float param7 = 0.0f);

    /// Same as sendMavCommand but available from Qml.
    Q_INVOKABLE void sendCommand(int component, int command, bool showError, double param1 = 0.0f, double param2 = 0.0f, double param3 = 0.0f, double param4 = 0.0f, double param5 = 0.0f, double param6 = 0.0f, double param7 = 0.0f)
        { sendMavCommand(component, (MAV_CMD)command, showError, param1, param2, param3, param4, param5, param6, param7); }

    int firmwareMajorVersion(void) const { return _firmwareMajorVersion; }
    int firmwareMinorVersion(void) const { return _firmwareMinorVersion; }
    int firmwarePatchVersion(void) const { return _firmwarePatchVersion; }
    int firmwareVersionType(void) const { return _firmwareVersionType; }
    int firmwareCustomMajorVersion(void) const { return _firmwareCustomMajorVersion; }
    int firmwareCustomMinorVersion(void) const { return _firmwareCustomMinorVersion; }
    int firmwareCustomPatchVersion(void) const { return _firmwareCustomPatchVersion; }
    QString firmwareVersionTypeString(void) const;
    void setFirmwareVersion(int majorVersion, int minorVersion, int patchVersion, FIRMWARE_VERSION_TYPE versionType = FIRMWARE_VERSION_TYPE_OFFICIAL);
    void setFirmwareCustomVersion(int majorVersion, int minorVersion, int patchVersion);
    static const int versionNotSetValue = -1;

    QString gitHash(void) const { return _gitHash; }
    quint64 vehicleUID(void) const { return _uid; }
    QString vehicleUIDStr();

    bool soloFirmware(void) const { return _soloFirmware; }
    void setSoloFirmware(bool soloFirmware);

    int defaultComponentId(void) { return _defaultComponentId; }

    /// Sets the default component id for an offline editing vehicle
    void setOfflineEditingDefaultComponentId(int defaultComponentId);

    /// @return -1 = Unknown, Number of motors on vehicle
    int motorCount(void);

    /// @return true: Motors are coaxial like an X8 config, false: Quadcopter for example
    bool coaxialMotors(void);

    /// @return true: X confiuration, false: Plus configuration
    bool xConfigMotors(void);

    /// @return Firmware plugin instance data associated with this Vehicle
    QObject* firmwarePluginInstanceData(void) { return _firmwarePluginInstanceData; }

    /// Sets the firmware plugin instance data associated with this Vehicle. This object will be parented to the Vehicle
    /// and destroyed when the vehicle goes away.
    void setFirmwarePluginInstanceData(QObject* firmwarePluginInstanceData);

    QString vehicleImageOpaque  () const;
    QString vehicleImageOutline () const;
    QString vehicleImageCompass () const;

    const QVariantList&         toolBarIndicators   ();
    const QVariantList&         staticCameraList    (void) const;

    bool capabilitiesKnown      (void) const { return _vehicleCapabilitiesKnown; }
    uint64_t capabilityBits     (void) const { return _capabilityBits; }    // Change signalled by capabilityBitsChanged

    QGCCameraManager*           dynamicCameras      () { return _cameras; }
    QString                     hobbsMeter          ();

    /// @true: When flying a mission the vehicle is always facing towards the next waypoint
    bool vehicleYawsToNextWaypointInMission(void) const;

    /// The vehicle is responsible for making the initial request for the Plan.
    /// @return: true: initial request is complete, false: initial request is still in progress;
    bool initialPlanRequestComplete(void) const { return _initialPlanRequestComplete; }

    void forceInitialPlanRequestComplete(void);

    void _setFlying(bool flying);
    void _setLanding(bool landing);
    void setVtolInFwdFlight(bool vtolInFwdFlight);
    void _setHomePosition(QGeoCoordinate& homeCoord);
    void _setMaxProtoVersion (unsigned version);

    /// Vehicle is about to be deleted
    void prepareDelete();

signals:
    void allLinksInactive(Vehicle* vehicle);
    void linkTypeChanged();
    void coordinateChanged(QGeoCoordinate coordinate);
    void joystickModeChanged(int mode);
    void joystickEnabledChanged(bool enabled);
    void activeChanged(bool active);
    void mavlinkMessageReceived(const mavlink_message_t& message);
    void homePositionChanged(const QGeoCoordinate& homePosition);
    void armedChanged(bool armed);
    void flightModeChanged(const QString& flightMode);
    void hilModeChanged(bool hilMode);
    /** @brief HIL actuator controls (replaces HIL controls) */
    void hilActuatorControlsChanged(quint64 time, quint64 flags, float ctl_0, float ctl_1, float ctl_2, float ctl_3, float ctl_4, float ctl_5, float ctl_6, float ctl_7, float ctl_8, float ctl_9, float ctl_10, float ctl_11, float ctl_12, float ctl_13, float ctl_14, float ctl_15, quint8 mode);
    void connectionLostChanged(bool connectionLost);
    void connectionLostEnabledChanged(bool connectionLostEnabled);
    void autoDisconnectChanged(bool autoDisconnectChanged);
    void flyingChanged(bool flying);
    void landingChanged(bool landing);
    void guidedModeChanged(bool guidedMode);
    void vtolInFwdFlightChanged(bool vtolInFwdFlight);
    void prearmErrorChanged(const QString& prearmError);
    void soloFirmwareChanged(bool soloFirmware);
    void unhealthySensorsChanged(void);
    void defaultCruiseSpeedChanged(double cruiseSpeed);
    void defaultHoverSpeedChanged(double hoverSpeed);
    void firmwareTypeChanged(void);
    void vehicleTypeChanged(void);
    void dynamicCamerasChanged();
    void hobbsMeterChanged();
    void capabilitiesKnownChanged(bool capabilitiesKnown);
    void initialPlanRequestCompleteChanged(bool initialPlanRequestComplete);
    void capabilityBitsChanged(uint64_t capabilityBits);
    void toolBarIndicatorsChanged(void);
    void highLatencyLinkChanged(bool highLatencyLink);
    void priorityLinkNameChanged(const QString& priorityLinkName);
    void linksChanged(void);
    void linksPropertiesChanged(void);

    void gimbalAcknowledgedChanged  ();
    void messagesReceivedChanged    ();
    void messagesSentChanged        ();
    void messagesLostChanged        ();

    /// Used internally to move sendMessage call to main thread
    void _sendMessageOnLinkOnThread(LinkInterface* link, mavlink_message_t message);

    void messageTypeChanged         ();
    void newMessageCountChanged     ();
    void messageCountChanged        ();
    void formatedMessagesChanged    ();
    void formatedMessageChanged     ();
    void latestErrorChanged         ();
    void longitudeChanged           ();
    void currentConfigChanged       ();
    void flowImageIndexChanged      ();
    void rcRSSIChanged              (int rcRSSI);
    void telemetryRRSSIChanged      (int value);
    void telemetryLRSSIChanged      (int value);
    void telemetryRXErrorsChanged   (unsigned int value);
    void telemetryFixedChanged      (unsigned int value);
    void telemetryTXBufferChanged   (unsigned int value);
    void telemetryLNoiseChanged     (int value);
    void telemetryRNoiseChanged     (int value);
    void autoDisarmChanged          (void);
    void flightModesChanged         (void);
    void sensorsPresentBitsChanged  (int sensorsPresentBits);
    void sensorsEnabledBitsChanged  (int sensorsEnabledBits);
    void sensorsHealthBitsChanged   (int sensorsHealthBits);
    void sensorsUnhealthyBitsChanged(int sensorsUnhealthyBits);

    void firmwareVersionChanged(void);
    void firmwareCustomVersionChanged(void);
    void gitHashChanged(QString hash);
    void vehicleUIDChanged();

    /// New RC channel values
    ///     @param channelCount Number of available channels, cMaxRcChannels max
    ///     @param pwmValues -1 signals channel not available
    void rcChannelsChanged(int channelCount, int pwmValues[cMaxRcChannels]);

    /// Remote control RSSI changed  (0% - 100%)
    void remoteControlRSSIChanged(uint8_t rssi);

    void mavlinkRawImu(mavlink_message_t message);
    void mavlinkScaledImu1(mavlink_message_t message);
    void mavlinkScaledImu2(mavlink_message_t message);
    void mavlinkScaledImu3(mavlink_message_t message);

    // Mavlink Log Download
    void mavlinkLogData (Vehicle* vehicle, uint8_t target_system, uint8_t target_component, uint16_t sequence, uint8_t first_message, QByteArray data, bool acked);

    /// Signalled in response to usage of sendMavCommand
    ///     @param vehicleId Vehicle which command was sent to
    ///     @param component Component which command was sent to
    ///     @param command MAV_CMD Command which was sent
    ///     @param result MAV_RESULT returned in ack
    ///     @param noResponseFromVehicle true: vehicle did not respond to command, false: vehicle responsed, MAV_RESULT in result
    void mavCommandResult(int vehicleId, int component, int command, int result, bool noReponseFromVehicle);

    // MAVlink Serial Data
    void mavlinkSerialControl(uint8_t device, uint8_t flags, uint16_t timeout, uint32_t baudrate, QByteArray data);

    // MAVLink protocol version
    void requestProtocolVersion(unsigned version);

private slots:
    void _mavlinkMessageReceived(LinkInterface* link, mavlink_message_t message);
    void _linkInactiveOrDeleted(LinkInterface* link);
    void _sendMessageOnLink(LinkInterface* link, mavlink_message_t message);
    void _sendMessageMultipleNext(void);
    void _addNewMapTrajectoryPoint(void);
    void _parametersReady(bool parametersReady);
    void _remoteControlRSSIChanged(uint8_t rssi);
    void _handleFlightModeChanged(const QString& flightMode);
    void _announceArmedChanged(bool armed);
    void _offlineFirmwareTypeSettingChanged(QVariant value);
    void _offlineVehicleTypeSettingChanged(QVariant value);
    void _offlineCruiseSpeedSettingChanged(QVariant value);
    void _offlineHoverSpeedSettingChanged(QVariant value);
    void _updateHighLatencyLink(bool sendCommand = true);

    void _handleTextMessage                 (int newCount);
    void _handletextMessageReceived         (UASMessage* message);
    /** @brief Attitude from main autopilot / system state */
    void _updateAttitude                    (UASInterface* uas, double roll, double pitch, double yaw, quint64 timestamp);
    /** @brief Attitude from one specific component / redundant autopilot */
    void _updateAttitude                    (UASInterface* uas, int component, double roll, double pitch, double yaw, quint64 timestamp);
    /** @brief A new camera image has arrived */
    void _imageReady                        (UASInterface* uas);
    void _prearmErrorTimeout(void);
    void _missionLoadComplete(void);
    void _geoFenceLoadComplete(void);
    void _rallyPointLoadComplete(void);
    void _sendMavCommandAgain(void);
    void _clearTrajectoryPoints(void);
    void _clearCameraTriggerPoints(void);
    void _updateDistanceToHome(void);
    void _updateHobbsMeter(void);
    void _vehicleParamLoaded(bool ready);
    void _sendQGCTimeToVehicle(void);

private:
    bool _containsLink(LinkInterface* link);
    void _addLink(LinkInterface* link);
    void _loadSettings(void);
    void _saveSettings(void);
    void _startJoystick(bool start);
    void _handlePing(LinkInterface* link, mavlink_message_t& message);
    void _handleHomePosition(mavlink_message_t& message);
    void _handleHeartbeat(mavlink_message_t& message);
    void _handleRadioStatus(mavlink_message_t& message);
    void _handleRCChannels(mavlink_message_t& message);
    void _handleRCChannelsRaw(mavlink_message_t& message);
    void _handleBatteryStatus(mavlink_message_t& message);
    void _handleSysStatus(mavlink_message_t& message);
    void _handleWindCov(mavlink_message_t& message);
    void _handleVibration(mavlink_message_t& message);
    void _handleExtendedSysState(mavlink_message_t& message);
    void _handleCommandAck(mavlink_message_t& message);
    void _handleCommandLong(mavlink_message_t& message);
    void _handleAutopilotVersion(LinkInterface* link, mavlink_message_t& message);
    void _handleProtocolVersion(LinkInterface* link, mavlink_message_t& message);
    void _handleHilActuatorControls(mavlink_message_t& message);
    void _handleGpsRawInt(mavlink_message_t& message);
    void _handleGlobalPositionInt(mavlink_message_t& message);
    void _handleAltitude(mavlink_message_t& message);
    void _handleVfrHud(mavlink_message_t& message);
    void _handleScaledPressure(mavlink_message_t& message);
    void _handleScaledPressure2(mavlink_message_t& message);
    void _handleScaledPressure3(mavlink_message_t& message);
    void _handleHighLatency2(mavlink_message_t& message);
    void _handleAttitude(mavlink_message_t& message);
    void _handleAttitudeTarget(mavlink_message_t& message);
    void _handleDistanceSensor(mavlink_message_t& message);
    // ArduPilot dialect messages
#if !defined(NO_ARDUPILOT_DIALECT)
    void _handleCameraFeedback(const mavlink_message_t& message);
    void _handleWind(mavlink_message_t& message);
#endif
    void _handleCameraImageCaptured(const mavlink_message_t& message);
    void _handleADSBVehicle(const mavlink_message_t& message);
    void _missionManagerError(int errorCode, const QString& errorMsg);
    void _geoFenceManagerError(int errorCode, const QString& errorMsg);
    void _rallyPointManagerError(int errorCode, const QString& errorMsg);
    void _mapTrajectoryStart(void);
    void _mapTrajectoryStop(void);
    void _linkActiveChanged(LinkInterface* link, bool active, int vehicleID);
    void _say(const QString& text);
    QString _vehicleIdSpeech(void);
    void _handleMavlinkLoggingData(mavlink_message_t& message);
    void _handleMavlinkLoggingDataAcked(mavlink_message_t& message);
    void _ackMavlinkLogData(uint16_t sequence);
    void _sendNextQueuedMavCommand(void);
    void _updatePriorityLink(bool updateActive, bool sendCommand);
    void _commonInit(void);
    void _startPlanRequest(void);
    void _setupAutoDisarmSignalling(void);
    void _setCapabilities(uint64_t capabilityBits);
    void _updateArmed(bool armed);
    bool _apmArmingNotRequired(void);

    int     _id;                    ///< Mavlink system id
    int     _defaultComponentId;
    bool    _active;
    bool    _offlineEditingVehicle; ///< This Vehicle is a "disconnected" vehicle for ui use while offline editing

    MAV_AUTOPILOT       _firmwareType;
    MAV_TYPE            _vehicleType;
    FirmwarePlugin*     _firmwarePlugin;
    QObject*            _firmwarePluginInstanceData;
    AutoPilotPlugin*    _autopilotPlugin;
    MAVLinkProtocol*    _mavlink;
    bool                _soloFirmware;
    QGCToolbox*         _toolbox;
    SettingsManager*    _settingsManager;

    QList<LinkInterface*> _links;

    JoystickMode_t  _joystickMode;
    bool            _joystickEnabled;

    UAS* _uas;

    QGeoCoordinate  _coordinate;
    QGeoCoordinate  _homePosition;

    UASInterface*   _mav;
    int             _currentMessageCount;
    int             _messageCount;
    int             _currentErrorCount;
    int             _currentWarningCount;
    int             _currentNormalCount;
    MessageType_t   _currentMessageType;
    QString         _latestError;
    int             _updateCount;
    QString         _formatedMessage;
    int             _rcRSSI;
    double          _rcRSSIstore;
    bool            _autoDisconnect;    ///< true: Automatically disconnect vehicle when last connection goes away or lost heartbeat
    bool            _flying;
    bool            _landing;
    bool            _vtolInFwdFlight;
    uint32_t        _onboardControlSensorsPresent;
    uint32_t        _onboardControlSensorsEnabled;
    uint32_t        _onboardControlSensorsHealth;
    uint32_t        _onboardControlSensorsUnhealthy;
    bool            _gpsRawIntMessageAvailable;
    bool            _globalPositionIntMessageAvailable;
    double          _defaultCruiseSpeed;
    double          _defaultHoverSpeed;
    int             _telemetryRRSSI;
    int             _telemetryLRSSI;
    uint32_t        _telemetryRXErrors;
    uint32_t        _telemetryFixed;
    uint32_t        _telemetryTXBuffer;
    int             _telemetryLNoise;
    int             _telemetryRNoise;
    unsigned        _maxProtoVersion;
    bool            _vehicleCapabilitiesKnown;
    uint64_t        _capabilityBits;
    bool            _highLatencyLink;

    QGCCameraManager* _cameras;

    typedef struct {
        int     component;
        MAV_CMD command;
        float   rgParam[7];
        bool    showError;
    } MavCommandQueueEntry_t;

    QList<MavCommandQueueEntry_t>   _mavCommandQueue;
    QTimer                          _mavCommandAckTimer;
    int                             _mavCommandRetryCount;
    static const int                _mavCommandMaxRetryCount = 3;
    static const int                _mavCommandAckTimeoutMSecs = 3000;
    static const int                _mavCommandAckTimeoutMSecsHighLatency = 120000;

    QString             _prearmError;
    QTimer              _prearmErrorTimer;
    static const int    _prearmErrorTimeoutMSecs = 35 * 1000;   ///< Take away prearm error after 35 seconds

    // Lost connection handling
    bool                _connectionLost;
    bool                _connectionLostEnabled;

    bool                _initialPlanRequestComplete;

    MissionManager*     _missionManager;
    bool                _missionManagerInitialRequestSent;

    GeoFenceManager*    _geoFenceManager;
    bool                _geoFenceManagerInitialRequestSent;

    RallyPointManager*  _rallyPointManager;
    bool                _rallyPointManagerInitialRequestSent;

    ParameterManager*    _parameterManager;

    bool    _armed;         ///< true: vehicle is armed
    uint8_t _base_mode;     ///< base_mode from HEARTBEAT
    uint32_t _custom_mode;  ///< custom_mode from HEARTBEAT

    /// Used to store a message being sent by sendMessageMultiple
    typedef struct {
        mavlink_message_t   message;    ///< Message to send multiple times
        int                 retryCount; ///< Number of retries left
    } SendMessageMultipleInfo_t;

    QList<SendMessageMultipleInfo_t> _sendMessageMultipleList;    ///< List of messages being sent multiple times

    static const int _sendMessageMultipleRetries = 5;
    static const int _sendMessageMultipleIntraMessageDelay = 500;

    QTimer  _sendMultipleTimer;
    int     _nextSendMessageMultipleIndex;

    QTime               _flightTimer;
    QTimer              _mapTrajectoryTimer;
    QmlObjectListModel  _mapTrajectoryList;
    QGeoCoordinate      _mapTrajectoryLastCoordinate;
    bool                _mapTrajectoryHaveFirstCoordinate;
    static const int    _mapTrajectoryMsecsBetweenPoints = 1000;

    QmlObjectListModel  _cameraTriggerPoints;

    QmlObjectListModel              _adsbVehicles;
    QMap<uint32_t, ADSBVehicle*>    _adsbICAOMap;

    // Toolbox references
    FirmwarePluginManager*      _firmwarePluginManager;
    JoystickManager*            _joystickManager;

    int                         _flowImageIndex;

    bool _allLinksInactiveSent; ///< true: allLinkInactive signal already sent one time

    uint                _messagesReceived;
    uint                _messagesSent;
    uint                _messagesLost;
    uint8_t             _messageSeq;
    uint8_t             _compID;
    bool                _heardFrom;

    bool                _gimbalAcknowledged;
    double              _gimbalRollLast{0.0};


    int _firmwareMajorVersion;
    int _firmwareMinorVersion;
    int _firmwarePatchVersion;
    int _firmwareCustomMajorVersion;
    int _firmwareCustomMinorVersion;
    int _firmwareCustomPatchVersion;
    FIRMWARE_VERSION_TYPE _firmwareVersionType;

    QString _gitHash;
    quint64 _uid;

    int _lastAnnouncedLowBatteryPercent;

    SharedLinkInterfacePointer _priorityLink;  // We always keep a reference to the priority link to manage shutdown ordering
    bool _priorityLinkCommanded;

    // FactGroup facts

    Fact _rollFact;
    Fact _pitchFact;
    Fact _headingFact;
    Fact _rollRateFact;
    Fact _pitchRateFact;
    Fact _yawRateFact;
    Fact _groundSpeedFact;
    Fact _airSpeedFact;
    Fact _climbRateFact;
    Fact _altitudeRelativeFact;
    Fact _altitudeAMSLFact;
    Fact _flightDistanceFact;
    Fact _flightTimeFact;
    Fact _distanceToHomeFact;
    Fact _hobbsFact;

    VehicleGPSFactGroup             _gpsFactGroup;
    VehicleBatteryFactGroup         _battery1FactGroup;
    VehicleBatteryFactGroup         _battery2FactGroup;
    VehicleWindFactGroup            _windFactGroup;
    VehicleVibrationFactGroup       _vibrationFactGroup;
    VehicleTemperatureFactGroup     _temperatureFactGroup;
    VehicleClockFactGroup           _clockFactGroup;
    VehicleSetpointFactGroup        _setpointFactGroup;
    VehicleDistanceSensorFactGroup  _distanceSensorFactGroup;

    static const char* _rollFactName;
    static const char* _pitchFactName;
    static const char* _headingFactName;
    static const char* _rollRateFactName;
    static const char* _pitchRateFactName;
    static const char* _yawRateFactName;
    static const char* _groundSpeedFactName;
    static const char* _airSpeedFactName;
    static const char* _climbRateFactName;
    static const char* _altitudeRelativeFactName;
    static const char* _altitudeAMSLFactName;
    static const char* _flightDistanceFactName;
    static const char* _flightTimeFactName;
    static const char* _distanceToHomeFactName;
    static const char* _hobbsFactName;

    static const char* _gpsFactGroupName;
    static const char* _battery1FactGroupName;
    static const char* _battery2FactGroupName;
    static const char* _windFactGroupName;
    static const char* _vibrationFactGroupName;
    static const char* _temperatureFactGroupName;
    static const char* _clockFactGroupName;
    static const char* _distanceSensorFactGroupName;

    static const int _vehicleUIUpdateRateMSecs = 100;

    // Settings keys
    static const char* _settingsGroup;
    static const char* _joystickModeSettingsKey;
    static const char* _joystickEnabledSettingsKey;

};<|MERGE_RESOLUTION|>--- conflicted
+++ resolved
@@ -503,13 +503,10 @@
     Q_PROPERTY(QString              hobbsMeter              READ hobbsMeter                                             NOTIFY hobbsMeterChanged)
     Q_PROPERTY(bool                 vtolInFwdFlight         READ vtolInFwdFlight        WRITE setVtolInFwdFlight        NOTIFY vtolInFwdFlightChanged)
     Q_PROPERTY(bool                 highLatencyLink         READ highLatencyLink                                        NOTIFY highLatencyLinkChanged)
-<<<<<<< HEAD
     Q_PROPERTY(bool                 gimbalAcknowledged      READ gimbalAcknowledged                                     NOTIFY gimbalAcknowledgedChanged)
-=======
     Q_PROPERTY(bool                 supportsTerrainFrame    READ supportsTerrainFrame                                   NOTIFY firmwareTypeChanged)
     Q_PROPERTY(QString              priorityLinkName        READ priorityLinkName       WRITE setPriorityLinkByName     NOTIFY priorityLinkNameChanged)
     Q_PROPERTY(QVariantList         links                   READ links                                                  NOTIFY linksChanged)
->>>>>>> 34931bf2
 
     // Vehicle state used for guided control
     Q_PROPERTY(bool flying                  READ flying NOTIFY flyingChanged)                               ///< Vehicle is flying
