--- conflicted
+++ resolved
@@ -89,13 +89,8 @@
     void        setEncryptionKey                (QString val) { _encryptionKey = val; emit encryptionKeyChanged(); }
     void        setNetworkId                    (QString val) { _networkId = val; emit networkIdChanged(); }
     void        setPairingChannel               (int val)     { _pairingChannel = val; emit pairingChannelChanged(); }
-<<<<<<< HEAD
-    void        setConnectChannel               (int val)     { _connectingChannel = val; emit connectingChannelChanged(); }
-    void        setConnectBandwidth             (int val)     { _connectingBandwidth = val; emit connectingBandwidthChanged(); }
-=======
     void        setConnectChannel               (int val)     { _connectingChannel = val; }
     void        setConnectBandwidth             (int val)     { _connectingBandwidth = val; }
->>>>>>> 90d31c69
     void        setConnectNetworkId             (QString val) { _connectingNetworkId = val; emit connectingNetworkIdChanged(); }
     void        updateSettings                  ();
     void        configure                       ();
