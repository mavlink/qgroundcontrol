--- conflicted
+++ resolved
@@ -106,13 +106,7 @@
 #
 MacBuild {
     INCLUDEPATH += \
-<<<<<<< HEAD
-        $$BASEDIR/libs/lib/Frameworks/SDL2.framework/Headers \
-        /Library/Frameworks/GDAL.framework/unix/include \
-
-=======
         $$BASEDIR/libs/lib/Frameworks/SDL2.framework/Headers
->>>>>>> ca2a9db5
     LIBS += \
         -F$$BASEDIR/libs/lib/Frameworks \
         -framework SDL2 \
