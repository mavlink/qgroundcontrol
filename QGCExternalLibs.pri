#
# [REQUIRED] Add support for <inttypes.h> to Windows.
#
WindowsBuild {
    INCLUDEPATH += libs/lib/msinttypes
}

#
# [REQUIRED] Add support for the MAVLink communications protocol.
#
# By default MAVLink dialect is hardwired to arudpilotmega. The reason being
# the current codebase supports both PX4 and APM flight stack. PX4 flight stack
# only uses common MAVLink specifications, whereas APM flight stack uses custom
# MAVLink specifications which adds to common. So by using the adupilotmega dialect
# QGC can support both in the same codebase.

# Once the mavlink helper routines include support for multiple dialects within
# a single compiled codebase this hardwiring of dialect can go away. But until then
# this "workaround" is needed.

# In the mean time, it’s possible to define a completely different dialect by defining the
# location and name below.

# check for user defined settings in user_config.pri if not already set as qmake argument
isEmpty(MAVLINKPATH_REL) {
    exists(user_config.pri):infile(user_config.pri, MAVLINKPATH_REL) {
        MAVLINKPATH_REL = $$fromfile(user_config.pri, MAVLINKPATH_REL)
        message($$sprintf("Using user-supplied relativ mavlink path '%1' specified in user_config.pri", $$MAVLINKPATH_REL))
    } else {
        MAVLINKPATH_REL = libs/mavlink/include/mavlink/v2.0
    }
}

isEmpty(MAVLINKPATH) {
    exists(user_config.pri):infile(user_config.pri, MAVLINKPATH) {
        MAVLINKPATH     = $$fromfile(user_config.pri, MAVLINKPATH)
        message($$sprintf("Using user-supplied mavlink path '%1' specified in user_config.pri", $$MAVLINKPATH))
    } else {
        MAVLINKPATH     = $$BASEDIR/$$MAVLINKPATH_REL
    }
}

isEmpty(MAVLINK_CONF) {
    exists(user_config.pri):infile(user_config.pri, MAVLINK_CONF) {
        MAVLINK_CONF = $$fromfile(user_config.pri, MAVLINK_CONF)
        message($$sprintf("Using user-supplied mavlink dialect '%1' specified in user_config.pri", $$MAVLINK_CONF))
    } else {
        MAVLINK_CONF = ardupilotmega
    }
}

# If defined, all APM specific MAVLink messages are disabled
contains (CONFIG, QGC_DISABLE_APM_MAVLINK) {
    message("Disable APM MAVLink support")
    DEFINES += NO_ARDUPILOT_DIALECT
    CONFIG  += ArdupilotDisabled
} else {
    CONFIG  += ArdupilotEnabled
}

# First we select the dialect, checking for valid user selection
# Users can override all other settings by specifying MAVLINK_CONF as an argument to qmake
!isEmpty(MAVLINK_CONF) {
    message($$sprintf("Using MAVLink dialect '%1'.", $$MAVLINK_CONF))
}

# Then we add the proper include paths dependent on the dialect.
INCLUDEPATH += $$MAVLINKPATH

exists($$MAVLINKPATH/common) {
    !isEmpty(MAVLINK_CONF) {
        count(MAVLINK_CONF, 1) {
            exists($$MAVLINKPATH/$$MAVLINK_CONF) {
                INCLUDEPATH += $$MAVLINKPATH/$$MAVLINK_CONF
                DEFINES += $$sprintf('QGC_USE_%1_MESSAGES', $$upper($$MAVLINK_CONF))
            } else {
                error($$sprintf("MAVLink dialect '%1' does not exist at '%2'!", $$MAVLINK_CONF, $$MAVLINKPATH_REL))
            }
        } else {
            error(Only a single mavlink dialect can be specified in MAVLINK_CONF)
        }
    } else {
        INCLUDEPATH += $$MAVLINKPATH/common
    }
} else {
    error($$sprintf("MAVLink folder does not exist at '%1'! Run 'git submodule init && git submodule update' on the command line.",$$MAVLINKPATH_REL))
}

#
# [REQUIRED] EIGEN matrix library
# NOMINMAX constant required to make internal min/max work.
INCLUDEPATH += libs/eigen
DEFINES += NOMINMAX

#
# [REQUIRED] shapelib library
INCLUDEPATH += libs/shapelib
SOURCES += \
    libs/shapelib/shpopen.c \
    libs/shapelib/safileio.c

#
# [REQUIRED] SDL dependency. Provides joystick/gamepad support.
# The SDL is packaged with QGC for the Mac and Windows. Linux support requires installing the SDL
# library (development libraries and static binaries).
#
MacBuild {
    INCLUDEPATH += \
        $$BASEDIR/libs/lib/Frameworks/SDL2.framework/Headers

    LIBS += \
        -F$$BASEDIR/libs/lib/Frameworks \
        -framework SDL2
} else:LinuxBuild {
    PKGCONFIG = sdl2
<<<<<<< HEAD
    INCLUDEPATH += $$BASEQTDIR/../../Tools/OpenSSL/binary/include
=======
    BASEQTDIR = $$(QTDIR)
    INCLUDEPATH += $$BASEQTDIR/../../Tools/OpenSSL/binary/include
    LIBS += -L$$BASEQTDIR/../../Tools/OpenSSL/binary/lib
>>>>>>> 1ad70714
} else:WindowsBuild {
    INCLUDEPATH += $$BASEDIR/libs/lib/sdl2/msvc/include
    BASEQTDIR = $$(QTDIR)
    INCLUDEPATH += $$BASEQTDIR/include/QtZlib
    contains(QT_ARCH, i386) {
        INCLUDEPATH += $$BASEQTDIR/../../Tools/OpenSSL/Win_x86/include
        LIBS += -L$$BASEQTDIR/../../Tools/OpenSSL/Win_x86/lib
        LIBS += -L$$BASEDIR/libs/lib/sdl2/msvc/lib/x86
    } else {
        INCLUDEPATH += $$BASEQTDIR/../../Tools/OpenSSL/Win_x64/include
        LIBS += -L$$BASEQTDIR/../../Tools/OpenSSL/Win_x64/lib
        LIBS += -L$$BASEDIR/libs/lib/sdl2/msvc/lib/x64
    }
    LIBS += \
        -lSDL2
}

# Include Android OpenSSL 1.1.x libs in order to make Qt OpenSSL support work with Qt 5.12.x and above
AndroidBuild {
    include($$BASEDIR/libs/OpenSSL/android_openssl/openssl.pri)
}

# Pairing
contains(DEFINES, QGC_ENABLE_PAIRING) {
    MacBuild {
        #- Pairing is generally not supported on macOS. This is here solely for development.
        OPENSSL_DIR = /usr/local/Cellar/openssl/$$system(ls /usr/local/Cellar/openssl | tail -1)
        exists($$OPENSSL_DIR/include) {
            INCLUDEPATH += $$OPENSSL_DIR/include
            LIBS += -L$$OPENSSL_DIR/lib
            LIBS += -lcrypto -lz
        } else {
            # There is some circular reference settings going on between QGCExternalLibs.pri and gqgroundcontrol.pro.
            # So this duplicates some of the enable/disable logic which would normally be in qgroundcontrol.pro.
            DEFINES -= QGC_ENABLE_NFC
            DEFINES -= QGC_ENABLE_PAIRING
        }
    } else {
        LIBS += -lcrypto -lz
        AndroidBuild {
            LIBS += $$ANDROID_EXTRA_LIBS
            INCLUDEPATH += $$BASEDIR/libs/OpenSSL/android_openssl/openssl-1.1.1c-src/include
        }
    }
}

#
# [OPTIONAL] Zeroconf for UDP links
#
contains (DEFINES, DISABLE_ZEROCONF) {
    message("Skipping support for Zeroconf (manual override from command line)")
    DEFINES -= DISABLE_ZEROCONF
# Otherwise the user can still disable this feature in the user_config.pri file.
} else:exists(user_config.pri):infile(user_config.pri, DEFINES, DISABLE_ZEROCONF) {
    message("Skipping support for Zeroconf (manual override from user_config.pri)")
# Mac support is built into OS
} else:MacBuild|iOSBuild {
    message("Including support for Zeroconf (Bonjour)")
    DEFINES += QGC_ZEROCONF_ENABLED
} else {
    message("Skipping support for Zeroconf (unsupported platform)")
}


#
# [OPTIONAL] AirMap Support
#
contains (DEFINES, DISABLE_AIRMAP) {
    message("Skipping support for AirMap (manual override from command line)")
# Otherwise the user can still disable this feature in the user_config.pri file.
} else:exists(user_config.pri):infile(user_config.pri, DEFINES, DISABLE_AIRMAP) {
    message("Skipping support for AirMap (manual override from user_config.pri)")
} else {
    AIRMAPD_PATH    = $$PWD/libs/airmapd
    AIRMAP_QT_PATH  = Qt.$${QT_MAJOR_VERSION}.$${QT_MINOR_VERSION}
    message('Looking for Airmap in folder "$${AIRMAPD_PATH}", variant: "$$AIRMAP_QT_PATH"')
    MacBuild {
        exists($${AIRMAPD_PATH}/macOS/$$AIRMAP_QT_PATH) {
            message("Including support for AirMap for macOS")
            LIBS += -L$${AIRMAPD_PATH}/macOS/$$AIRMAP_QT_PATH -lairmap-qt
            DEFINES += QGC_AIRMAP_ENABLED
        }
    } else:LinuxBuild {
        exists($${AIRMAPD_PATH}/linux/$$AIRMAP_QT_PATH) {
            message("Including support for AirMap for Linux")
            LIBS += -L$${AIRMAPD_PATH}/linux/$$AIRMAP_QT_PATH -lairmap-qt
            DEFINES += QGC_AIRMAP_ENABLED
        }
    } else {
        message("Skipping support for Airmap (unsupported platform)")
    }
    contains (DEFINES, QGC_AIRMAP_ENABLED) {
        INCLUDEPATH += \
            $${AIRMAPD_PATH}/include
    }
}<|MERGE_RESOLUTION|>--- conflicted
+++ resolved
@@ -113,13 +113,9 @@
         -framework SDL2
 } else:LinuxBuild {
     PKGCONFIG = sdl2
-<<<<<<< HEAD
-    INCLUDEPATH += $$BASEQTDIR/../../Tools/OpenSSL/binary/include
-=======
     BASEQTDIR = $$(QTDIR)
     INCLUDEPATH += $$BASEQTDIR/../../Tools/OpenSSL/binary/include
     LIBS += -L$$BASEQTDIR/../../Tools/OpenSSL/binary/lib
->>>>>>> 1ad70714
 } else:WindowsBuild {
     INCLUDEPATH += $$BASEDIR/libs/lib/sdl2/msvc/include
     BASEQTDIR = $$(QTDIR)
@@ -134,6 +130,7 @@
         LIBS += -L$$BASEDIR/libs/lib/sdl2/msvc/lib/x64
     }
     LIBS += \
+        -lSDL2main \
         -lSDL2
 }
 
