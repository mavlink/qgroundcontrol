--- conflicted
+++ resolved
@@ -1,95 +1,92 @@
-<<<<<<< HEAD
-=======
-name: Build QGC and upload to release
-
-on: [push, pull_request]
-
-defaults:
-  run:
-    shell: bash
-
-env:
-  JOBS: 4
-  CONFIG: installer
-  ACTIONS_BUILD_DIR: ${{ github.workspace }}/../qgroundcontrol
-
-jobs:
-  build-job:
-    runs-on: ${{ matrix.os }}
-    strategy:
-      matrix:
-        os: [macos-latest, ubuntu-latest, windows-latest]
-        #Only running MacOS right now, but we leave this options
-        #for future builds of all distros
-        exclude:
-          - os: ubuntu-latest
-          - os: windows-latest
-
-    steps:
-      - name: Checkout repo
-        uses: actions/checkout@v2
-        with:
-          submodules: recursive
-
-      - name: Cache
-        uses: actions/cache@v2
-        id: cache
-        with:
-          path: ~/.ccache
-          key: ${{ runner.os }}-mac-ccache-${{ github.sha }}
-          restore-keys: |
-            ${{ runner.os }}-mac-ccache-${{ github.sha }}
-            ${{ runner.os }}-mac-ccache-
-
-      - name: Install ccache
-        run: |
-          brew install ccache
-
-      - name: install QT via action
-        uses: jurplel/install-qt-action@v2
-        with:
-          version: '5.12.6'
-          host: 'mac'
-          target: 'desktop'
-          dir: '${{ runner.temp }}'
-          modules: 'qtcharts'
-          setup-python: 'false'
-
-      - name: Install Gstreamer
-        run:  |
-              wget https://gstreamer.freedesktop.org/data/pkg/osx/1.18.1/gstreamer-1.0-devel-1.18.1-x86_64.pkg
-              wget https://gstreamer.freedesktop.org/data/pkg/osx/1.18.1/gstreamer-1.0-1.18.1-x86_64.pkg
-              for package in *.pkg ;
-                do sudo installer -verbose -pkg "$package" -target /
-              done
-
-      - name: mkdir directory shadow_build
-        run:  mkdir ${{ runner.temp }}/shadow_build_dir
-
-      - name: run qmake and build
-        working-directory: ${{ runner.temp }}/shadow_build_dir
-        run:  |
-              export JOBS=$((`sysctl -n hw.ncpu`+1))
-              export LIBRARY_PATH=/Library/Frameworks/GStreamer.framework/Versions/1.0/lib/
-              export CCACHE_DIR=~/.ccache
-              ccache -s
-              ccache -z
-              qmake -r ${ACTIONS_BUILD_DIR}/qgroundcontrol.pro CONFIG+=${CONFIG} CONFIG+=ccache
-              make -j$JOBS
-              ccache -s
-
-      - uses: actions/upload-artifact@master
-        with:
-          name: QGroundControl.dmg
-          path: ${{ runner.temp }}/shadow_build_dir/package/QGroundControl.dmg
-
-      - name: Upload build artifacts to release
-        uses: svenstaro/upload-release-action@v2
-        with:
-          repo_token: ${{ secrets.GITHUB_TOKEN }}
-          file: ${{ runner.temp }}/shadow_build_dir/package/QGroundControl.dmg
-          asset_name: QGroundControl.dmg
-          tag: ${{ github.ref }}
-          overwrite: true
-          body: "QGgroundControl ${{ steps.get_version.outputs.VERSION }} test"
->>>>>>> bffc8df2
+name: Build QGC and upload to release
+
+on: [push, pull_request]
+
+defaults:
+  run:
+    shell: bash
+
+env:
+  JOBS: 4
+  CONFIG: installer
+  ACTIONS_BUILD_DIR: ${{ github.workspace }}/../qgroundcontrol
+
+jobs:
+  build-job:
+    runs-on: ${{ matrix.os }}
+    strategy:
+      matrix:
+        os: [macos-latest, ubuntu-latest, windows-latest]
+        #Only running MacOS right now, but we leave this options
+        #for future builds of all distros
+        exclude:
+          - os: ubuntu-latest
+          - os: windows-latest
+
+    steps:
+      - name: Checkout repo
+        uses: actions/checkout@v2
+        with:
+          submodules: recursive
+
+      - name: Cache
+        uses: actions/cache@v2
+        id: cache
+        with:
+          path: ~/.ccache
+          key: ${{ runner.os }}-mac-ccache-${{ github.sha }}
+          restore-keys: |
+            ${{ runner.os }}-mac-ccache-${{ github.sha }}
+            ${{ runner.os }}-mac-ccache-
+
+      - name: Install ccache
+        run: |
+          brew install ccache
+
+      - name: install QT via action
+        uses: jurplel/install-qt-action@v2
+        with:
+          version: '5.12.6'
+          host: 'mac'
+          target: 'desktop'
+          dir: '${{ runner.temp }}'
+          modules: 'qtcharts'
+          setup-python: 'false'
+
+      - name: Install Gstreamer
+        run:  |
+              wget https://gstreamer.freedesktop.org/data/pkg/osx/1.18.1/gstreamer-1.0-devel-1.18.1-x86_64.pkg
+              wget https://gstreamer.freedesktop.org/data/pkg/osx/1.18.1/gstreamer-1.0-1.18.1-x86_64.pkg
+              for package in *.pkg ;
+                do sudo installer -verbose -pkg "$package" -target /
+              done
+
+      - name: mkdir directory shadow_build
+        run:  mkdir ${{ runner.temp }}/shadow_build_dir
+
+      - name: run qmake and build
+        working-directory: ${{ runner.temp }}/shadow_build_dir
+        run:  |
+              export JOBS=$((`sysctl -n hw.ncpu`+1))
+              export LIBRARY_PATH=/Library/Frameworks/GStreamer.framework/Versions/1.0/lib/
+              export CCACHE_DIR=~/.ccache
+              ccache -s
+              ccache -z
+              qmake -r ${ACTIONS_BUILD_DIR}/qgroundcontrol.pro CONFIG+=${CONFIG} CONFIG+=ccache
+              make -j$JOBS
+              ccache -s
+
+      - uses: actions/upload-artifact@master
+        with:
+          name: QGroundControl.dmg
+          path: ${{ runner.temp }}/shadow_build_dir/package/QGroundControl.dmg
+
+      - name: Upload build artifacts to release
+        uses: svenstaro/upload-release-action@v2
+        with:
+          repo_token: ${{ secrets.GITHUB_TOKEN }}
+          file: ${{ runner.temp }}/shadow_build_dir/package/QGroundControl.dmg
+          asset_name: QGroundControl.dmg
+          tag: ${{ github.ref }}
+          overwrite: true
+          body: "QGgroundControl ${{ steps.get_version.outputs.VERSION }} test"