name: Windows

on:
  push:
    branches:
      - master
      - Stable*
    tags:
      - v*
    paths-ignore:
      - docs/**
  pull_request:
    paths:
      - .github/workflows/windows.yml
      - deploy/windows/**
      - src/**
      - CMakeLists.txt
      - cmake/**
      - tools/setup/*windows*

# concurrency:
#   group: ${{ github.workflow }}-${{ github.ref }}
#   cancel-in-progress: ${{ github.ref != 'refs/heads/main' }}

jobs:
  build:
    name: Build ${{ matrix.arch }} ${{ matrix.build_type }}
    runs-on: ${{ matrix.os }}

    strategy:
      fail-fast: false
      matrix:
        include:
          - os: windows-2022
            host: windows
            arch: win64_msvc2022_64
            build_type: Release
            package: QGroundControl-installer-AMD64

          - os: windows-11-arm
            host: windows_arm64
            arch: win64_msvc2022_arm64
            build_type: Release
            package: QGroundControl-installer-ARM64

          - os: windows-2022
            host: windows
            arch: win64_msvc2022_arm64_cross_compiled
            build_type: Release
            package: QGroundControl-installer-AMD64-ARM64

    defaults:
      run:
        shell: cmd

    env:
      QT_VERSION: 6.10.0

    steps:
      - name: Checkout repo
        uses: actions/checkout@v5
        with:
          submodules: recursive
          fetch-depth: 1
          fetch-tags: true

      - name: Common setup
        uses: ./.github/actions/common

      # - name: Install dependencies
      #   shell: pwsh
      #   run: ./tools/setup/install-dependencies-windows.ps1 -Force

      - name: Install GStreamer
        if: matrix.arch == 'win64_msvc2022_64'
        uses: blinemedical/setup-gstreamer@v1
        with:
          version: 1.22.12

      - name: Setup cache
        uses: ./.github/actions/cache
        with:
          host: ${{ matrix.host }}
          target: ${{ matrix.arch }}
          build-type: ${{ matrix.build_type }}
          cpm-modules: ${{ runner.temp }}\build\cpm_modules

      - name: Install Qt ${{ env.QT_VERSION }}
        uses: jurplel/install-qt-action@v4
        with:
          version: ${{ env.QT_VERSION }}
          host: ${{ matrix.host }}
          target: desktop
          arch: ${{ matrix.arch }}
          dir: ${{ runner.temp }}
<<<<<<< HEAD
          modules: qtcharts qtlocation qtpositioning qtspeech qt5compat qtmultimedia qtserialport qtimageformats qtshadertools qtconnectivity qtquick3d qtsensors qtwebsockets
=======
          modules: qtcharts qtlocation qtpositioning qtspeech qt5compat qtmultimedia qtserialport qtimageformats qtshadertools qtconnectivity qtquick3d qtsensors qtscxml
>>>>>>> 390cfaed
          setup-python: false
          cache: true

      - name: Set up MSVC environment
        uses: ilammy/msvc-dev-cmd@v1
        with:
          arch: ${{ (matrix.arch == 'win64_msvc2022_64' && 'x64') || (matrix.arch == 'win64_msvc2022_arm64' && 'arm64') || 'amd64_arm64' }}

      - name: Configure
        working-directory: ${{ runner.temp }}\build
        run: |
          ${{ env.QT_ROOT_DIR }}\bin\qt-cmake -S ${{ github.workspace }} -B . -G Ninja ^
            -DCMAKE_BUILD_TYPE=${{ matrix.build_type }} ^
            -DQGC_STABLE_BUILD=${{ (github.ref_type == 'tag' || contains(github.ref, 'Stable')) && 'ON' || 'OFF' }} ^
            -DQGC_ENABLE_GST_VIDEOSTREAMING=${{ matrix.arch == 'win64_msvc2022_64' && 'ON' || 'OFF' }} ^
            -DQT_HOST_PATH=${{ (matrix.arch == 'win64_msvc2022_arm64_cross_compiled') && format('{0}\\..\\msvc2022_64', env.QT_ROOT_DIR) || '' }}

      - name: Build
        working-directory: ${{ runner.temp }}\build
        run: cmake --build . --target all --config ${{ matrix.build_type }} --parallel

      - name: Verify Executable
        if: matrix.build_type == 'Release' && matrix.arch != 'win64_msvc2022_arm64_cross_compiled'
        working-directory: ${{ runner.temp }}\build\${{ matrix.build_type }}
        run: QGroundControl.exe --simple-boot-test

      - name: Create Installer
        working-directory: ${{ runner.temp }}\build
        run: cmake --install . --config ${{ matrix.build_type }}

      - name: Upload artifact (installer)
        if: matrix.build_type == 'Release'
        uses: ./.github/actions/upload
        with:
          artifact_name: ${{ matrix.package }}.exe
          package_name: ${{ matrix.package }}
          aws_key_id: ${{ secrets.AWS_ACCESS_KEY_ID }}
          aws_secret_access_key: ${{ secrets.AWS_SECRET_ACCESS_KEY }}
          aws_distribution_id: ${{ secrets.AWS_DISTRIBUTION_ID }}
          github_token: ${{ secrets.GITHUB_TOKEN }}
          upload_aws: ${{ matrix.arch == 'win64_msvc2022_arm64_cross_compiled' && 'false' || 'true' }}<|MERGE_RESOLUTION|>--- conflicted
+++ resolved
@@ -93,11 +93,7 @@
           target: desktop
           arch: ${{ matrix.arch }}
           dir: ${{ runner.temp }}
-<<<<<<< HEAD
-          modules: qtcharts qtlocation qtpositioning qtspeech qt5compat qtmultimedia qtserialport qtimageformats qtshadertools qtconnectivity qtquick3d qtsensors qtwebsockets
-=======
-          modules: qtcharts qtlocation qtpositioning qtspeech qt5compat qtmultimedia qtserialport qtimageformats qtshadertools qtconnectivity qtquick3d qtsensors qtscxml
->>>>>>> 390cfaed
+          modules: qtcharts qtlocation qtpositioning qtspeech qt5compat qtmultimedia qtserialport qtimageformats qtshadertools qtconnectivity qtquick3d qtsensors qtscxml qtwebsockets
           setup-python: false
           cache: true
 
