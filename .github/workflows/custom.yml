--- conflicted
+++ resolved
@@ -74,11 +74,7 @@
           target: desktop
           arch: win64_msvc2022_64
           dir: ${{ runner.temp }}
-<<<<<<< HEAD
-          modules: qtcharts qtlocation qtpositioning qtspeech qt5compat qtmultimedia qtserialport qtimageformats qtshadertools qtconnectivity qtquick3d qtsensors qtwebsockets
-=======
-          modules: qtcharts qtlocation qtpositioning qtspeech qt5compat qtmultimedia qtserialport qtimageformats qtshadertools qtconnectivity qtquick3d qtsensors qtscxml
->>>>>>> 390cfaed
+          modules: qtcharts qtlocation qtpositioning qtspeech qt5compat qtmultimedia qtserialport qtimageformats qtshadertools qtconnectivity qtquick3d qtsensors qtscxml qtwebsockets
           setup-python: false
           cache: true
 
