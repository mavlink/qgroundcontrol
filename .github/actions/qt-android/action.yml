--- conflicted
+++ resolved
@@ -77,11 +77,7 @@
         target: desktop
         arch: ${{ inputs.arch }}
         dir: ${{ runner.temp }}
-<<<<<<< HEAD
-        modules: qtcharts qtlocation qtpositioning qtspeech qt5compat qtmultimedia qtserialport qtimageformats qtshadertools qtconnectivity qtquick3d qtsensors qtwebsockets
-=======
-        modules: qtcharts qtlocation qtpositioning qtspeech qt5compat qtmultimedia qtserialport qtimageformats qtshadertools qtconnectivity qtquick3d qtsensors qtscxml
->>>>>>> 390cfaed
+        modules: qtcharts qtlocation qtpositioning qtspeech qt5compat qtmultimedia qtserialport qtimageformats qtshadertools qtconnectivity qtquick3d qtsensors qtscxml qtwebsockets
         setup-python: false
         cache: true
 
@@ -94,11 +90,7 @@
         target: android
         arch: android_arm64_v8a
         dir: ${{ runner.temp }}
-<<<<<<< HEAD
-        modules: qtcharts qtlocation qtpositioning qtspeech qt5compat qtmultimedia qtserialport qtimageformats qtshadertools qtconnectivity qtquick3d qtsensors qtwebsockets
-=======
-        modules: qtcharts qtlocation qtpositioning qtspeech qt5compat qtmultimedia qtserialport qtimageformats qtshadertools qtconnectivity qtquick3d qtsensors qtscxml
->>>>>>> 390cfaed
+        modules: qtcharts qtlocation qtpositioning qtspeech qt5compat qtmultimedia qtserialport qtimageformats qtshadertools qtconnectivity qtquick3d qtsensors qtscxml qtwebsockets
         setup-python: false
         cache: true
 
@@ -111,11 +103,7 @@
         target: android
         arch: android_armv7
         dir: ${{ runner.temp }}
-<<<<<<< HEAD
-        modules: qtcharts qtlocation qtpositioning qtspeech qt5compat qtmultimedia qtserialport qtimageformats qtshadertools qtconnectivity qtquick3d qtsensors qtwebsockets
-=======
-        modules: qtcharts qtlocation qtpositioning qtspeech qt5compat qtmultimedia qtserialport qtimageformats qtshadertools qtconnectivity qtquick3d qtsensors qtscxml
->>>>>>> 390cfaed
+        modules: qtcharts qtlocation qtpositioning qtspeech qt5compat qtmultimedia qtserialport qtimageformats qtshadertools qtconnectivity qtquick3d qtsensors qtscxml qtwebsockets
         setup-python: false
         cache: true
 
@@ -128,11 +116,7 @@
         target: android
         arch: android_x86_64
         dir: ${{ runner.temp }}
-<<<<<<< HEAD
-        modules: qtcharts qtlocation qtpositioning qtspeech qt5compat qtmultimedia qtserialport qtimageformats qtshadertools qtconnectivity qtquick3d qtsensors qtwebsockets
-=======
-        modules: qtcharts qtlocation qtpositioning qtspeech qt5compat qtmultimedia qtserialport qtimageformats qtshadertools qtconnectivity qtquick3d qtsensors qtscxml
->>>>>>> 390cfaed
+        modules: qtcharts qtlocation qtpositioning qtspeech qt5compat qtmultimedia qtserialport qtimageformats qtshadertools qtconnectivity qtquick3d qtsensors qtscxml qtwebsockets
         setup-python: false
         cache: true
 
@@ -145,10 +129,6 @@
         target: android
         arch: android_x86
         dir: ${{ runner.temp }}
-<<<<<<< HEAD
-        modules: qtcharts qtlocation qtpositioning qtspeech qt5compat qtmultimedia qtserialport qtimageformats qtshadertools qtconnectivity qtquick3d qtsensors qtwebsockets
-=======
-        modules: qtcharts qtlocation qtpositioning qtspeech qt5compat qtmultimedia qtserialport qtimageformats qtshadertools qtconnectivity qtquick3d qtsensors qtscxml
->>>>>>> 390cfaed
+        modules: qtcharts qtlocation qtpositioning qtspeech qt5compat qtmultimedia qtserialport qtimageformats qtshadertools qtconnectivity qtquick3d qtsensors qtscxml qtwebsockets
         setup-python: false
         cache: true