<#
.SYNOPSIS
    Install Qt on Windows via aqtinstall.

.DESCRIPTION
    - Uses Python + pip to install helper packages (setuptools, wheel, py7zr, ninja, cmake, aqtinstall).
    - Runs `aqt install-qt` with the same modules list.
    - Adjusts PATH and Qt‑related env vars for the current session.
#>

# ————————————————————————————————
# 1) Defaults (env overrides supported)
# ————————————————————————————————
$QT_VERSION = $env:QT_VERSION      -or '6.10.0'
$QT_PATH    = $env:QT_PATH         -or 'C:\Qt'
$QT_HOST    = $env:QT_HOST         -or 'windows'
$QT_TARGET  = $env:QT_TARGET       -or 'desktop'
# Windows arch must be one of: win64_msvc2017_64, win64_msvc2019_64, win64_mingw81, etc. :contentReference[oaicite:0]{index=0}
$QT_ARCH    = $env:QT_ARCH         -or 'win64_msvc2022_64'
<<<<<<< HEAD
$QT_MODULES = $env:QT_MODULES      -or 'qtcharts qtlocation qtpositioning qtspeech qt5compat qtmultimedia qtserialport qtimageformats qtshadertools qtconnectivity qtquick3d qtsensors qtwebsockets'
=======
$QT_MODULES = $env:QT_MODULES      -or 'qtcharts qtlocation qtpositioning qtspeech qt5compat qtmultimedia qtserialport qtimageformats qtshadertools qtconnectivity qtquick3d qtsensors qtscxml'
>>>>>>> 390cfaed

Write-Host "Using:"
Write-Host "  QT_VERSION    = $QT_VERSION"
Write-Host "  QT_PATH       = $QT_PATH"
Write-Host "  QT_HOST       = $QT_HOST"
Write-Host "  QT_TARGET     = $QT_TARGET"
Write-Host "  QT_ARCH       = $QT_ARCH"
Write-Host "  QT_MODULES    = $QT_MODULES"

# ————————————————————————————————
# 2) Ensure Python + pip tools
# ————————————————————————————————
if (-not (Get-Command python -ErrorAction SilentlyContinue)) {
    Write-Error "Python 3 is not on your PATH. Please install Python 3 first."
    exit 1
}

Write-Host "`nInstalling helper Python packages..."
# The PyPI “ninja” wheels provide the Ninja build system executable :contentReference[oaicite:1]{index=1}
python -m pip install --upgrade pip
python -m pip install setuptools wheel py7zr ninja cmake aqtinstall

# ————————————————————————————————
# 3) Run the aqt Qt installer
# ————————————————————————————————
Write-Host "`nDownloading & installing Qt..."
# Split modules into an array so we can pass them all to -m
$modules = $QT_MODULES -split '\s+'
# Build the argument list for aqt
$aqtArgs = @('install-qt', $QT_HOST, $QT_TARGET, $QT_VERSION, $QT_ARCH, '-O', $QT_PATH, '-m') + $modules

# Invoke either the script entrypoint or via python -m aqt
if (Get-Command aqt -ErrorAction SilentlyContinue) {
    & aqt @aqtArgs
} else {
    & python -m aqt @aqtArgs
}

# ————————————————————————————————
# 4) Update environment for this session
# ————————————————————————————————
$qtRoot = Join-Path $QT_PATH "$QT_VERSION\$QT_ARCH"
$qtBin  = Join-Path $qtRoot 'bin'
$qtLib  = Join-Path $qtRoot 'lib'

# Prepend Qt bin to PATH
$env:PATH = "$qtBin;$env:PATH"
# pkg-config on Windows (if you’re using msys2/Cygwin): point at Qt’s pkgconfig
$env:PKG_CONFIG_PATH = "$qtLib\pkgconfig;$env:PKG_CONFIG_PATH"
# (Optional) Linux-style loader path—ignored by native Windows but useful in WSL
$env:LD_LIBRARY_PATH = "$qtLib;$env:LD_LIBRARY_PATH"
# Qt‑specific
$env:QT_ROOT_DIR      = $qtRoot
$env:QT_PLUGIN_PATH   = Join-Path $qtRoot 'plugins'
$env:QML2_IMPORT_PATH = Join-Path $qtRoot 'qml'

Write-Host "`nEnvironment updated for current session:"
Write-Host "  PATH               = $env:PATH"
Write-Host "  PKG_CONFIG_PATH    = $env:PKG_CONFIG_PATH"
Write-Host "  LD_LIBRARY_PATH    = $env:LD_LIBRARY_PATH"
Write-Host "  QT_ROOT_DIR        = $env:QT_ROOT_DIR"
Write-Host "  QT_PLUGIN_PATH     = $env:QT_PLUGIN_PATH"
Write-Host "  QML2_IMPORT_PATH   = $env:QML2_IMPORT_PATH"

Write-Host "`n✅ Qt $QT_VERSION for $QT_ARCH installed successfully!"<|MERGE_RESOLUTION|>--- conflicted
+++ resolved
@@ -17,11 +17,7 @@
 $QT_TARGET  = $env:QT_TARGET       -or 'desktop'
 # Windows arch must be one of: win64_msvc2017_64, win64_msvc2019_64, win64_mingw81, etc. :contentReference[oaicite:0]{index=0}
 $QT_ARCH    = $env:QT_ARCH         -or 'win64_msvc2022_64'
-<<<<<<< HEAD
-$QT_MODULES = $env:QT_MODULES      -or 'qtcharts qtlocation qtpositioning qtspeech qt5compat qtmultimedia qtserialport qtimageformats qtshadertools qtconnectivity qtquick3d qtsensors qtwebsockets'
-=======
-$QT_MODULES = $env:QT_MODULES      -or 'qtcharts qtlocation qtpositioning qtspeech qt5compat qtmultimedia qtserialport qtimageformats qtshadertools qtconnectivity qtquick3d qtsensors qtscxml'
->>>>>>> 390cfaed
+$QT_MODULES = $env:QT_MODULES      -or 'qtcharts qtlocation qtpositioning qtspeech qt5compat qtmultimedia qtserialport qtimageformats qtshadertools qtconnectivity qtquick3d qtsensors qtscxml qtwebsockets'
 
 Write-Host "Using:"
 Write-Host "  QT_VERSION    = $QT_VERSION"
