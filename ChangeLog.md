--- conflicted
+++ resolved
@@ -7,11 +7,8 @@
 ## 4.0.7 - Not yet released
 
 * Fix video page sizing
-<<<<<<< HEAD
 * Virtual Joystick: Fix right stick centering. Fix/add support for rover/sub reverse throttle support.
-=======
 * Fix display of multiple ADSB vehicles
->>>>>>> 94ac490a
 
 ### 4.0.6 - Stable
 
