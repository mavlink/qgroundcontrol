# QGroundControl Change Log

Note: This file only contains high level features or important fixes.

## 4.1 - Daily build

* Support mavlink terrain protocol which queries gcs for terrain height information. Allows planning missions with TERRAIN\_FRAME.
* Fly: New instrument values display/editing support
* Plan: Added new VTOL Landing Pattern support
* Plan: Much better conversion of missions to KML for 3d visualization/verification of missions
* Plan: New Terrain Profile display including terrain collision indications on profile and in patterns (Survey, CorridorScan, etc)
* Fly: Rearchitect view and controls within for much better customization support in custom builds

## 4.0

## 4.0.7 - Not yet released

* Fix video page sizing
<<<<<<< HEAD
=======
* Virtual Joystick: Fix right stick centering. Fix/add support for rover/sub reverse throttle support.
>>>>>>> 4834cf41
* Fix display of multiple ADSB vehicles

### 4.0.6 - Stable

* Analyze/Log Download - Fix download on mobile versions of QGC
* Fly: Fix problems where Continue Mission and Change Altitude were not available after a Mission Pause.
* PX4 Flow: Fix video display problem

### 4.0.5 - Stable

* Solo: Fix mission upload failures
* Plan: Fix crash when using Create Plan - Survey for fixed wing vehicle

### 4.0.4

* Mobile File Save: Fix problem with incorrect file extension being added
* Radio Setup: Fix problem with Spektrum bind
* Plan/Fly: Bring back waypoint number display in map items

### 4.0.3

* Plan: Add setting for takeoff item not required
* Plan: Takeoff item must be added prior to allowing other item types to enable
* Video: Add low latency mode as optional configuration setting (defaults to false)
* ArduPilot: Fix generated list of available firmwares

### 4.0.2

* Fix Mavlink V2 protocol negotation based on capability bits
* Fix waiting for AUTOPILOT_VERSION response to get capability bits
* ArduPilot: Above two fixes make fence/rally support enabling more reliable

### 4.0.1

* Fix ArduPilot current mission item tracking in Fly view
* Fix ADSB vehicle display
* Fix map positioning bug in Plan view
* Fix Windows 0xcc000007b startup error causes by incorrect VC runtimes being installed.

### 4.0.0

* Added ROI option during manual flight.
* Windows: Move builds to 64 bit, Qt 5.12.5
* Plan: ROI button will switch to Cancel ROI at appropriate times
* Plan: When ROI is selected the flight path lines which are affected by the ROI will change color
* ADSB: Added support for connecting to SBS server. Adds support for ADSB data from USB SDR Dongle running 'dump1090 --net' for example.
* Toolbar: Scrollable left/right on small screens like phones
* Plan View: New create plan UI for initial plan creation
* New Corridor editing tools ui. Includes ability to trace polyline by clicking.
* New Polygon editing tools ui. Includes ability to trace polygon by clicking.
* More performant flight path display algorithm. Mobile builds no longer show limited path length.
* ArduPilot: Add Motor Test vehicle setup page
* Compass Instrument: Add indicators for Home, COG and Next Waypoint headings.
* Log Replay: Support changing speed of playback
* Basic object avoidance added to vehicles.
* Added ability to set a joystick button to be single action or repeated action while the button is held down.
* Rework joysticks. Fixed several issues and updated setup UI.
* Adding support for UDP RTP h.265 video streams
* For text to speech engine on Linux to English (all messages are in English)
* Automated the ingestion of localization from Crowdin
* Automated the generation of language resources into the application
* Added all languages that come from Crowdin, even if empty.
* Allow dynamic language changes
* Check and respect camera storage status
* QGC now requires Qt 5.11 or greater. The idea is to standardize on Qt 5.12 (LTS). Just waiting for a solution for Windows as Qt dropped support for 32-bit.
* New, QtQuick MAVLink Inspector. The basics are already there but it still needs the ability to filter compID.
* Fixed application storage location on iOS. It was trying to save things where it could not.
* Basic support for secondary, thermal imaging with video streaming. If a camera provides both visual spectrum and thermal imaging, you have the option of displaying both at the same time.
* Better handling of fonts for Korean and Chinese locales. QGC now has builtin fonts for Korean (where some unusable font was being used). I still need to know if Chinese will need its own font as well.
* ArduPilot: Copter - Add suppor for Simple and Super Simple flight modes
* ArduPilot: Flight Mode setup - Switch Options were not showing up for all firmware revs
* ArduCopter: Add PID Tuning page to Tuning Setup
* ArduPilot: Copter - Advanced Tuning support
* ArduPilot: Rover - Frame setup support
* ArduPilot: Copter - Update support to 3.5+
* ArduPilot: Plane - Update support to 3.8+
* ArduPilot: Rover - Update support to 3.4+
* ArduPilot: Rework Airframe setup ui
* Plan/Pattern: Support named presets to simplify commonly used settings setup. Currently only supported by Survey.
* ArduCopter: Handle 3.7 parameter name change from CH#_OPT to RC#_OPTION.
* Improved support for flashing/connecting to ChibiOS bootloaders boards.
* Making the camera API available to all firmwares, not just PX4.
* ArduPilot: Support configurable mavlink stream rates. Available from Settings/Mavlink page.
* Major rewrite and bug fix pass through Structure Scan. Previous version had such bad problems that it can no longer be supported. Plans with Structure Scan will need to be recreated. New QGC will not load old Structure Scan plans.

## 3.5

### 3.5.5
* Fix mavlink message memset which cause wrong commands to be sent on ArduPilot GotoLocation.
* Disable Pause when fixed wing is on landing approach.

### 3.5.4
* Update windows drivers
* Add support for FMUK66 flashing/connection
* Guard against null geometry coming from gstreamer which can cause crashes
* Add .apj file selection support to custom firmware flash

### 3.5.3
* Change minimum RTK Survey-In limit to 0.01 meters
* Change Windows driver detection logic
* Fix crash when clicking on GeoFence polygon vertex
* PX4: Fix missing ```MC_YAW_FF``` parameter in PID Tuning
* ArduPilot: Fix parameter file save generating bad characters from git hash

### 3.5.2
* Fix Ubuntu AppImage startup failure

### 3.5.1
* Update Windows usb drivers
* Add ArduPilot CubeBlack Service Bulletin check
* Fix visibility of PX4/ArduPilot logo in toolbar
* Fix tile set count but in OfflineMaps which would cause image and elevation tile set to have incorrect counts and be incorrectly marked as download incomplete.

### 3.5.0
* Plan GeoFence: Fix loading of fence from intermediate 3.4 code
* Structure Scan: Fix loading of structure scan height
* ArduPilot: Fix location of planned home position when not connected to vehicle. Issue #6840.
* Fix loading of parameters from multiple components. Would report download complete too early, thus missing all default component params.
* Fix file delete in mobile file dialogs
* Add support for specifying fixed RTK based station location in Settings/General.
* Added Airmap integration to QGC
* Added ESTIMATOR_STATUS values to new estimatorStatus Vehicle FactGroup. These are now available to display in instrument panel.
* Added Chinese and Turkish localization and partial German localization. 
* Make Distance to GCS available for display from instrument panel.
* Make Heading to Home available for display from instrument panel.
* Edit Position dialog available on polygon vertices.
* Fixed Wing Landing Pattern: Add stop photo/video support. Defaults to on such that doing an RTL will stop camera.
* Support loading polygons from SHP files
* Bumped settings version (now 8). This will cause all settings to be reset to defaults.
* Orbit visuals support changing rotation direction
* Added support for the Taisync 2.4GHz ViUlinx digital HD wireless link.
* Added UDP Port option for NMEA GPS Device.

## 3.4

### 3.4.4
* Stable desktop versions now inform user at boot if newer version is available.
* Multi-Vehicle Start Mission and Pause now work correctly. Issue #6864.

### 3.4.3
* Fix bug where Resume Mission would not display correctly in some cases. Issue #6835.
* Fix Planned Home Position altitude when no terrain data available. Issue #6846.

### 3.4.2
* Fix bug where new mission items may end up with 0 altitude internally and sent to vehicle while UI shows correct altitude. Issue #6823.

### 3.4.1
* Fix crash when Survery with terrain follow is moved quickly
* Fix terrain follow climb/descent rate fields swapped in ui
<|MERGE_RESOLUTION|>--- conflicted
+++ resolved
@@ -16,10 +16,7 @@
 ## 4.0.7 - Not yet released
 
 * Fix video page sizing
-<<<<<<< HEAD
-=======
 * Virtual Joystick: Fix right stick centering. Fix/add support for rover/sub reverse throttle support.
->>>>>>> 4834cf41
 * Fix display of multiple ADSB vehicles
 
 ### 4.0.6 - Stable
