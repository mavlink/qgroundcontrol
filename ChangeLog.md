# QGroundControl Change Log

Note: This file only contains high level features or important fixes.

## 3.5

### 3.5.0 - Daily Build
* Add support for specifying fixed RTK based station location in Settings/General.
* Added Airmap integration to QGC
<<<<<<< HEAD
* Added ESTIMATOR_STATUS values to new estimatorStatus Vehicle FactGroup. These are now available to display in instrument panel.
* Added Chinese and Turkish localization and partial German localization. 
=======
* Add ESTIMATOR_STATUS values to new estimatorStatus Vehicle FactGroup. These are now available to display in instrument panel.
* Make Distance to GCS available for display from instrument panel.
* Make Heading to Home available for display from instrument panel.
>>>>>>> 9dae33ae

## 3.4

### 3.4.4 - Stable
* Stable desktop versions now inform user at boot if newer version is available.
* Multi-Vehicle Start Mission and Pause now work correctly. Issue #6864.

### 3.4.3
* Fix bug where Resume Mission would not display correctly in some cases. Issue #6835.
* Fix Planned Home Position altitude when no terrain data available. Issue #6846.

### 3.4.2
* Fix bug where new mission items may end up with 0 altitude internally and sent to vehicle while UI shows correct altitude. Issue #6823.

### 3.4.1
* Fix crash when Survery with terrain follow is moved quickly
* Fix terrain follow climb/descent rate fields swapped in ui
<|MERGE_RESOLUTION|>--- conflicted
+++ resolved
@@ -7,14 +7,10 @@
 ### 3.5.0 - Daily Build
 * Add support for specifying fixed RTK based station location in Settings/General.
 * Added Airmap integration to QGC
-<<<<<<< HEAD
 * Added ESTIMATOR_STATUS values to new estimatorStatus Vehicle FactGroup. These are now available to display in instrument panel.
 * Added Chinese and Turkish localization and partial German localization. 
-=======
-* Add ESTIMATOR_STATUS values to new estimatorStatus Vehicle FactGroup. These are now available to display in instrument panel.
 * Make Distance to GCS available for display from instrument panel.
 * Make Heading to Home available for display from instrument panel.
->>>>>>> 9dae33ae
 
 ## 3.4
 
